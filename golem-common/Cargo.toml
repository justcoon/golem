[package]
name = "golem-common"
version = "0.0.0"
edition = "2021"

homepage = "https://golem.cloud"
repository = "https://github.com/golemcloud/golem"
description = "Shared code between Golem services"

license-file = "../LICENSE"

build = "build.rs"

[lib]
harness = false

[dependencies]
golem-api-grpc = { workspace = true }
golem-rib = { workspace = true }
golem-wasm = { workspace = true }
golem-wasm-derive = { workspace = true }

anyhow = { workspace = true }
async-trait = { workspace = true }
base64 = { workspace = true }
bigdecimal = { workspace = true }
bincode = { workspace = true }
blake3 = { workspace = true }
bytes = { workspace = true }
chrono = { workspace = true }
combine = { workspace = true }
console-subscriber = { workspace = true }
dashmap = { workspace = true }
derive_more = { workspace = true }
figment = { workspace = true }
fred = { workspace = true }
heck = { workspace = true }
http = { workspace = true }
humantime-serde = { workspace = true }
iso8601-timestamp = { workspace = true }
itertools = { workspace = true }
lazy_static = { workspace = true }
nonempty-collections = { workspace = true }
<<<<<<< HEAD
openapiv3 = { workspace = true }
openidconnect = { workspace = true }
poem = { workspace = true, optional = true }
poem-openapi = { workspace = true, optional = true }
prometheus = { workspace = true, optional = true }
prost-types = { workspace = true, optional = true }
=======
poem = { workspace = true }
poem-openapi = { workspace = true }
prometheus = { workspace = true }
prost-types = { workspace = true }
>>>>>>> 78f23786
rand = { workspace = true }
range-set-blaze = { workspace = true }
regex = { workspace = true }
scc = { workspace = true }
serde = { workspace = true }
serde_json = { workspace = true }
serde_yaml = { workspace = true }
shadow-rs = { workspace = true }
<<<<<<< HEAD
similar = { workspace = true }
sqlx = { workspace = true, optional = true }
=======
sqlx = { workspace = true }
>>>>>>> 78f23786
strum = { workspace = true }
strum_macros = { workspace = true }
thiserror = { workspace = true }
toml = { workspace = true }
tokio = { workspace = true }
tonic = { workspace = true }
tracing = { workspace = true }
tracing-subscriber = { workspace = true }
tracing-serde = { workspace = true }
typed-path = { workspace = true }
url = { workspace = true }
uuid = { workspace = true }
wasmtime = { workspace = true }
wasmtime-wasi = { workspace = true }
wasmparser = { workspace = true }
wit-parser = { workspace = true }
wasm-wave = { workspace = true }

[dev-dependencies]
anyhow = { workspace = true }
assert2 = { workspace = true }
pretty_assertions = { workspace = true }
test-r = { workspace = true }
tracing-test = { workspace = true }

[build-dependencies]
shadow-rs = { workspace = true }
lenient_bool = { workspace = true }<|MERGE_RESOLUTION|>--- conflicted
+++ resolved
@@ -41,19 +41,12 @@
 itertools = { workspace = true }
 lazy_static = { workspace = true }
 nonempty-collections = { workspace = true }
-<<<<<<< HEAD
 openapiv3 = { workspace = true }
 openidconnect = { workspace = true }
-poem = { workspace = true, optional = true }
-poem-openapi = { workspace = true, optional = true }
-prometheus = { workspace = true, optional = true }
-prost-types = { workspace = true, optional = true }
-=======
 poem = { workspace = true }
 poem-openapi = { workspace = true }
 prometheus = { workspace = true }
 prost-types = { workspace = true }
->>>>>>> 78f23786
 rand = { workspace = true }
 range-set-blaze = { workspace = true }
 regex = { workspace = true }
@@ -62,12 +55,8 @@
 serde_json = { workspace = true }
 serde_yaml = { workspace = true }
 shadow-rs = { workspace = true }
-<<<<<<< HEAD
 similar = { workspace = true }
-sqlx = { workspace = true, optional = true }
-=======
 sqlx = { workspace = true }
->>>>>>> 78f23786
 strum = { workspace = true }
 strum_macros = { workspace = true }
 thiserror = { workspace = true }
