// Copyright 2024-2025 Golem Cloud
//
// Licensed under the Golem Source License v1.0 (the "License");
// you may not use this file except in compliance with the License.
// You may obtain a copy of the License at
//
//     http://license.golem.cloud/LICENSE
//
// Unless required by applicable law or agreed to in writing, software
// distributed under the License is distributed on an "AS IS" BASIS,
// WITHOUT WARRANTIES OR CONDITIONS OF ANY KIND, either express or implied.
// See the License for the specific language governing permissions and
// limitations under the License.

use shadow_rs::shadow;
use std::convert::Infallible;
use std::fmt;
use std::fmt::{Display, Formatter};

#[cfg(feature = "model")]
pub mod api;

#[cfg(feature = "base-model")]
pub mod base_model;

#[cfg(feature = "tokio")]
pub mod cache;

#[cfg(feature = "protobuf")]
pub mod client;

#[cfg(feature = "config")]
pub mod config;

#[cfg(feature = "protobuf")]
pub mod grpc;

#[cfg(feature = "poem")]
pub mod json_yaml;

mod macros;

#[cfg(feature = "observability")]
pub mod metrics;

#[cfg(feature = "model")]
pub mod model;

<<<<<<< HEAD
=======
#[cfg(any(feature = "model", feature = "base-model"))]
pub mod newtype;

#[cfg(feature = "tokio")]
pub mod one_shot;

>>>>>>> 9ebc395f
#[cfg(feature = "redis")]
pub mod redis;

#[cfg(feature = "tokio")]
pub mod retriable_error;

#[cfg(feature = "tokio")]
pub mod retries;

#[cfg(feature = "serialization")]
pub mod serialization;

pub mod read_only_lock;

#[cfg(feature = "observability")]
pub mod tracing;

#[cfg(feature = "model")]
pub mod virtual_exports;

#[cfg(test)]
test_r::enable!();

shadow!(build);

pub fn golem_version() -> &'static str {
    if build::PKG_VERSION != "0.0.0" {
        build::PKG_VERSION
    } else {
        build::GIT_DESCRIBE_TAGS
            .strip_prefix("golem-rust-v")
            .unwrap_or(build::GIT_DESCRIBE_TAGS)
    }
}

/// Trait to convert a value to a string which is safe to return through a public API.
pub trait SafeDisplay {
    fn to_safe_string(&self) -> String;

    fn to_safe_string_indented(&self) -> String {
        let result = self.to_safe_string();
        result
            .lines()
            .map(|line| format!("  {line}"))
            .collect::<Vec<_>>()
            .join("\n")
    }
}

pub struct SafeString(String);

impl SafeDisplay for SafeString {
    fn to_safe_string(&self) -> String {
        self.0.clone()
    }
}

impl Display for SafeString {
    fn fmt(&self, f: &mut Formatter<'_>) -> fmt::Result {
        write!(f, "{}", self.0)
    }
}

pub fn safe(value: String) -> impl SafeDisplay {
    SafeString(value)
}

pub fn widen_infallible<T>(_inf: Infallible) -> T {
    panic!("impossible")
}

impl SafeDisplay for () {
    fn to_safe_string(&self) -> String {
        "".to_string()
    }
}

pub trait IntoAnyhow {
    /// Direct conversion to anyhow::Error. This is preferred over going through the blanket Into<anyhow::Error> impl for std::err::Error,
    /// as it can preserve more information depending on the implementor.
    /// Can be removed when specialization is stable or std::err::Error has backtraces.
    fn into_anyhow(self) -> anyhow::Error;
}<|MERGE_RESOLUTION|>--- conflicted
+++ resolved
@@ -46,15 +46,9 @@
 #[cfg(feature = "model")]
 pub mod model;
 
-<<<<<<< HEAD
-=======
-#[cfg(any(feature = "model", feature = "base-model"))]
-pub mod newtype;
-
 #[cfg(feature = "tokio")]
 pub mod one_shot;
 
->>>>>>> 9ebc395f
 #[cfg(feature = "redis")]
 pub mod redis;
 
