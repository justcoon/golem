--- conflicted
+++ resolved
@@ -12,43 +12,13 @@
 // See the License for the specific language governing permissions and
 // limitations under the License.
 
-<<<<<<< HEAD
-use crate::model::component::ComponentId;
-=======
 use crate::model::agent::{AgentId, AgentTypeResolver};
 use crate::model::component_metadata::ComponentMetadata;
-use crate::newtype_uuid;
->>>>>>> 78f23786
+use crate::model::component::ComponentId;
 use bincode::{Decode, Encode};
 use std::fmt::{Display, Formatter};
 use std::str::FromStr;
 use uuid::Uuid;
-
-<<<<<<< HEAD
-#[derive(Clone, Copy, Debug, Eq, PartialEq, PartialOrd, Ord, Hash, Encode, Decode)]
-#[cfg_attr(feature = "model", derive(serde::Serialize, serde::Deserialize))]
-#[cfg_attr(feature = "poem", derive(poem_openapi::Object))]
-#[cfg_attr(feature = "poem", oai(rename_all = "camelCase"))]
-#[cfg_attr(feature = "model", serde(rename_all = "camelCase"))]
-=======
-newtype_uuid!(
-    ComponentId,
-    golem_api_grpc::proto::golem::component::ComponentId
-);
-
-newtype_uuid!(ProjectId, golem_api_grpc::proto::golem::common::ProjectId);
-
-newtype_uuid!(PluginId, golem_api_grpc::proto::golem::component::PluginId);
-
-newtype_uuid!(
-    PluginInstallationId,
-    golem_api_grpc::proto::golem::common::PluginInstallationId
-);
-
-newtype_uuid!(PlanId, golem_api_grpc::proto::golem::account::PlanId);
-newtype_uuid!(ProjectGrantId);
-newtype_uuid!(ProjectPolicyId);
-newtype_uuid!(TokenId, golem_api_grpc::proto::golem::token::TokenId);
 
 #[derive(
     Clone,
@@ -67,7 +37,6 @@
 )]
 #[oai(rename_all = "camelCase")]
 #[serde(rename_all = "camelCase")]
->>>>>>> 78f23786
 pub struct ShardId {
     pub(crate) value: i64,
 }
@@ -126,32 +95,13 @@
     }
 }
 
-<<<<<<< HEAD
+static WORKER_ID_MAX_LENGTH: usize = 512;
+
 #[derive(Clone, Debug, Eq, PartialEq, Hash, Encode, Decode)]
 #[cfg_attr(feature = "model", derive(serde::Serialize, serde::Deserialize))]
 #[cfg_attr(feature = "poem", derive(poem_openapi::Object))]
 #[cfg_attr(feature = "poem", oai(rename_all = "camelCase"))]
 #[cfg_attr(feature = "model", serde(rename_all = "camelCase"))]
-=======
-pub type ComponentVersion = u64;
-
-static WORKER_ID_MAX_LENGTH: usize = 512;
-
-#[derive(
-    Clone,
-    Debug,
-    Eq,
-    PartialEq,
-    Hash,
-    Encode,
-    Decode,
-    serde::Serialize,
-    serde::Deserialize,
-    poem_openapi::Object,
-)]
-#[oai(rename_all = "camelCase")]
-#[serde(rename_all = "camelCase")]
->>>>>>> 78f23786
 pub struct WorkerId {
     pub component_id: ComponentId,
     pub worker_name: String,
