// Copyright 2024-2025 Golem Cloud
//
// Licensed under the Golem Source License v1.0 (the "License");
// you may not use this file except in compliance with the License.
// You may obtain a copy of the License at
//
//     http://license.golem.cloud/LICENSE
//
// Unless required by applicable law or agreed to in writing, software
// distributed under the License is distributed on an "AS IS" BASIS,
// WITHOUT WARRANTIES OR CONDITIONS OF ANY KIND, either express or implied.
// See the License for the specific language governing permissions and
// limitations under the License.

use serde::{Deserialize, Serialize};

<<<<<<< HEAD
#[derive(Debug, Serialize, Deserialize)]
#[cfg_attr(feature = "poem", derive(poem_openapi::Object))]
#[cfg_attr(feature = "poem", oai(rename_all = "camelCase"))]
=======
#[derive(Debug, Clone, PartialEq, Eq, Serialize, Deserialize, poem_openapi::Object)]
#[oai(rename_all = "camelCase")]
>>>>>>> 78f23786
pub struct ErrorsBody {
    pub errors: Vec<String>,

    #[oai(skip)]
    #[serde(skip)]
    pub cause: Option<anyhow::Error>,
}

<<<<<<< HEAD
#[derive(Debug, Serialize, Deserialize)]
#[cfg_attr(feature = "poem", derive(poem_openapi::Object))]
#[cfg_attr(feature = "poem", oai(rename_all = "camelCase"))]
=======
#[derive(Debug, Clone, PartialEq, Eq, Serialize, Deserialize, poem_openapi::Object)]
#[oai(rename_all = "camelCase")]
>>>>>>> 78f23786
pub struct ErrorBody {
    pub error: String,

    #[oai(skip)]
    #[serde(skip)]
    pub cause: Option<anyhow::Error>,
}

mod protobuf {

    use crate::model::error::{ErrorBody, ErrorsBody};

    impl From<golem_api_grpc::proto::golem::common::ErrorBody> for ErrorBody {
        fn from(value: golem_api_grpc::proto::golem::common::ErrorBody) -> Self {
            Self {
                error: value.error,
                cause: None,
            }
        }
    }

    impl From<golem_api_grpc::proto::golem::common::ErrorsBody> for ErrorsBody {
        fn from(value: golem_api_grpc::proto::golem::common::ErrorsBody) -> Self {
            Self {
                errors: value.errors,
                cause: None,
            }
        }
    }
}<|MERGE_RESOLUTION|>--- conflicted
+++ resolved
@@ -14,14 +14,8 @@
 
 use serde::{Deserialize, Serialize};
 
-<<<<<<< HEAD
-#[derive(Debug, Serialize, Deserialize)]
-#[cfg_attr(feature = "poem", derive(poem_openapi::Object))]
-#[cfg_attr(feature = "poem", oai(rename_all = "camelCase"))]
-=======
-#[derive(Debug, Clone, PartialEq, Eq, Serialize, Deserialize, poem_openapi::Object)]
+#[derive(Debug, Serialize, Deserialize, poem_openapi::Object)]
 #[oai(rename_all = "camelCase")]
->>>>>>> 78f23786
 pub struct ErrorsBody {
     pub errors: Vec<String>,
 
@@ -30,14 +24,8 @@
     pub cause: Option<anyhow::Error>,
 }
 
-<<<<<<< HEAD
-#[derive(Debug, Serialize, Deserialize)]
-#[cfg_attr(feature = "poem", derive(poem_openapi::Object))]
-#[cfg_attr(feature = "poem", oai(rename_all = "camelCase"))]
-=======
-#[derive(Debug, Clone, PartialEq, Eq, Serialize, Deserialize, poem_openapi::Object)]
+#[derive(Debug, Serialize, Deserialize, poem_openapi::Object)]
 #[oai(rename_all = "camelCase")]
->>>>>>> 78f23786
 pub struct ErrorBody {
     pub error: String,
 
