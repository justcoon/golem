--- conflicted
+++ resolved
@@ -35,16 +35,8 @@
 pub mod login;
 pub mod lucene;
 pub mod oplog;
-<<<<<<< HEAD
 pub mod plugin_registration;
-#[cfg(feature = "poem")]
 pub mod poem;
-#[cfg(feature = "protobuf")]
-=======
-pub mod plugin;
-mod poem;
-pub mod project;
->>>>>>> 78f23786
 pub mod protobuf;
 pub mod public_oplog;
 pub mod regions;
@@ -1002,58 +994,10 @@
     pub invocation: WorkerInvocation,
 }
 
-<<<<<<< HEAD
-#[derive(Clone, Debug, PartialEq, Eq, Hash, Serialize, Deserialize, Encode, Decode)]
-#[cfg_attr(feature = "poem", derive(poem_openapi::Object))]
-#[cfg_attr(feature = "poem", oai(rename_all = "camelCase"))]
-=======
-#[derive(
-    Clone,
-    Debug,
-    PartialOrd,
-    Ord,
-    derive_more::FromStr,
-    Eq,
-    Hash,
-    PartialEq,
-    Serialize,
-    Deserialize,
-    Encode,
-    Decode,
-    IntoValue,
-)]
-#[serde(transparent)]
-pub struct AccountId {
-    pub value: String,
-}
-
-impl AccountId {
-    pub fn generate() -> Self {
-        Self {
-            value: Uuid::new_v4().to_string(),
-        }
-    }
-}
-
-impl From<&str> for AccountId {
-    fn from(value: &str) -> Self {
-        Self {
-            value: value.to_string(),
-        }
-    }
-}
-
-impl Display for AccountId {
-    fn fmt(&self, f: &mut Formatter<'_>) -> std::fmt::Result {
-        write!(f, "{}", &self.value)
-    }
-}
-
 #[derive(
     Clone, Debug, PartialEq, Eq, Hash, Serialize, Deserialize, Encode, Decode, poem_openapi::Object,
 )]
 #[oai(rename_all = "camelCase")]
->>>>>>> 78f23786
 #[serde(rename_all = "camelCase")]
 pub struct WorkerNameFilter {
     pub comparator: StringFilterComparator,
@@ -1846,231 +1790,12 @@
     }
 }
 
-<<<<<<< HEAD
 #[derive(Debug, Clone, PartialEq, Eq, Serialize, Deserialize)]
 #[cfg_attr(feature = "poem", derive(poem_openapi::Object))]
 #[cfg_attr(feature = "poem", oai(rename_all = "camelCase"))]
 #[serde(rename_all = "camelCase")]
 pub struct Empty {}
 
-=======
-#[derive(
-    Debug,
-    Copy,
-    Clone,
-    PartialEq,
-    Eq,
-    Hash,
-    Encode,
-    Decode,
-    Serialize,
-    Deserialize,
-    poem_openapi::Enum,
-)]
-#[repr(i32)]
-pub enum ComponentType {
-    Durable = 0,
-    Ephemeral = 1,
-}
-
-impl TryFrom<i32> for ComponentType {
-    type Error = String;
-
-    fn try_from(value: i32) -> Result<Self, Self::Error> {
-        match value {
-            0 => Ok(ComponentType::Durable),
-            1 => Ok(ComponentType::Ephemeral),
-            _ => Err(format!("Unknown Component Type: {value}")),
-        }
-    }
-}
-
-impl Display for ComponentType {
-    fn fmt(&self, f: &mut Formatter<'_>) -> std::fmt::Result {
-        let s = match self {
-            ComponentType::Durable => "Durable",
-            ComponentType::Ephemeral => "Ephemeral",
-        };
-        write!(f, "{s}")
-    }
-}
-
-impl FromStr for ComponentType {
-    type Err = String;
-
-    fn from_str(s: &str) -> Result<Self, Self::Err> {
-        match s {
-            "Durable" => Ok(ComponentType::Durable),
-            "Ephemeral" => Ok(ComponentType::Ephemeral),
-            _ => Err(format!("Unknown Component Type: {s}")),
-        }
-    }
-}
-
-#[derive(Debug, Clone, PartialEq, Eq, Serialize, Deserialize, poem_openapi::Object)]
-#[oai(rename_all = "camelCase")]
-#[serde(rename_all = "camelCase")]
-pub struct Empty {}
-
-/// Key that can be used to identify a component file.
-/// All files with the same content will have the same key.
-#[derive(Debug, Clone, PartialEq, Eq, Hash, Serialize, Deserialize, poem_openapi::NewType)]
-pub struct InitialComponentFileKey(pub String);
-
-impl Display for InitialComponentFileKey {
-    fn fmt(&self, f: &mut Formatter<'_>) -> std::fmt::Result {
-        self.0.fmt(f)
-    }
-}
-
-/// Path inside a component filesystem. Must be
-/// - absolute (start with '/')
-/// - not contain ".." components
-/// - not contain "." components
-/// - use '/' as a separator
-#[derive(Clone, Debug, Eq, PartialEq, Hash)]
-pub struct ComponentFilePath(Utf8UnixPathBuf);
-
-impl ComponentFilePath {
-    pub fn from_abs_str(s: &str) -> Result<Self, String> {
-        let buf: Utf8UnixPathBuf = s.into();
-        if !buf.is_absolute() {
-            return Err("Path must be absolute".to_string());
-        }
-
-        Ok(ComponentFilePath(buf.normalize()))
-    }
-
-    pub fn from_rel_str(s: &str) -> Result<Self, String> {
-        Self::from_abs_str(&format!("/{s}"))
-    }
-
-    pub fn from_either_str(s: &str) -> Result<Self, String> {
-        if s.starts_with('/') {
-            Self::from_abs_str(s)
-        } else {
-            Self::from_rel_str(s)
-        }
-    }
-
-    pub fn as_path(&self) -> &Utf8UnixPathBuf {
-        &self.0
-    }
-
-    pub fn to_rel_string(&self) -> String {
-        self.0.strip_prefix("/").unwrap().to_string()
-    }
-
-    pub fn extend(&mut self, path: &str) -> Result<(), String> {
-        self.0.push_checked(path).map_err(|e| e.to_string())
-    }
-}
-
-impl Display for ComponentFilePath {
-    fn fmt(&self, f: &mut Formatter<'_>) -> std::fmt::Result {
-        self.0.fmt(f)
-    }
-}
-
-impl Serialize for ComponentFilePath {
-    fn serialize<S>(&self, serializer: S) -> Result<S::Ok, S::Error>
-    where
-        S: Serializer,
-    {
-        String::serialize(&self.to_string(), serializer)
-    }
-}
-
-impl<'de> Deserialize<'de> for ComponentFilePath {
-    fn deserialize<D>(deserializer: D) -> Result<ComponentFilePath, D::Error>
-    where
-        D: Deserializer<'de>,
-    {
-        let str = String::deserialize(deserializer)?;
-        Self::from_abs_str(&str).map_err(de::Error::custom)
-    }
-}
-
-impl TryFrom<&str> for ComponentFilePath {
-    type Error = String;
-    fn try_from(value: &str) -> Result<Self, Self::Error> {
-        Self::from_either_str(value)
-    }
-}
-
-#[derive(Clone, Copy, Debug, Eq, PartialEq, Serialize, Deserialize, poem_openapi::Enum)]
-#[serde(rename_all = "kebab-case")]
-#[oai(rename_all = "kebab-case")]
-pub enum ComponentFilePermissions {
-    ReadOnly,
-    ReadWrite,
-}
-
-impl ComponentFilePermissions {
-    pub fn as_compact_str(&self) -> &'static str {
-        match self {
-            ComponentFilePermissions::ReadOnly => "ro",
-            ComponentFilePermissions::ReadWrite => "rw",
-        }
-    }
-    pub fn from_compact_str(s: &str) -> Result<Self, String> {
-        match s {
-            "ro" => Ok(ComponentFilePermissions::ReadOnly),
-            "rw" => Ok(ComponentFilePermissions::ReadWrite),
-            _ => Err(format!("Unknown permissions: {s}")),
-        }
-    }
-}
-
-#[derive(Clone, Debug, Eq, PartialEq, Serialize, Deserialize, poem_openapi::Object)]
-#[oai(rename_all = "camelCase")]
-#[serde(rename_all = "camelCase")]
-pub struct InitialComponentFile {
-    pub key: InitialComponentFileKey,
-    pub path: ComponentFilePath,
-    pub permissions: ComponentFilePermissions,
-}
-
-impl InitialComponentFile {
-    pub fn is_read_only(&self) -> bool {
-        self.permissions == ComponentFilePermissions::ReadOnly
-    }
-}
-
-#[derive(Clone, Debug, Serialize, Deserialize, poem_openapi::Object)]
-#[oai(rename_all = "camelCase")]
-#[serde(rename_all = "camelCase")]
-pub struct ComponentFilePathWithPermissions {
-    pub path: ComponentFilePath,
-    pub permissions: ComponentFilePermissions,
-}
-
-impl ComponentFilePathWithPermissions {
-    pub fn extend_path(&mut self, path: &str) -> Result<(), String> {
-        self.path.extend(path)
-    }
-}
-
-impl Display for ComponentFilePathWithPermissions {
-    fn fmt(&self, f: &mut Formatter<'_>) -> std::fmt::Result {
-        write!(f, "{}", serde_json::to_string(self).unwrap())
-    }
-}
-
-#[derive(Clone, Debug, Serialize, Deserialize, poem_openapi::Object)]
-#[oai(rename_all = "camelCase")]
-#[serde(rename_all = "camelCase")]
-pub struct ComponentFilePathWithPermissionsList {
-    pub values: Vec<ComponentFilePathWithPermissions>,
-}
-
-impl Display for ComponentFilePathWithPermissionsList {
-    fn fmt(&self, f: &mut Formatter<'_>) -> std::fmt::Result {
-        write!(f, "{}", serde_json::to_string(self).unwrap())
-    }
-}
-
->>>>>>> 78f23786
 #[derive(Clone, Debug, PartialEq)]
 pub enum GetFileSystemNodeResult {
     Ok(Vec<ComponentFileSystemNode>),
@@ -2139,31 +1864,6 @@
     }
 }
 
-<<<<<<< HEAD
-=======
-impl From<golem_wasm::ComponentId> for ComponentId {
-    fn from(host: golem_wasm::ComponentId) -> Self {
-        let high_bits = host.uuid.high_bits;
-        let low_bits = host.uuid.low_bits;
-
-        Self(Uuid::from_u64_pair(high_bits, low_bits))
-    }
-}
-
-impl From<ComponentId> for golem_wasm::ComponentId {
-    fn from(component_id: ComponentId) -> Self {
-        let (high_bits, low_bits) = component_id.0.as_u64_pair();
-
-        golem_wasm::ComponentId {
-            uuid: golem_wasm::Uuid {
-                high_bits,
-                low_bits,
-            },
-        }
-    }
-}
-
->>>>>>> 78f23786
 #[cfg(test)]
 mod tests {
     use crate::model::component::{ComponentFilePath, ComponentRevision};
