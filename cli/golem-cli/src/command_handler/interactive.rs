// Copyright 2024-2025 Golem Cloud
//
// Licensed under the Golem Source License v1.0 (the "License");
// you may not use this file except in compliance with the License.
// You may obtain a copy of the License at
//
//     http://license.golem.cloud/LICENSE
//
// Unless required by applicable law or agreed to in writing, software
// distributed under the License is distributed on an "AS IS" BASIS,
// WITHOUT WARRANTIES OR CONDITIONS OF ANY KIND, either express or implied.
// See the License for the specific language governing permissions and
// limitations under the License.

use crate::config::{AuthSecret, AuthenticationConfig, Profile, ProfileConfig, ProfileName};
use crate::context::Context;
use crate::error::NonSuccessfulExit;
use crate::log::{log_action, log_warn_action, logln, LogColorize};
use crate::model::app::{
    AppComponentName, BinaryComponentSource, DependencyType, HttpApiDeploymentSite,
};
use crate::model::component::AppComponentType;
use crate::model::format::Format;
use crate::model::text::fmt::{log_error, log_warn};
use crate::model::worker::WorkerName;
use crate::model::NewInteractiveApp;
use anyhow::bail;
use colored::Colorize;
use golem_client::model::{Account, CreateHttpApiDefinitionRequest};
use golem_common::model::component::{ComponentName, ComponentRevision};
use golem_templates::model::{ComposableAppGroupName, GuestLanguage, PackageName};
use inquire::error::InquireResult;
use inquire::validator::{ErrorMessage, Validation};
use inquire::{Confirm, CustomType, InquireError, Select, Text};
use itertools::Itertools;
use std::collections::HashSet;
use std::fmt::{Display, Formatter};
use std::path::PathBuf;
use std::str::FromStr;
use std::sync::Arc;
use strum::IntoEnumIterator;
use strum_macros::EnumIter;
use url::Url;
use uuid::Uuid;

// NOTE: in the interactive handler is it okay to _read_ context (e.g. read selected component names)
//       but mutations of state or the app should be done in other handlers
pub struct InteractiveHandler {
    ctx: Arc<Context>,
}

impl InteractiveHandler {
    pub fn new(ctx: Arc<Context>) -> Self {
        Self { ctx }
    }

    // NOTE: static because local server hook has limited access to state
    pub fn confirm_auto_start_local_server(yes: bool) -> anyhow::Result<bool> {
        confirm(
            yes,
            true,
            "Do you want to use the local server for the current session?",
            Some("Tip: you can also use the 'golem server run' command in another terminal to keep the local server running for local development!"),
        )
    }

    // NOTE: static because happens during context construction
    pub fn confirm_manifest_profile_warning(yes: bool) -> anyhow::Result<bool> {
        confirm(
            yes,
            true,
            "Profiles defined in the application manifest were loaded with warnings.\nDo you want to continue?",
            None,
        )
    }

    // NOTE: static because happens inside app context lock
    pub fn confirm_manifest_app_warning(yes: bool) -> anyhow::Result<bool> {
        confirm(
            yes,
            true,
            "Application manifest was loaded with warnings.\nDo you want to continue?",
            None,
        )
    }

    pub fn confirm_auto_deploy_component(
        &self,
        component_name: &ComponentName,
    ) -> anyhow::Result<bool> {
        self.confirm(
            true,
            format!(
                "Component {} was not found between deployed components, do you want to deploy it, then continue?",
                component_name.0.log_color_highlight()
            ),
            None,
        )
    }

    pub fn confirm_reset_http_api_defs(&self, rendered_steps: &[String]) -> anyhow::Result<bool> {
        self.confirm(
            true,
            format!(
                "Resetting HTTP API definitions will apply the following changes:\n{}\nDo you want to continue?",
                rendered_steps.iter().map(|s| format!(" - {s}")).collect::<Vec<_>>().join("\n")
            ),
            None,
        )
    }

    pub fn confirm_reset_http_deployments(
        &self,
        rendered_steps: &[String],
    ) -> anyhow::Result<bool> {
        self.confirm(
            true,
            format!(
                "Resetting HTTP API definitions will apply the following changes:\n{}\nDo you want to continue?",
                rendered_steps.iter().map(|s| format!(" - {s}")).collect::<Vec<_>>().join("\n")
            ),
            None,
        )
    }

    pub fn confirm_redeploy_agents(&self, number_of_agents: usize) -> anyhow::Result<bool> {
        self.confirm(
            true,
            format!(
                "Redeploying will {} then recreate {} agents(s), do you want to continue?",
                "delete".log_color_warn(),
                number_of_agents.to_string().log_color_highlight()
            ),
            None,
        )
    }

    pub fn confirm_deleting_agents(&self, number_of_agents: usize) -> anyhow::Result<bool> {
        self.confirm(
            true,
            format!(
                "{} {} agents(s), do you want to continue?",
                "Deleting".log_color_warn(),
                number_of_agents.to_string().log_color_highlight()
            ),
            None,
        )
    }

    pub fn confirm_undeploy_api_from_sites_for_redeploy(
        &self,
        api: &str,
        sites: &[(HttpApiDeploymentSite, String)],
    ) -> anyhow::Result<bool> {
        self.confirm(
            true,
            format!(
                "Redeploying will temporarily undeploy HTTP API {} from the following site(s):\n{}\nDo you want to continue?",
                api.log_color_highlight(),
                sites
                    .iter()
                    .map(|target| format!("- {}, used API version: {}", target.0.to_string().log_color_highlight(), target.1.log_color_highlight()))
                    .join("\n"),
            ),
            None,
        )
    }

    pub fn confirm_update_to_latest(
        &self,
        component_name: &ComponentName,
        worker_name: &WorkerName,
        target_revision: ComponentRevision,
    ) -> anyhow::Result<bool> {
        self.confirm(
            true,
<<<<<<< HEAD
            format!("Worker {}/{} will be updated to the latest component revision: {}. Do you want to continue?",
=======
            format!("Agent {}/{} will be updated to the latest component version: {}. Do you want to continue?",
>>>>>>> 9ebc395f
                    component_name.0.log_color_highlight(),
                    worker_name.0.log_color_highlight(),
                    target_revision.to_string().log_color_highlight()
            ),
            None,
        )
    }

    pub fn confirm_delete_account(&self, account: &Account) -> anyhow::Result<bool> {
        self.confirm(
            false,
            format!(
                "Are you sure you want to delete the requested account? ({}, {})",
                account.name.log_color_highlight(),
                account.email.log_color_highlight()
            ),
            None,
        )
    }

    pub fn confirm_plugin_installation_changes(
        &self,
        component: &AppComponentName,
        rendered_steps: &[String],
    ) -> anyhow::Result<bool> {
        self.confirm(
            true,
            format!("The following changes will be applied to the installed plugins of component {}:\n{}\nDo you want to continue?",
                    component.to_string().log_color_highlight(),
                    rendered_steps.iter().map(|s| format!(" - {s}")).collect::<Vec<_>>().join("\n")
            ),
            None,
        )
    }

    pub fn confirm_deployment_installation_changes(
        &self,
        site: &str,
        rendered_steps: &[String],
    ) -> anyhow::Result<bool> {
        self.confirm(
            true,
            format!(
                "The following changes will be applied to site {}:\n{}\nDo you want to continue?",
                site.to_string().log_color_highlight(),
                rendered_steps
                    .iter()
                    .map(|s| format!(" - {s}"))
                    .collect::<Vec<_>>()
                    .join("\n")
            ),
            None,
        )
    }

    pub fn create_profile(&self) -> anyhow::Result<(ProfileName, Profile, bool)> {
        if !self.confirm(
            true,
            concat!(
                "Do you want to create a new profile interactively?\n",
                "If not, please specify the profile name as a command argument."
            ),
            None,
        )? {
            bail!(NonSuccessfulExit);
        }

        let profile_name = Text::new("Profile Name: ")
            .with_validator(|value: &str| {
                if ProfileName::from(value).is_builtin() {
                    return Ok(Validation::Invalid(ErrorMessage::from(
                        "The requested profile name is a builtin one, please choose another name!",
                    )));
                }
                Ok(Validation::Valid)
            })
            .prompt()?;

        let component_service_url = CustomType::<Url>::new("Component service URL:").prompt()?;

        let worker_service_url = CustomType::<OptionalUrl>::new(
            "Worker service URL (empty to use component service url):",
        )
        .prompt()?
        .0;

        let cloud_service_url = CustomType::<OptionalUrl>::new(
            "Cloud service URL (empty to use component service url)",
        )
        .prompt()?
        .0;

        let default_format =
            Select::new("Default output format:", Format::iter().collect::<Vec<_>>())
                .with_starting_cursor(2)
                .prompt()?;

        let static_token = CustomType::<OptionalAuthSecret>::new(
            "Static token for authentication (empty to use interactive authentication via OAuth2):",
        )
        .prompt()?
        .0;

        let auth = if let Some(static_token) = static_token {
            AuthenticationConfig::static_token(static_token.0)
        } else {
            AuthenticationConfig::empty_oauth2()
        };

        let profile = Profile {
            custom_url: Some(component_service_url),
            custom_cloud_url: cloud_service_url,
            custom_worker_url: worker_service_url,
            allow_insecure: false,
            config: ProfileConfig { default_format },
            auth,
        };

        let set_as_active = Confirm::new("Set as active profile?")
            .with_default(false)
            .prompt()?;

        Ok((profile_name.into(), profile, set_as_active))
    }

    pub fn select_component_for_repl(
        &self,
        component_names: Vec<ComponentName>,
    ) -> anyhow::Result<ComponentName> {
        Ok(Select::new(
            "Select a component to be used in Rib REPL:",
            component_names,
        )
        .prompt()?)
    }

    pub async fn create_component_dependency(
        &self,
        component_name: Option<AppComponentName>,
        target_component_name: Option<AppComponentName>,
        target_component_file: Option<PathBuf>,
        target_component_url: Option<Url>,
        dependency_type: Option<DependencyType>,
    ) -> anyhow::Result<Option<(AppComponentName, BinaryComponentSource, DependencyType)>> {
        let component_type_by_name =
            async |component_name: &AppComponentName| -> anyhow::Result<AppComponentType> {
                let app_ctx = self.ctx.app_context_lock().await;
                let app_ctx = app_ctx.some_or_err()?;
                Ok(app_ctx
                    .application
                    .component_properties(component_name, self.ctx.build_profile())
                    .component_type())
            };

        fn validate_component_type_for_dependency_type(
            dependency_type: DependencyType,
            component_type: AppComponentType,
        ) -> bool {
            match dependency_type {
                DependencyType::DynamicWasmRpc | DependencyType::StaticWasmRpc => {
                    match component_type {
                        AppComponentType::Durable | AppComponentType::Ephemeral => true,
                        AppComponentType::Library => false,
                    }
                }
                DependencyType::Wasm => match component_type {
                    AppComponentType::Durable | AppComponentType::Ephemeral => false,
                    AppComponentType::Library => true,
                },
            }
        }

        let component_names = {
            let app_ctx = self.ctx.app_context_lock().await;
            let app_ctx = app_ctx.some_or_err()?;
            app_ctx
                .application
                .component_names()
                .cloned()
                .collect::<Vec<_>>()
        };

        let component_name = {
            match component_name {
                Some(component_name) => {
                    if !component_names.contains(&component_name) {
                        log_error(format!(
                            "Component {} not found, available components: {}",
                            component_name.as_str().log_color_highlight(),
                            component_names
                                .iter()
                                .map(|name| name.as_str().log_color_highlight())
                                .join(", ")
                        ));
                        bail!(NonSuccessfulExit);
                    }
                    component_name
                }
                None => {
                    if component_names.is_empty() {
                        log_error(format!(
                            "No components found! Use the '{}' subcommand to create components.",
                            "component new".log_color_highlight()
                        ));
                        bail!(NonSuccessfulExit);
                    }

                    match Select::new(
                        "Select a component to which you want to add a new dependency:",
                        component_names.clone(),
                    )
                    .prompt()
                    .none_if_not_interactive_logged()?
                    {
                        Some(component_name) => component_name,
                        None => return Ok(None),
                    }
                }
            }
        };

        let component_type = component_type_by_name(&component_name).await?;

        log_action(
            "Selected",
            format!(
                "component {} with component type {}",
                component_name.as_str().log_color_highlight(),
                component_type.to_string().log_color_highlight()
            ),
        );

        let dependency_type = {
            let (offered_dependency_types, valid_dependency_types) = match component_type {
                AppComponentType::Durable | AppComponentType::Ephemeral => (
                    vec![DependencyType::DynamicWasmRpc, DependencyType::Wasm],
                    vec![
                        DependencyType::DynamicWasmRpc,
                        DependencyType::StaticWasmRpc,
                        DependencyType::Wasm,
                    ],
                ),
                AppComponentType::Library => {
                    (vec![DependencyType::Wasm], vec![DependencyType::Wasm])
                }
            };

            match dependency_type {
                Some(dependency_type) => {
                    if !valid_dependency_types.contains(&dependency_type) {
                        log_error(format!(
                            "The requested {} dependency type is not valid for {} component, valid dependency types: {}",
                            dependency_type.as_str().log_color_highlight(),
                            component_name.as_str().log_color_highlight(),
                            valid_dependency_types
                                .iter()
                                .map(|name| name.as_str().log_color_highlight())
                                .join(", ")
                        ));
                        bail!(NonSuccessfulExit);
                    }
                    dependency_type
                }
                None => {
                    match Select::new("Select dependency type:", offered_dependency_types)
                        .prompt()
                        .none_if_not_interactive_logged()?
                    {
                        Some(dependency_type) => dependency_type,
                        None => return Ok(None),
                    }
                }
            }
        };

        let target_component_source = match (
            target_component_name,
            target_component_file,
            target_component_url,
        ) {
            (None, Some(target_component_file), None) => BinaryComponentSource::LocalFile {
                path: target_component_file,
            },
            (None, None, Some(target_component_url)) => BinaryComponentSource::Url {
                url: target_component_url,
            },
            (Some(target_component_name), None, None) => {
                if !component_names.contains(&target_component_name) {
                    log_error(format!(
                        "Target component {} not found, available components: {}",
                        target_component_name.as_str().log_color_highlight(),
                        component_names
                            .iter()
                            .map(|name| name.as_str().log_color_highlight())
                            .join(", ")
                    ));
                    bail!(NonSuccessfulExit);
                }

                let target_component_type = component_type_by_name(&target_component_name).await?;
                if !validate_component_type_for_dependency_type(
                    dependency_type,
                    target_component_type,
                ) {
                    log_error(
                        format!(
                            "The target component type {} is not compatible with the selected dependency type {}!",
                            target_component_type.to_string().log_color_highlight(),
                            dependency_type.as_str().log_color_highlight(),
                        )
                    );
                    logln("");
                    logln("Use a different target component or dependency type.");
                }

                BinaryComponentSource::AppComponent {
                    name: target_component_name,
                }
            }
            _ => {
                let target_component_names = {
                    let app_ctx = self.ctx.app_context_lock().await;
                    let app_ctx = app_ctx.some_or_err()?;
                    app_ctx
                        .application
                        .component_names()
                        .filter(|component_name| {
                            validate_component_type_for_dependency_type(
                                dependency_type,
                                app_ctx
                                    .application
                                    .component_properties(component_name, self.ctx.build_profile())
                                    .component_type(),
                            )
                        })
                        .cloned()
                        .collect::<Vec<_>>()
                };

                if target_component_names.is_empty() {
                    log_error(
                        "No target components are available for the selected dependency type!",
                    );
                    bail!(NonSuccessfulExit);
                }

                match Select::new(
                    "Select target dependency component:",
                    target_component_names,
                )
                .prompt()
                .none_if_not_interactive_logged()?
                {
                    Some(target_component_name) => BinaryComponentSource::AppComponent {
                        name: target_component_name,
                    },
                    None => return Ok(None),
                }
            }
        };

        Ok(Some((
            component_name,
            target_component_source,
            dependency_type,
        )))
    }

    pub fn select_new_api_definition_version(
        &self,
        api_definition: &CreateHttpApiDefinitionRequest,
    ) -> anyhow::Result<Option<String>> {
        Text::new("Please specify a new API definition version:")
            .with_initial_value(&api_definition.version)
            .with_validator({
                let current_version = api_definition.version.clone();
                move |value: &str| {
                    if value == current_version {
                        return Ok(Validation::Invalid(ErrorMessage::Custom(
                            "Please select a new version!".to_string(),
                        )));
                    }
                    if value.contains(char::is_whitespace) {
                        return Ok(Validation::Invalid(ErrorMessage::Custom(
                            "Please specify a version without whitespaces!".to_string(),
                        )));
                    }
                    if value.is_empty() {
                        return Ok(Validation::Invalid(ErrorMessage::Custom(
                            "Please specify a non-empty version!".to_string(),
                        )));
                    }

                    Ok(Validation::Valid)
                }
            })
            .prompt()
            .none_if_not_interactive_logged()
    }

    pub fn select_new_app_name_and_components(&self) -> anyhow::Result<Option<NewInteractiveApp>> {
        let Some(app_name) = Text::new("Application name:")
            .with_validator(|value: &str| {
                if std::env::current_dir()?.join(value).exists() {
                    return Ok(Validation::Invalid(ErrorMessage::Custom(
                        "The specified application name already exists as a directory!".to_string(),
                    )));
                }
                Ok(Validation::Valid)
            })
            .prompt()
            .none_if_not_interactive_logged()?
        else {
            return Ok(None);
        };

        let mut existing_component_names = HashSet::<String>::new();
        let mut templated_component_names = Vec::<(String, PackageName)>::new();

        loop {
            let Some(templated_component_name) = self
                .select_new_component_template_and_package_name(existing_component_names.clone())?
            else {
                return Ok(None);
            };

            let Some(choice) = Select::new(
                "Add another component or create application?",
                AddComponentOrCreateApp::iter().collect_vec(),
            )
            .prompt()
            .none_if_not_interactive_logged()?
            else {
                return Ok(None);
            };

            match choice {
                AddComponentOrCreateApp::AddComponent => {
                    existing_component_names
                        .insert(templated_component_name.1.to_string_with_colon());
                    templated_component_names.push(templated_component_name);
                    continue;
                }
                AddComponentOrCreateApp::CreateApp => {
                    templated_component_names.push(templated_component_name);
                    break;
                }
            }
        }

        Ok(Some(NewInteractiveApp {
            app_name,
            templated_component_names,
        }))
    }

    pub fn select_new_component_template_and_package_name(
        &self,
        existing_component_names: HashSet<String>,
    ) -> anyhow::Result<Option<(String, PackageName)>> {
        let available_languages = self
            .ctx
            .templates(self.ctx.dev_mode())
            .keys()
            .collect::<HashSet<_>>();

        let Some(language) = Select::new(
            "Select language for the new component",
            GuestLanguage::iter()
                .filter(|lang| available_languages.contains(lang))
                .collect(),
        )
        .prompt()
        .none_if_not_interactive_logged()?
        else {
            return Ok(None);
        };

        let template_options = self
            .ctx
            .templates(self.ctx.dev_mode())
            .get(&language)
            .unwrap()
            .get(&ComposableAppGroupName::default())
            .unwrap()
            .components
            .iter()
            .map(|(name, template)| TemplateOption {
                template_name: name.to_string(),
                description: template.description.clone(),
            })
            .collect::<Vec<_>>();

        let Some(template) =
            Select::new("Select a template for the new component:", template_options)
                .prompt()
                .none_if_not_interactive_logged()?
        else {
            return Ok(None);
        };

        let Some(component_name) = Text::new("Component Package Name:")
            .with_validator(move |value: &str| {
                if existing_component_names.contains(value) {
                    return Ok(Validation::Invalid(ErrorMessage::Custom(
                        "The component name already exists!".to_string(),
                    )));
                }

                if let Err(error) = PackageName::from_str(value) {
                    return Ok(Validation::Invalid(ErrorMessage::Custom(error)));
                }

                Ok(Validation::Valid)
            })
            .with_placeholder("package-name:component-name")
            .prompt()
            .none_if_not_interactive_logged()?
        else {
            return Ok(None);
        };

        Ok(Some((
            format!("{}/{}", language.id(), template.template_name),
            PackageName::from_str(&component_name).unwrap(),
        )))
    }

    fn confirm<M: AsRef<str>>(
        &self,
        default: bool,
        message: M,
        extra_hint: Option<&str>,
    ) -> anyhow::Result<bool> {
        confirm(self.ctx.yes(), default, message, extra_hint)
    }
}

#[derive(Debug, Clone)]
struct OptionalUrl(Option<Url>);

impl Display for OptionalUrl {
    fn fmt(&self, f: &mut Formatter<'_>) -> std::fmt::Result {
        match &self.0 {
            None => Ok(()),
            Some(url) => write!(f, "{url}"),
        }
    }
}

impl FromStr for OptionalUrl {
    type Err = url::ParseError;

    fn from_str(s: &str) -> Result<Self, Self::Err> {
        if s.trim().is_empty() {
            Ok(OptionalUrl(None))
        } else {
            Ok(OptionalUrl(Some(Url::from_str(s)?)))
        }
    }
}

#[derive(Clone, Copy)]
pub struct OptionalAuthSecret(Option<AuthSecret>);

impl Display for OptionalAuthSecret {
    fn fmt(&self, f: &mut Formatter<'_>) -> std::fmt::Result {
        match &self.0 {
            None => Ok(()),
            Some(value) => write!(f, "{value}"),
        }
    }
}

impl FromStr for OptionalAuthSecret {
    type Err = uuid::Error;

    fn from_str(s: &str) -> Result<Self, Self::Err> {
        if s.trim().is_empty() {
            Ok(Self(None))
        } else {
            Ok(Self(Some(AuthSecret(Uuid::from_str(s)?))))
        }
    }
}

trait InquireResultExtensions<T> {
    fn none_if_not_interactive(self) -> anyhow::Result<Option<T>>;

    fn none_if_not_interactive_logged(self) -> anyhow::Result<Option<T>>
    where
        Self: Sized,
    {
        self.none_if_not_interactive().inspect(|value| {
            if value.is_none() {
                logln("");
                log_warn("Detected non-interactive environment, stopping interactive wizard");
                logln("");
            }
        })
    }
}

impl<T> InquireResultExtensions<T> for InquireResult<T> {
    fn none_if_not_interactive(self) -> anyhow::Result<Option<T>> {
        match self {
            Ok(value) => Ok(Some(value)),
            Err(err) if is_interactive_not_available_inquire_error(&err) => Ok(None),
            Err(err) => Err(err.into()),
        }
    }
}

fn is_interactive_not_available_inquire_error(err: &InquireError) -> bool {
    match err {
        InquireError::NotTTY => true,
        InquireError::InvalidConfiguration(_) => false,
        InquireError::IO(_) => {
            // NOTE: we consider IO errors as "not interactive" in general, e.g. currently this case
            //       triggers if stdin is not available
            true
        }
        InquireError::OperationCanceled => false,
        InquireError::OperationInterrupted => false,
        InquireError::Custom(_) => false,
    }
}

fn confirm<M: AsRef<str>>(
    yes: bool,
    default: bool,
    message: M,
    extra_hint: Option<&str>,
) -> anyhow::Result<bool> {
    const YES_FLAG_HINT: &str = "To automatically confirm such questions use the '--yes' flag.";

    logln("");

    if yes {
        log_warn_action("Auto confirming", "");
        for line in message.as_ref().cyan().lines() {
            logln(format!("> {line}"));
        }
        return Ok(true);
    }

    let hint = match extra_hint {
        Some(extra_hint) => format!("{YES_FLAG_HINT} {extra_hint}"),
        None => YES_FLAG_HINT.to_string(),
    };

    let result = match Confirm::new(message.as_ref())
        .with_help_message(&hint)
        .with_default(default)
        .prompt()
    {
        Ok(result) => Ok(result),
        Err(error) => {
            if is_interactive_not_available_inquire_error(&error) {
                log_warn(
                    "The current input device is not an interactive one,\ndefaulting to \"false\"",
                );
                Ok(false)
            } else {
                Err(error.into())
            }
        }
    };

    logln("");

    result
}

struct TemplateOption {
    pub template_name: String,
    pub description: String,
}

impl Display for TemplateOption {
    fn fmt(&self, f: &mut Formatter<'_>) -> std::fmt::Result {
        write!(
            f,
            "{}: {}",
            self.template_name.log_color_highlight(),
            self.description
        )
    }
}

#[derive(Debug, Clone, Copy, EnumIter)]
enum AddComponentOrCreateApp {
    CreateApp,
    AddComponent,
}

impl Display for AddComponentOrCreateApp {
    fn fmt(&self, f: &mut Formatter<'_>) -> std::fmt::Result {
        match self {
            AddComponentOrCreateApp::AddComponent => write!(f, "Add another component"),
            AddComponentOrCreateApp::CreateApp => write!(f, "Create application"),
        }
    }
}<|MERGE_RESOLUTION|>--- conflicted
+++ resolved
@@ -174,11 +174,7 @@
     ) -> anyhow::Result<bool> {
         self.confirm(
             true,
-<<<<<<< HEAD
-            format!("Worker {}/{} will be updated to the latest component revision: {}. Do you want to continue?",
-=======
-            format!("Agent {}/{} will be updated to the latest component version: {}. Do you want to continue?",
->>>>>>> 9ebc395f
+            format!("Agent {}/{} will be updated to the latest component revision: {}. Do you want to continue?",
                     component_name.0.log_color_highlight(),
                     worker_name.0.log_color_highlight(),
                     target_revision.to_string().log_color_highlight()
