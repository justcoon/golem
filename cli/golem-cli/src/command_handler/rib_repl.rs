--- conflicted
+++ resolved
@@ -24,17 +24,14 @@
 };
 use anyhow::bail;
 use async_trait::async_trait;
-<<<<<<< HEAD
 use golem_rib_repl::{parse_with_clap, Command, CommandRegistry, ReplComponentDependencies, ReplContext, RibDependencyManager, RibRepl, RibReplConfig, WorkerFunctionInvoke};
 use golem_wasm_ast::analysis::AnalysedType;
-=======
 use golem_common::model::agent::{DataSchema, ElementSchema};
 use golem_rib_repl::{
     ReplComponentDependencies, RibDependencyManager, RibRepl, RibReplConfig, WorkerFunctionInvoke,
 };
 use golem_wasm_ast::analysis::analysed_type::{str, variant};
 use golem_wasm_ast::analysis::{AnalysedType, NameOptionTypePair};
->>>>>>> bf8663f2
 use golem_wasm_rpc::json::OptionallyValueAndTypeJson;
 use golem_wasm_rpc::ValueAndType;
 use rib::{ComponentDependency, ComponentDependencyKey};
@@ -187,49 +184,6 @@
     }
 }
 
-<<<<<<< HEAD
-
-pub struct Agents;
-
-impl Command for Agents {
-    type Input = ();
-    type Output = Vec<String>;
-    type InputParseError = clap::Error;
-    type ExecutionError = ();
-
-    fn parse(
-        &self,
-        _input: &str,
-        _repl_context: &ReplContext,
-    ) -> Result<Self::Input, Self::InputParseError> {
-
-        Ok(())
-    }
-
-    fn execute(
-        &self,
-        _input: Self::Input,
-        repl_context: &mut ReplContext,
-    ) -> Result<Self::Output, Self::ExecutionError> {
-        let agent_names =
-            repl_context.get_rib_compiler().get_custom_instance_names();
-
-        Ok(agent_names)
-    }
-
-    fn print_output(&self, output: Self::Output, repl_context: &ReplContext) {
-        println!("{}", "Available agents:".yellow());
-        println!();
-        for agent_name in output {
-            println!("- {}", agent_name.truecolor(180, 180, 180));
-        }
-    }
-
-    fn print_input_parse_error(&self, _error: Self::InputParseError, _repl_context: &ReplContext) {}
-
-    fn print_execution_error(&self, error: Self::ExecutionError, repl_context: &ReplContext) {}
-}
-=======
 fn get_analysed_type(schema: &ElementSchema) -> AnalysedType {
     match schema {
         ElementSchema::ComponentModel(component_model_elem_schema) => {
@@ -248,7 +202,47 @@
     }
 }
 
->>>>>>> bf8663f2
+
+pub struct Agents;
+
+impl Command for Agents {
+    type Input = ();
+    type Output = Vec<String>;
+    type InputParseError = clap::Error;
+    type ExecutionError = ();
+
+    fn parse(
+        &self,
+        _input: &str,
+        _repl_context: &ReplContext,
+    ) -> Result<Self::Input, Self::InputParseError> {
+
+        Ok(())
+    }
+
+    fn execute(
+        &self,
+        _input: Self::Input,
+        repl_context: &mut ReplContext,
+    ) -> Result<Self::Output, Self::ExecutionError> {
+        let agent_names =
+            repl_context.get_rib_compiler().get_custom_instance_names();
+
+        Ok(agent_names)
+    }
+
+    fn print_output(&self, output: Self::Output, repl_context: &ReplContext) {
+        println!("{}", "Available agents:".yellow());
+        println!();
+        for agent_name in output {
+            println!("- {}", agent_name.truecolor(180, 180, 180));
+        }
+    }
+
+    fn print_input_parse_error(&self, _error: Self::InputParseError, _repl_context: &ReplContext) {}
+
+    fn print_execution_error(&self, error: Self::ExecutionError, repl_context: &ReplContext) {}
+}
 #[async_trait]
 impl RibDependencyManager for RibReplHandler {
     async fn get_dependencies(&self) -> anyhow::Result<ReplComponentDependencies> {
