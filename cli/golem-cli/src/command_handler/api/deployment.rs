--- conflicted
+++ resolved
@@ -13,10 +13,6 @@
 // limitations under the License.
 
 use crate::command::api::deployment::ApiDeploymentSubcommand;
-<<<<<<< HEAD
-=======
-use crate::command::shared_args::{DeployArgs, ProjectOptionalFlagArg};
->>>>>>> 9ebc395f
 use crate::command_handler::Handlers;
 use crate::context::Context;
 use crate::error::service::AnyhowMapServiceError;
@@ -42,95 +38,12 @@
 
     pub async fn handle_command(&self, command: ApiDeploymentSubcommand) -> anyhow::Result<()> {
         match command {
-<<<<<<< HEAD
-=======
-            ApiDeploymentSubcommand::Deploy {
-                host_or_site,
-                deploy_args,
-            } => self.cmd_deploy(host_or_site, deploy_args).await,
->>>>>>> 9ebc395f
             ApiDeploymentSubcommand::Get { project, site } => self.cmd_get(project, site).await,
             ApiDeploymentSubcommand::List {
                 project,
                 definition,
             } => self.cmd_list(project, definition).await,
-<<<<<<< HEAD
         }
-=======
-            ApiDeploymentSubcommand::Delete { project, site } => {
-                self.cmd_delete(project, site).await
-            }
-        }
-    }
-
-    async fn cmd_deploy(
-        &self,
-        host_or_site: Option<String>,
-        deploy_args: DeployArgs,
-    ) -> anyhow::Result<()> {
-        let project = self
-            .ctx
-            .cloud_project_handler()
-            .opt_select_project(None)
-            .await?;
-
-        if deploy_args.reset {
-            self.delete_all_for_reset_once(project.as_ref()).await?;
-        }
-
-        let api_deployments = self.merge_manifest_api_deployments().await?;
-        let api_deployments = match &host_or_site {
-            Some(host_or_site) => api_deployments
-                .into_iter()
-                .filter(|(site, _)| {
-                    &site.host == host_or_site || site.subdomain.as_ref() == Some(host_or_site)
-                })
-                .collect::<BTreeMap<_, _>>(),
-            None => api_deployments,
-        };
-
-        if api_deployments.is_empty() {
-            if host_or_site.is_some() {
-                let app_ctx = self.ctx.app_context_lock().await;
-                let app_ctx = app_ctx.some_or_err()?;
-
-                logln("");
-                log_error("No matching HTTP API deployment found");
-                logln("");
-                app_ctx.log_dynamic_help(&DynamicHelpSections::show_api_definitions())?;
-                bail!(NonSuccessfulExit)
-            } else {
-                log_warn_action("Skipping", "deploying, no deployments are defined");
-                return Ok(());
-            }
-        }
-
-        let latest_api_definition_versions = self
-            .deploy_required_api_definitions(
-                project.as_ref(),
-                &deploy_args,
-                api_deployments.values(),
-            )
-            .await?;
-
-        let _indent: Option<LogIndent> = (api_deployments.len() > 1).then(|| {
-            log_action("Deploying", "matching HTTP API deployments");
-            LogIndent::new()
-        });
-
-        for (site, deployment) in &api_deployments {
-            self.deploy_api_deployment(
-                project.as_ref(),
-                HttpApiDeployMode::Matching,
-                &latest_api_definition_versions,
-                site,
-                deployment,
-            )
-            .await?;
-        }
-
-        Ok(())
->>>>>>> 9ebc395f
     }
 
     async fn cmd_get(&self, project: ProjectOptionalFlagArg, site: String) -> anyhow::Result<()> {
@@ -186,374 +99,6 @@
         Ok(())
     }
 
-<<<<<<< HEAD
-=======
-    async fn cmd_delete(
-        &self,
-        project: ProjectOptionalFlagArg,
-        site: String,
-    ) -> anyhow::Result<()> {
-        let project = self
-            .ctx
-            .cloud_project_handler()
-            .opt_select_project(project.project.as_ref())
-            .await?;
-
-        let clients = self.ctx.golem_clients().await?;
-
-        clients
-            .api_deployment
-            .delete_deployment(
-                &self
-                    .ctx
-                    .cloud_project_handler()
-                    .selected_project_id_or_default(project.as_ref())
-                    .await?
-                    .0,
-                &site,
-            )
-            .await
-            .map(|_| ())
-            .map_service_error()?;
-
-        log_warn_action("Deleted", format!("site {}", site.log_color_highlight()));
-
-        Ok(())
-    }
-
-    pub async fn delete_all_for_reset_once(
-        &self,
-        project: Option<&ProjectRefAndId>,
-    ) -> anyhow::Result<()> {
-        self.ctx
-            .reset_http_deployments_once(|| async { self.delete_all_for_reset(project).await })
-            .await
-    }
-
-    async fn delete_all_for_reset(&self, project: Option<&ProjectRefAndId>) -> anyhow::Result<()> {
-        let clients = self.ctx.golem_clients().await?;
-        let project = self
-            .ctx
-            .cloud_project_handler()
-            .selected_project_id_or_default(project)
-            .await?;
-
-        let api_deployments = self.merge_manifest_api_deployments().await?;
-
-        let all_api_deployments: Vec<ApiDeployment> = clients
-            .api_deployment
-            .list_deployments(&project.0, None)
-            .await
-            .map_service_error()?
-            .into_iter()
-            .map(ApiDeployment::from)
-            .collect::<Vec<_>>();
-
-        let (to_redeploy, to_delete): (Vec<_>, Vec<_>) =
-            all_api_deployments.into_iter().partition(|api_deployment| {
-                api_deployments.contains_key(&HttpApiDeploymentSite {
-                    host: api_deployment.site.host.clone(),
-                    subdomain: api_deployment.site.subdomain.clone(),
-                })
-            });
-
-        let steps = to_delete
-            .iter()
-            .map(|api_deployment| {
-                format!(
-                    "{} deployment {}",
-                    "Delete".log_color_warn(),
-                    HttpApiDeploymentSite {
-                        host: api_deployment.site.host.clone(),
-                        subdomain: api_deployment.site.subdomain.clone(),
-                    }
-                    .to_string()
-                    .log_color_highlight()
-                )
-            })
-            .chain(to_redeploy.iter().map(|api_deployment| {
-                format!(
-                    "{} and {} deployment {}",
-                    "Delete".log_color_warn(),
-                    "redeploy".log_color_ok_highlight(),
-                    HttpApiDeploymentSite {
-                        host: api_deployment.site.host.clone(),
-                        subdomain: api_deployment.site.subdomain.clone(),
-                    }
-                    .to_string()
-                    .log_color_highlight()
-                )
-            }))
-            .collect::<Vec<_>>();
-
-        if steps.is_empty() {
-            return Ok(());
-        }
-
-        if !self
-            .ctx
-            .interactive_handler()
-            .confirm_reset_http_deployments(&steps)?
-        {
-            bail!(NonSuccessfulExit);
-        }
-
-        for api_deployment in to_redeploy.iter().chain(to_delete.iter()) {
-            clients
-                .api_deployment
-                .delete_deployment(&project.0, &api_deployment.site.host)
-                .await
-                .map_service_error()?;
-        }
-
-        Ok(())
-    }
-
-    pub async fn deploy(
-        &self,
-        project: Option<&ProjectRefAndId>,
-        deploy_mode: HttpApiDeployMode,
-        latest_api_definition_versions: &BTreeMap<String, String>,
-    ) -> anyhow::Result<()> {
-        let api_deployments = self.merge_manifest_api_deployments().await?;
-
-        if !api_deployments.is_empty() {
-            log_action("Deploying", "HTTP API deployments");
-
-            for (site, api_deployment) in api_deployments {
-                let _indent = LogIndent::new();
-                self.deploy_api_deployment(
-                    project,
-                    deploy_mode,
-                    latest_api_definition_versions,
-                    &site,
-                    &api_deployment,
-                )
-                .await?;
-            }
-        }
-
-        Ok(())
-    }
-
-    async fn deploy_api_deployment(
-        &self,
-        project: Option<&ProjectRefAndId>,
-        deploy_mode: HttpApiDeployMode,
-        latest_api_definition_versions: &BTreeMap<String, String>,
-        site: &HttpApiDeploymentSite,
-        api_definition: &HttpApiDeployment,
-    ) -> anyhow::Result<()> {
-        let site_as_str = site.to_string();
-
-        let skip_by_api_def_filter = match deploy_mode {
-            HttpApiDeployMode::All => false,
-            HttpApiDeployMode::Matching => !api_definition
-                .definitions
-                .iter()
-                .any(|api_def| latest_api_definition_versions.contains_key(api_def)),
-        };
-
-        if skip_by_api_def_filter {
-            log_warn_action(
-                "Skipping",
-                format!(
-                    "deploying HTTP API deployment {}, not matched by definition selection",
-                    site.to_string().log_color_highlight()
-                ),
-            );
-            return Ok(());
-        }
-
-        let server_diffable_api_deployment = self
-            .api_deployment(project, &site_as_str)
-            .await?
-            .map(DiffableHttpApiDeployment::from_server)
-            .transpose()?;
-        let manifest_diffable_api_deployment = DiffableHttpApiDeployment::from_manifest(
-            api_definition,
-            latest_api_definition_versions,
-        )?;
-
-        match server_diffable_api_deployment {
-            Some(server_diffable_api_deployment) => {
-                if server_diffable_api_deployment != manifest_diffable_api_deployment {
-                    log_warn_action(
-                        "Found",
-                        format!(
-                            "changes in HTTP API deployment {}",
-                            site.to_string().log_color_highlight()
-                        ),
-                    );
-
-                    {
-                        let _indent = self.ctx.log_handler().nested_text_view_indent();
-                        log_deploy_diff(
-                            &server_diffable_api_deployment,
-                            &manifest_diffable_api_deployment,
-                        )?;
-                    }
-
-                    let plan =
-                        server_diffable_api_deployment.plan(&manifest_diffable_api_deployment);
-
-                    if !plan.delete.is_empty() {
-                        let steps = {
-                            plan.delete
-                                .iter()
-                                .map(|(name, version)| {
-                                    format!("{} {}@{}", "Undeploy".log_color_warn(), name, version)
-                                })
-                                .chain(
-                                    plan.add
-                                        .iter()
-                                        .map(|(name, version)| format!("Deploy {name}@{version}")),
-                                )
-                                .collect::<Vec<_>>()
-                        };
-
-                        if !self
-                            .ctx
-                            .interactive_handler()
-                            .confirm_deployment_installation_changes(&site_as_str, &steps)?
-                        {
-                            bail!(NonSuccessfulExit);
-                        }
-                    }
-
-                    if !plan.delete.is_empty() {
-                        for (name, version) in plan.delete {
-                            log_warn_action(
-                                "Undeploying",
-                                format!(
-                                    "HTTP API definition {}@{} from {}",
-                                    name.log_color_highlight(),
-                                    version.log_color_highlight(),
-                                    site_as_str.log_color_highlight()
-                                ),
-                            );
-                            self.undeploy_api_definition(project, site, &name, &version)
-                                .await?;
-                            log_action(
-                                "Undeployed",
-                                format!(
-                                    "HTTP API definition {}@{} from {}",
-                                    name.log_color_highlight(),
-                                    version.log_color_highlight(),
-                                    site_as_str.log_color_highlight()
-                                ),
-                            );
-                        }
-                    }
-
-                    log_action(
-                        "Updating",
-                        format!(
-                            "HTTP API deployment {}",
-                            site.to_string().log_color_highlight()
-                        ),
-                    );
-
-                    let _indent = LogIndent::new();
-                    let result: ApiDeployment = self
-                        .create_or_update_api_deployment(
-                            project,
-                            site,
-                            &manifest_diffable_api_deployment,
-                        )
-                        .await?;
-
-                    self.ctx.log_handler().log_view(&result);
-                } else {
-                    log_skipping_up_to_date(format!(
-                        "deploying HTTP API deployment {}",
-                        site.to_string().log_color_highlight()
-                    ));
-                }
-            }
-            None => {
-                log_action(
-                    "Creating",
-                    format!(
-                        "new HTTP API deployment for {}",
-                        site.to_string().log_color_highlight()
-                    ),
-                );
-
-                let result: ApiDeployment = self
-                    .create_or_update_api_deployment(
-                        project,
-                        site,
-                        &manifest_diffable_api_deployment,
-                    )
-                    .await?;
-
-                self.ctx.log_handler().log_view(&result);
-            }
-        }
-
-        Ok(())
-    }
-
-    async fn deploy_required_api_definitions<'a, I: Iterator<Item = &'a HttpApiDeployment>>(
-        &self,
-        project: Option<&ProjectRefAndId>,
-        deploy_args: &DeployArgs,
-        api_deployments: I,
-    ) -> anyhow::Result<BTreeMap<String, String>> {
-        let used_definition_names = api_deployments
-            .flat_map(|deployment| deployment.definitions.clone())
-            .map(|name| name.as_str().split('@').next().unwrap().into())
-            .collect::<BTreeSet<HttpApiDefinitionName>>();
-
-        if used_definition_names.is_empty() {
-            return Ok(BTreeMap::new());
-        }
-
-        let used_definitions = {
-            let app_ctx = self.ctx.app_context_lock().await;
-            let app_ctx = app_ctx.some_or_err()?;
-            app_ctx
-                .application
-                .http_api_definitions()
-                .iter()
-                .filter(|(name, _)| used_definition_names.contains(name))
-                .map(|(name, version)| (name.clone(), version.clone()))
-                .collect::<BTreeMap<_, _>>()
-        };
-
-        let latest_components = self
-            .ctx
-            .api_definition_handler()
-            .deploy_required_components(project, deploy_args, used_definition_names)
-            .await?;
-
-        log_action("Deploying", "required HTTP API definitions");
-        let _indent = LogIndent::new();
-
-        let mut latest_api_definition_versions = BTreeMap::new();
-        for (name, definition) in &used_definitions {
-            let version = self
-                .ctx
-                .api_definition_handler()
-                .deploy_api_definition(
-                    project,
-                    HttpApiDeployMode::Matching,
-                    deploy_args,
-                    &latest_components,
-                    name,
-                    definition,
-                )
-                .await?;
-            if let Some(version) = version {
-                latest_api_definition_versions.insert(name.to_string(), version);
-            }
-        }
-
-        Ok(latest_api_definition_versions)
-    }
-
->>>>>>> 9ebc395f
     async fn api_deployment(
         &self,
         environment: Option<&ResolvedEnvironmentIdentity>,
