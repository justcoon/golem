// Copyright 2024-2025 Golem Cloud
//
// Licensed under the Golem Source License v1.0 (the "License");
// you may not use this file except in compliance with the License.
// You may obtain a copy of the License at
//
//     http://license.golem.cloud/LICENSE
//
// Unless required by applicable law or agreed to in writing, software
// distributed under the License is distributed on an "AS IS" BASIS,
// WITHOUT WARRANTIES OR CONDITIONS OF ANY KIND, either express or implied.
// See the License for the specific language governing permissions and
// limitations under the License.

use crate::app::context::ApplicationContext;
use crate::auth::{Auth, Authentication};
use crate::command::shared_args::DeployArgs;
use crate::command::GolemCliGlobalFlags;
use crate::command_handler::interactive::InteractiveHandler;
use crate::config::AuthenticationConfig;
use crate::config::{ClientConfig, HttpClientConfig, ProfileName};
use crate::error::{ContextInitHintError, HintError, NonSuccessfulExit};
use crate::log::{set_log_output, LogOutput, Output};
use crate::model::app::{AppBuildStep, ApplicationSourceMode, ComponentPresetName};
use crate::model::app::{ApplicationConfig, ComponentPresetSelector};
use crate::model::app_raw::Marker;
use crate::model::environment::EnvironmentReference;
use crate::model::format::Format;
use crate::model::{app_raw, AccountDetails, PluginReference};
use crate::wasm_rpc_stubgen::stub::RustDependencyOverride;
use anyhow::{anyhow, bail};
use colored::control::SHOULD_COLORIZE;
use golem_client::api::{
    AccountClientLive, AccountSummaryClientLive, AgentTypesClientLive, ApiCertificateClientLive,
    ApiDefinitionClientLive, ApiDeploymentClientLive, ApiDomainClientLive, ApiSecurityClientLive,
    ApplicationClientLive, ComponentClientLive, EnvironmentClientLive, GrantClientLive,
    HealthCheckClientLive, LimitsClientLive, LoginClientLive, PluginClientLive, TokenClientLive,
    WorkerClientLive,
};
use golem_client::{Context as ContextCloud, Security};
use golem_common::model::account::AccountId;
use golem_common::model::application::ApplicationName;
use golem_common::model::auth::TokenSecret;
use golem_common::model::component_metadata::ComponentMetadata;
use golem_common::model::environment::EnvironmentName;
use golem_rib_repl::ReplComponentDependencies;
use golem_templates::model::{ComposableAppGroupName, GuestLanguage, SdkOverrides};
use golem_templates::ComposableAppTemplate;
use std::borrow::Cow;
use std::collections::{BTreeMap, BTreeSet, HashSet};
use std::future::Future;
use std::path::{Path, PathBuf};
use std::sync::Arc;
use tracing::{debug, enabled, Level};
use url::Url;
use uuid::Uuid;

// Context is responsible for storing the CLI state,
// but NOT responsible for producing CLI output, those should be part of the CommandHandler(s)
pub struct Context {
    // Readonly
    config_dir: PathBuf,
    format: Format,
    help_mode: bool,
    deploy_args: DeployArgs,
    // TODO: atomic:
    /*
    profile_name: ProfileName,
    profile: Profile,
    */
    environment_reference: Option<EnvironmentReference>,
    manifest_environment: Option<(EnvironmentName, app_raw::Environment)>,
    app_context_config: Option<ApplicationContextConfig>,
    http_batch_size: u64,
    auth_token_override: Option<Uuid>,
    client_config: ClientConfig,
    yes: bool,
    show_sensitive: bool,
    dev_mode: bool,
    server_no_limit_change: bool,
    should_colorize: bool,
<<<<<<< HEAD
=======
    template_sdk_overrides: SdkOverrides,
    template_group: ComposableAppGroupName,
    #[allow(unused)]
    start_local_server: Box<dyn Fn() -> BoxFuture<'static, anyhow::Result<()>> + Send + Sync>,

>>>>>>> 86f9cd79
    file_download_client: reqwest::Client,

    // Lazy initialized
    golem_clients: tokio::sync::OnceCell<GolemClients>,
    templates: std::sync::OnceLock<
        BTreeMap<GuestLanguage, BTreeMap<ComposableAppGroupName, ComposableAppTemplate>>,
    >,
    selected_profile_and_environment_logging: std::sync::OnceLock<()>,
    http_api_reset: tokio::sync::OnceCell<()>,
    http_deployment_reset: tokio::sync::OnceCell<()>,

    // Directly mutable
    app_context_state: tokio::sync::RwLock<ApplicationContextState>,
    rib_repl_state: tokio::sync::RwLock<RibReplState>,
}

impl Context {
    pub async fn new(
        global_flags: GolemCliGlobalFlags,
        log_output_for_help: Option<Output>,
    ) -> anyhow::Result<Self> {
<<<<<<< HEAD
        let (environment_reference, env_ref_can_be_builtin_server) = {
            if let Some(environment) = &global_flags.environment {
                (Some(environment.clone()), false)
            } else if global_flags.local {
                (
                    Some(EnvironmentReference::Environment {
                        environment_name: EnvironmentName("local".to_string()),
                    }),
                    true,
                )
            } else if global_flags.cloud {
                (
                    Some(EnvironmentReference::Environment {
                        environment_name: EnvironmentName("cloud".to_string()),
                    }),
                    true,
                )
            } else {
                (None, false)
            }
        };
=======
        let format = global_flags.format;
        let http_batch_size = global_flags.http_batch_size;
        let auth_token = global_flags.auth_token;
        let config_dir = global_flags.config_dir();
        let local_server_auto_start = global_flags.local_server_auto_start;
        let show_sensitive = global_flags.show_sensitive;
        let server_no_limit_change = global_flags.server_no_limit_change;
        let template_sdk_overrides = SdkOverrides {
            rust_path: global_flags
                .golem_rust_path
                .as_ref()
                .map(|p| p.to_string_lossy().to_string()),
            rust_version: global_flags.golem_rust_version.clone(),
            ts_packages_path: global_flags.golem_ts_packages_path.clone(),
            ts_version: global_flags.golem_ts_version.clone(),
        };
        let template_group = global_flags
            .template_group
            .clone()
            .map(ComposableAppGroupName::from)
            .unwrap_or_default();

        let mut yes = global_flags.yes;
        let dev_mode = global_flags.dev_mode;
        let mut deploy_args = DeployArgs::none();

        let mut app_context_config = ApplicationContextConfig::new(global_flags);
>>>>>>> 86f9cd79

        let preloaded_app = ApplicationContext::preload_sources_and_get_environments(
            ApplicationContextConfig::app_source_mode_from_global_flags(&global_flags),
        )?;

        if preloaded_app.loaded_with_warnings
            && log_output_for_help.is_none()
            && !InteractiveHandler::confirm_manifest_profile_warning(global_flags.yes)?
        {
            bail!(NonSuccessfulExit);
        }

        let app_source_mode = preloaded_app.source_mode;
        let manifest_environments = preloaded_app.environments;

        let manifest_environment: Option<(EnvironmentName, app_raw::Environment)> =
            match &environment_reference {
                Some(environment_reference) => {
                    match environment_reference {
                        EnvironmentReference::Environment { environment_name } => {
                            match &manifest_environments {
                                Some(environments) => match environments.get(environment_name) {
                                    Some(environment) => {
                                        Some((environment_name.clone(), environment.clone()))
                                    }
                                    None => {
                                        bail!(ContextInitHintError::EnvironmentNotFound {
                                            requested_environment_name: environment_name.clone(),
                                            manifest_environment_names: environments
                                                .keys()
                                                .cloned()
                                                .collect(),
                                        })
                                    }
                                },
                                None => {
                                    if env_ref_can_be_builtin_server {
                                        None
                                    } else {
                                        bail!(ContextInitHintError::CannotSelectEnvironmentWithoutManifest {
                                        requested_environment_name: environment_name.clone()
                                    })
                                    }
                                }
                            }
                        }
                        EnvironmentReference::ApplicationEnvironment { .. } => {
                            // TODO: atomic
                            todo!()
                        }
                        EnvironmentReference::AccountApplicationEnvironment { .. } => {
                            // TODO: atomic
                            todo!()
                        }
                    }
                }
                None => match &manifest_environments {
                    Some(environments) => environments
                        .iter()
                        .find(|(_, env)| env.default == Some(Marker))
                        .map(|(name, env)| (name.clone(), env.clone())),
                    None => None,
                },
            };

        let mut yes = global_flags.yes;
        let mut deploy_args = DeployArgs::none();
        if let Some((_, environment)) = &manifest_environment {
            // TODO: atomic: use component presets
            /*
            if app_context_config.build_profile.is_none() {
                app_context_config.build_profile = manifest_profile
                    .build_profile
                    .as_ref()
                    .map(|build_profile| build_profile.as_str().into())

            }
            */

            if let Some(cli) = environment.cli.as_ref() {
                if cli.auto_confirm == Some(Marker) {
                    yes = true;
                }

                if cli.redeploy_agents == Some(Marker) {
                    deploy_args.redeploy_agents = true;
                }

                if cli.redeploy_http_api == Some(Marker) {
                    deploy_args.redeploy_http_api = true;
                }

                if cli.redeploy_all == Some(Marker) {
                    deploy_args.redeploy_all = true;
                }

                if cli.reset == Some(Marker) {
                    deploy_args.reset = true;
                }
            }
        }

        let format = global_flags
            .format
            .or(manifest_environment
                .as_ref()
                .and_then(|(_, env)| env.cli.as_ref())
                .and_then(|cli| cli.format))
            .unwrap_or_default();

        let log_output = log_output_for_help.unwrap_or_else(|| {
            if enabled!(Level::ERROR) {
                match format {
                    Format::Json | Format::PrettyJson | Format::Yaml | Format::PrettyYaml => {
                        Output::Stderr
                    }
                    Format::Text => Output::Stdout,
                }
            } else {
                Output::BufferedUntilErr
            }
        });

        set_log_output(log_output);

        let client_config = match &manifest_environment {
            Some((_, environment)) => match environment.server.as_ref() {
                Some(server) => ClientConfig::from(server),
                None => {
                    ClientConfig::from(&app_raw::Server::Builtin(app_raw::BuiltinServer::Local))
                }
            },
            None => {
                // TODO: atomic: fallback to default profiles or command line args
                todo!()
            }
        };
        let file_download_client =
            new_reqwest_client(&client_config.file_download_http_client_config)?;

        let app_context_config = {
            manifest_environment
                .as_ref()
                .zip(manifest_environments)
                .map(
                    |((selected_environment_name, selected_environment), environments)| {
                        ApplicationContextConfig::new(
                            &global_flags,
                            environments,
                            ComponentPresetSelector {
                                environment: selected_environment_name.clone(),
                                presets: {
                                    let mut presets = selected_environment
                                        .component_presets
                                        .clone()
                                        .into_vec()
                                        .into_iter()
                                        .map(ComponentPresetName)
                                        .collect::<Vec<_>>();
                                    presets.extend(global_flags.preset.iter().cloned());
                                    presets
                                },
                            },
                        )
                    },
                )
        };

        Ok(Self {
            config_dir: global_flags.config_dir(),
            format,
            help_mode: log_output_for_help.is_some(),
            deploy_args,
            app_context_config,
            http_batch_size: global_flags.http_batch_size.unwrap_or(50),
            auth_token_override: global_flags.auth_token,
            environment_reference,
            manifest_environment,
            yes,
            dev_mode: global_flags.dev_mode,
            show_sensitive: global_flags.show_sensitive,
            server_no_limit_change: global_flags.server_no_limit_change,
            should_colorize: SHOULD_COLORIZE.should_colorize(),
<<<<<<< HEAD
=======
            template_sdk_overrides,
            template_group,
            start_local_server,
>>>>>>> 86f9cd79
            client_config,
            golem_clients: tokio::sync::OnceCell::new(),
            file_download_client,
            templates: std::sync::OnceLock::new(),
            selected_profile_and_environment_logging: std::sync::OnceLock::new(),
            http_api_reset: tokio::sync::OnceCell::new(),
            http_deployment_reset: tokio::sync::OnceCell::new(),
            app_context_state: tokio::sync::RwLock::new(ApplicationContextState::new(
                yes,
                app_source_mode,
            )),
            rib_repl_state: tokio::sync::RwLock::default(),
        })
    }

    pub fn config_dir(&self) -> &Path {
        &self.config_dir
    }

    pub async fn rib_repl_history_file(&self) -> anyhow::Result<PathBuf> {
        let app_ctx = self.app_context_lock().await;
        let history_file = match app_ctx.opt()? {
            Some(app_ctx) => app_ctx.application.rib_repl_history_file().to_path_buf(),
            None => self.config_dir.join(".rib_repl_history"),
        };
        debug!(
            history_file = %history_file.display(),
            "Selected Rib REPL history file"
        );
        Ok(history_file)
    }

    pub fn format(&self) -> Format {
        self.format
    }

    pub fn yes(&self) -> bool {
        self.yes
    }

    pub fn dev_mode(&self) -> bool {
        self.dev_mode
    }

    pub fn show_sensitive(&self) -> bool {
        self.show_sensitive
    }

    pub fn deploy_args(&self) -> &DeployArgs {
        &self.deploy_args
    }

    pub fn server_no_limit_change(&self) -> bool {
        self.server_no_limit_change
    }

    pub fn should_colorize(&self) -> bool {
        self.should_colorize
    }

    pub async fn silence_app_context_init(&self) {
        let mut state = self.app_context_state.write().await;
        state.silent_init = true;
    }

    pub fn profile_name(&self) -> &ProfileName {
        self.log_selected_profile_and_environment_once();
        // TODO: atomic: &self.profile_name
        todo!()
    }

    pub fn available_profile_names(&self) -> &BTreeSet<ProfileName> {
        // TODO: atomic: &self.available_profile_names
        todo!()
    }

    pub fn application_name(&self) -> Option<ApplicationName> {
        // TODO: atomic
        todo!()
    }

    pub fn environment_reference(&self) -> Option<&EnvironmentReference> {
        self.log_selected_profile_and_environment_once();
        self.environment_reference.as_ref()
    }

    pub fn manifest_environment_name(&self) -> Option<&EnvironmentName> {
        self.log_selected_profile_and_environment_once();
        self.manifest_environment.as_ref().map(|(name, _)| name)
    }

    pub fn manifest_environment(&self) -> Option<&app_raw::Environment> {
        self.log_selected_profile_and_environment_once();
        self.manifest_environment.as_ref().map(|(_, env)| env)
    }

    pub fn http_batch_size(&self) -> u64 {
        self.http_batch_size
    }

    pub async fn golem_clients(&self) -> anyhow::Result<&GolemClients> {
        self.golem_clients
            .get_or_try_init(|| async {
                self.log_selected_profile_and_environment_once();

                let clients = GolemClients::new(
                    self.client_config.clone(),
                    self.auth_token_override,
                    // TODO: atomic
                    /*
                    &self.profile_name,
                    &self.profile.auth,
                    */
                    todo!(),
                    todo!(),
                    self.config_dir(),
                )
                .await?;

                Ok(clients)
            })
            .await
    }

    pub fn file_download_client(&self) -> &reqwest::Client {
        &self.file_download_client
    }

    pub fn worker_service_url(&self) -> &Url {
        &self.client_config.worker_url
    }

    pub fn allow_insecure(&self) -> bool {
        self.client_config.service_http_client_config.allow_insecure
    }

    pub async fn account_id(&self) -> anyhow::Result<AccountId> {
        Ok(self.golem_clients().await?.account_id().clone())
    }

    pub async fn auth_token(&self) -> anyhow::Result<TokenSecret> {
        Ok(self.golem_clients().await?.auth_token().clone())
    }

    pub async fn app_context_lock(
        &self,
    ) -> tokio::sync::RwLockReadGuard<'_, ApplicationContextState> {
        {
            let state = self.app_context_state.read().await;
            if state.app_context.is_some() {
                return state;
            }
        }

        {
            let _init = self.app_context_lock_mut().await;
        }

        self.app_context_state.read().await
    }

    pub async fn app_context_lock_mut(
        &self,
    ) -> anyhow::Result<tokio::sync::RwLockWriteGuard<'_, ApplicationContextState>> {
        let mut state = self.app_context_state.write().await;
        state
            .init(&self.app_context_config, &self.file_download_client)
            .await?;
        Ok(state)
    }

    pub async fn unload_app_context(&self) {
        // TODO: atomic: this should also redo env preload
        // let mut state = self.app_context_state.write().await;
        // *state = ApplicationContextState::new(self.yes, self.app_context_config.app_source_mode());
    }

    async fn set_app_ctx_init_config<T>(
        &self,
        name: &str,
        value_mut: fn(&mut ApplicationContextState) -> &mut T,
        was_set_mut: fn(&mut ApplicationContextState) -> &mut bool,
        value: T,
    ) {
        let mut state = self.app_context_state.write().await;
        if *was_set_mut(&mut state) {
            panic!("{name} can be set only once, was already set");
        }
        if state.app_context.is_some() {
            panic!("cannot change {name} after application context init");
        }
        *value_mut(&mut state) = value;
        *was_set_mut(&mut state) = true;
    }

    pub async fn set_skip_up_to_date_checks(&self, skip: bool) {
        self.set_app_ctx_init_config(
            "skip_up_to_date_checks",
            |ctx| &mut ctx.skip_up_to_date_checks,
            |ctx| &mut ctx.skip_up_to_date_checks_was_set,
            skip,
        )
        .await
    }

    pub async fn set_steps_filter(&self, steps_filter: HashSet<AppBuildStep>) {
        self.set_app_ctx_init_config(
            "steps_filter",
            |ctx| &mut ctx.build_steps_filter,
            |ctx| &mut ctx.build_steps_filter_was_set,
            steps_filter,
        )
        .await;
    }

    pub async fn task_result_marker_dir(&self) -> anyhow::Result<PathBuf> {
        let app_ctx = self.app_context_lock().await;
        let app_ctx = app_ctx.some_or_err()?;
        Ok(app_ctx.application.task_result_marker_dir())
    }

    pub async fn set_rib_repl_state(&self, state: RibReplState) {
        let mut rib_repl_state = self.rib_repl_state.write().await;
        *rib_repl_state = state;
    }

    pub async fn get_rib_repl_dependencies(&self) -> ReplComponentDependencies {
        let rib_repl_state = self.rib_repl_state.read().await;
        ReplComponentDependencies {
            component_dependencies: rib_repl_state.dependencies.component_dependencies.clone(),
            custom_instance_spec: rib_repl_state.dependencies.custom_instance_spec.clone(),
        }
    }

    pub async fn get_rib_repl_component_metadata(&self) -> ComponentMetadata {
        let rib_repl_state = self.rib_repl_state.read().await;
        rib_repl_state.component_metadata.clone()
    }

    pub fn templates(
        &self,
        dev_mode: bool,
    ) -> &BTreeMap<GuestLanguage, BTreeMap<ComposableAppGroupName, ComposableAppTemplate>> {
        self.templates
            .get_or_init(|| golem_templates::all_composable_app_templates(dev_mode))
    }

    pub fn template_sdk_overrides(&self) -> &SdkOverrides {
        &self.template_sdk_overrides
    }

    pub fn template_group(&self) -> &ComposableAppGroupName {
        &self.template_group
    }

    pub async fn select_account_by_email_or_error(
        &self,
        _email: &str,
    ) -> anyhow::Result<AccountDetails> {
        // TODO: atomic
        /*
        let mut result = self
            .golem_clients()
            .await?
            .account
            .find_accounts(Some(email))
            .await?
            .values;

        if result.len() == 1 {
            Ok(result.remove(0).into())
        } else {
            log_error("referenced account could not be found");
            bail!(NonSuccessfulExit)
        }*/
        todo!()
    }

    pub async fn resolve_plugin_reference(
        &self,
        reference: PluginReference,
    ) -> anyhow::Result<(AccountId, String, String)> {
        match reference {
            PluginReference::FullyQualified {
                account_email,
                name,
                version,
            } => {
                let account_id = self
                    .select_account_by_email_or_error(&account_email)
                    .await?
                    .account_id;

                Ok((account_id, name, version))
            }
            PluginReference::RelativeToCurrentAccount { name, version } => {
                let account_id = self.account_id().await?;

                Ok((account_id, name, version))
            }
        }
    }

    fn log_selected_profile_and_environment_once(&self) {
        self.selected_profile_and_environment_logging
            .get_or_init(|| {
                // TODO: atomic
                /*
                if !self.help_mode {
                    log_action(
                        "Selected",
                        format!(
                            "profile: {}{}",
                            profile.name.0.log_color_highlight(),
                            environment
                                .as_ref()
                                .map(|environment| format!(
                                    ", environment: {}",
                                    environment.to_string().log_color_highlight()
                                ))
                                .unwrap_or_default()
                        ),
                    );
                }
                */
            });
    }

    pub async fn reset_http_api_definitions_once<F, Fut>(&self, f: F) -> anyhow::Result<()>
    where
        F: FnOnce() -> Fut,
        Fut: Future<Output = anyhow::Result<()>>,
    {
        self.http_api_reset.get_or_try_init(f).await?;
        Ok(())
    }

    pub async fn reset_http_deployments_once<F, Fut>(&self, f: F) -> anyhow::Result<()>
    where
        F: FnOnce() -> Fut,
        Fut: Future<Output = anyhow::Result<()>>,
    {
        self.http_deployment_reset.get_or_try_init(f).await?;
        Ok(())
    }
}

pub struct GolemClients {
    authentication: Authentication,

    pub account: AccountClientLive,
    pub account_summary: AccountSummaryClientLive,
    pub agent_types: AgentTypesClientLive,
    pub api_certificate: ApiCertificateClientLive,
    pub api_definition: ApiDefinitionClientLive,
    pub api_deployment: ApiDeploymentClientLive,
    pub api_domain: ApiDomainClientLive,
    pub api_security: ApiSecurityClientLive,
    pub application: ApplicationClientLive,
    pub component: ComponentClientLive,
    pub component_healthcheck: HealthCheckClientLive,
    pub environment: EnvironmentClientLive,
    pub grant: GrantClientLive,
    pub limits: LimitsClientLive,
    pub login: LoginClientLive,
    pub plugin: PluginClientLive,
    pub token: TokenClientLive,
    pub worker: WorkerClientLive,
    pub worker_invoke: WorkerClientLive,
}

impl GolemClients {
    pub async fn new(
        config: ClientConfig,
        token_override: Option<Uuid>,
        profile_name: &ProfileName,
        auth_config: &AuthenticationConfig,
        config_dir: &Path,
    ) -> anyhow::Result<Self> {
        let healthcheck_http_client = new_reqwest_client(&config.health_check_http_client_config)?;

        let service_http_client = new_reqwest_client(&config.service_http_client_config)?;
        let invoke_http_client = new_reqwest_client(&config.invoke_http_client_config)?;

        let auth = Auth::new(LoginClientLive {
            context: ContextCloud {
                client: service_http_client.clone(),
                base_url: config.registry_url.clone(),
                security_token: Security::Empty,
            },
        });

        let authentication = auth
            .authenticate(token_override, auth_config, config_dir, profile_name)
            .await?;

        let security_token = Security::Bearer(authentication.0.secret.0.to_string());

        let registry_context = || ContextCloud {
            client: service_http_client.clone(),
            base_url: config.registry_url.clone(),
            security_token: security_token.clone(),
        };

        let registry_healthcheck_context = || ContextCloud {
            client: healthcheck_http_client,
            base_url: config.registry_url.clone(),
            security_token: Security::Empty,
        };

        let worker_context = || ContextCloud {
            client: service_http_client.clone(),
            base_url: config.worker_url.clone(),
            security_token: security_token.clone(),
        };

        let worker_invoke_context = || ContextCloud {
            client: invoke_http_client.clone(),
            base_url: config.worker_url.clone(),
            security_token: security_token.clone(),
        };

        let login_context = || ContextCloud {
            client: service_http_client.clone(),
            base_url: config.registry_url.clone(),
            security_token: security_token.clone(),
        };

        Ok(GolemClients {
            authentication,
            account: AccountClientLive {
                context: registry_context(),
            },
            account_summary: AccountSummaryClientLive {
                context: registry_context(),
            },
            agent_types: AgentTypesClientLive {
                context: registry_context(),
            },
            api_certificate: ApiCertificateClientLive {
                context: registry_context(),
            },
            api_definition: ApiDefinitionClientLive {
                context: registry_context(),
            },
            api_deployment: ApiDeploymentClientLive {
                context: registry_context(),
            },
            api_domain: ApiDomainClientLive {
                context: registry_context(),
            },
            api_security: ApiSecurityClientLive {
                context: registry_context(),
            },
            application: ApplicationClientLive {
                context: registry_context(),
            },
            component: ComponentClientLive {
                context: registry_context(),
            },
            component_healthcheck: HealthCheckClientLive {
                context: registry_healthcheck_context(),
            },
            environment: EnvironmentClientLive {
                context: registry_context(),
            },
            grant: GrantClientLive {
                context: registry_context(),
            },
            limits: LimitsClientLive {
                context: worker_context(),
            },
            login: LoginClientLive {
                context: login_context(),
            },
            plugin: PluginClientLive {
                context: registry_context(),
            },
            token: TokenClientLive {
                context: registry_context(),
            },
            worker: WorkerClientLive {
                context: worker_context(),
            },
            worker_invoke: WorkerClientLive {
                context: worker_invoke_context(),
            },
        })
    }

    pub fn account_id(&self) -> &AccountId {
        self.authentication.account_id()
    }

    pub fn auth_token(&self) -> &TokenSecret {
        &self.authentication.0.secret
    }
}

struct ApplicationContextConfig {
    app_manifest_path: Option<PathBuf>,
    disable_app_manifest_discovery: bool,
    environments: BTreeMap<EnvironmentName, app_raw::Environment>,
    component_presets: ComponentPresetSelector,
    golem_rust_override: RustDependencyOverride,
    wasm_rpc_client_build_offline: bool,
    dev_mode: bool,
    enable_wasmtime_fs_cache: bool,
}

impl ApplicationContextConfig {
    pub fn new(
        global_flags: &GolemCliGlobalFlags,
        environments: BTreeMap<EnvironmentName, app_raw::Environment>,
        component_presets: ComponentPresetSelector,
    ) -> Self {
        Self {
            app_manifest_path: global_flags.app_manifest_path.clone(),
            disable_app_manifest_discovery: global_flags.disable_app_manifest_discovery,
            environments,
            component_presets,
            golem_rust_override: RustDependencyOverride {
                path_override: global_flags.golem_rust_path.clone(),
                version_override: global_flags.golem_rust_version.clone(),
            },
            wasm_rpc_client_build_offline: global_flags.wasm_rpc_offline,
            dev_mode: global_flags.dev_mode,
            enable_wasmtime_fs_cache: global_flags.enable_wasmtime_fs_cache,
        }
    }

    pub fn app_source_mode(&self) -> ApplicationSourceMode {
        if self.disable_app_manifest_discovery {
            ApplicationSourceMode::None
        } else {
            match &self.app_manifest_path {
                Some(root_manifest) if !self.disable_app_manifest_discovery => {
                    ApplicationSourceMode::ByRootManifest(root_manifest.clone())
                }
                _ => ApplicationSourceMode::Automatic,
            }
        }
    }

    pub fn app_source_mode_from_global_flags(
        global_flags: &GolemCliGlobalFlags,
    ) -> ApplicationSourceMode {
        Self::app_source_mode_from_flags(
            global_flags.disable_app_manifest_discovery,
            global_flags.app_manifest_path.as_deref(),
        )
    }

    fn app_source_mode_from_flags(
        disable_app_manifest_discovery: bool,
        app_manifest_path: Option<&Path>,
    ) -> ApplicationSourceMode {
        if disable_app_manifest_discovery {
            ApplicationSourceMode::None
        } else {
            match app_manifest_path {
                Some(root_manifest) if !disable_app_manifest_discovery => {
                    ApplicationSourceMode::ByRootManifest(root_manifest.to_path_buf())
                }
                _ => ApplicationSourceMode::Automatic,
            }
        }
    }
}

#[derive()]
pub struct ApplicationContextState {
    yes: bool,
    app_source_mode: Option<ApplicationSourceMode>,
    pub silent_init: bool,
    pub skip_up_to_date_checks: bool,
    skip_up_to_date_checks_was_set: bool,
    pub build_steps_filter: HashSet<AppBuildStep>,
    build_steps_filter_was_set: bool,

    app_context: Option<Result<Option<ApplicationContext>, Arc<anyhow::Error>>>,
}

impl ApplicationContextState {
    pub fn new(yes: bool, source_mode: ApplicationSourceMode) -> Self {
        Self {
            yes,
            app_source_mode: Some(source_mode),
            silent_init: false,
            skip_up_to_date_checks: false,
            skip_up_to_date_checks_was_set: false,
            build_steps_filter: HashSet::new(),
            build_steps_filter_was_set: false,
            app_context: None,
        }
    }

    async fn init(
        &mut self,
        config: &Option<ApplicationContextConfig>,
        file_download_client: &reqwest::Client,
    ) -> anyhow::Result<()> {
        if self.app_context.is_some() {
            return Ok(());
        }

        let Some(config) = config else {
            self.app_context = Some(Ok(None));
            return Ok(());
        };

        let _log_output = self
            .silent_init
            .then(|| LogOutput::new(Output::TracingDebug));

        let app_config = ApplicationConfig {
            skip_up_to_date_checks: self.skip_up_to_date_checks,
            offline: config.wasm_rpc_client_build_offline,
            steps_filter: self.build_steps_filter.clone(),
            golem_rust_override: config.golem_rust_override.clone(),
            dev_mode: config.dev_mode,
            enable_wasmtime_fs_cache: config.enable_wasmtime_fs_cache,
        };

        debug!(app_config = ?app_config, "Initializing application context");

        self.app_context = Some(
            ApplicationContext::new(
                self.app_source_mode
                    .take()
                    .expect("ApplicationContextState.app_source_mode is not set"),
                app_config,
                config.environments.clone(),
                config.component_presets.clone(),
                file_download_client.clone(),
            )
            .await
            .map_err(Arc::new),
        );

        if !self.silent_init {
            if let Some(Ok(Some(app_ctx))) = &self.app_context {
                if app_ctx.loaded_with_warnings
                    && !InteractiveHandler::confirm_manifest_app_warning(self.yes)?
                {
                    bail!(NonSuccessfulExit)
                }
            }
        }

        Ok(())
    }

    pub fn opt(&self) -> anyhow::Result<Option<&ApplicationContext>> {
        match &self.app_context {
            Some(Ok(None)) => Ok(None),
            Some(Ok(Some(app_ctx))) => Ok(Some(app_ctx)),
            Some(Err(err)) => Err(anyhow!(err.clone())),
            None => unreachable!("Uninitialized application context"),
        }
    }

    pub fn opt_mut(&mut self) -> anyhow::Result<Option<&mut ApplicationContext>> {
        match &mut self.app_context {
            Some(Ok(None)) => Ok(None),
            Some(Ok(Some(app_ctx))) => Ok(Some(app_ctx)),
            Some(Err(err)) => Err(anyhow!(err.clone())),
            None => unreachable!("Uninitialized application context"),
        }
    }

    pub fn some_or_err(&self) -> anyhow::Result<&ApplicationContext> {
        match &self.app_context {
            Some(Ok(None)) => Err(anyhow!(HintError::NoApplicationManifestFound)),
            Some(Ok(Some(app_ctx))) => Ok(app_ctx),
            Some(Err(err)) => Err(anyhow!(err.clone())),
            None => unreachable!("Uninitialized application context"),
        }
    }

    pub fn some_or_err_mut(&mut self) -> anyhow::Result<&mut ApplicationContext> {
        match &mut self.app_context {
            Some(Ok(None)) => Err(anyhow!(HintError::NoApplicationManifestFound)),
            Some(Ok(Some(app_ctx))) => Ok(app_ctx),
            Some(Err(err)) => Err(anyhow!(err.clone())),
            None => unreachable!("Uninitialized application context"),
        }
    }
}

pub struct RibReplState {
    pub dependencies: ReplComponentDependencies,
    pub component_metadata: ComponentMetadata,
}

impl Default for RibReplState {
    fn default() -> Self {
        Self {
            dependencies: ReplComponentDependencies {
                component_dependencies: vec![],
                custom_instance_spec: vec![],
            },
            component_metadata: ComponentMetadata::default(),
        }
    }
}

// TODO: atomic: move to a http / client module?
fn new_reqwest_client(config: &HttpClientConfig) -> anyhow::Result<reqwest::Client> {
    let mut builder = reqwest::Client::builder();

    if config.allow_insecure {
        builder = builder.danger_accept_invalid_certs(true);
    }

    if let Some(timeout) = config.timeout {
        builder = builder.timeout(timeout);
    }
    if let Some(connect_timeout) = config.connect_timeout {
        builder = builder.connect_timeout(connect_timeout);
    }
    if let Some(read_timeout) = config.read_timeout {
        builder = builder.read_timeout(read_timeout);
    }

    Ok(builder.connection_verbose(true).build()?)
}

// TODO: atomic: move to a http / client module?
pub async fn check_http_response_success(
    response: reqwest::Response,
) -> anyhow::Result<reqwest::Response> {
    if !response.status().is_success() {
        let url = response.url().clone();
        let status = response.status();
        let bytes = response.bytes().await.ok();
        let error_payload = bytes
            .as_ref()
            .map(|bytes| String::from_utf8_lossy(bytes.as_ref()))
            .unwrap_or_else(|| Cow::from(""));

        bail!(
            "Received unexpected response for {}: {}\n{}",
            url,
            status,
            error_payload
        );
    }
    Ok(response)
}

#[cfg(test)]
mod test {
    use crate::context::Context;
    use std::marker::PhantomData;
    use test_r::test;

    struct CheckSend<T: Send>(PhantomData<T>);
    struct CheckSync<T: Sync>(PhantomData<T>);

    #[test]
    fn test_context_is_send_sync() {
        let _ = CheckSend::<Context>(PhantomData);
        let _ = CheckSync::<Context>(PhantomData);
    }
}<|MERGE_RESOLUTION|>--- conflicted
+++ resolved
@@ -79,14 +79,9 @@
     dev_mode: bool,
     server_no_limit_change: bool,
     should_colorize: bool,
-<<<<<<< HEAD
-=======
     template_sdk_overrides: SdkOverrides,
     template_group: ComposableAppGroupName,
-    #[allow(unused)]
-    start_local_server: Box<dyn Fn() -> BoxFuture<'static, anyhow::Result<()>> + Send + Sync>,
-
->>>>>>> 86f9cd79
+
     file_download_client: reqwest::Client,
 
     // Lazy initialized
@@ -108,7 +103,6 @@
         global_flags: GolemCliGlobalFlags,
         log_output_for_help: Option<Output>,
     ) -> anyhow::Result<Self> {
-<<<<<<< HEAD
         let (environment_reference, env_ref_can_be_builtin_server) = {
             if let Some(environment) = &global_flags.environment {
                 (Some(environment.clone()), false)
@@ -130,35 +124,6 @@
                 (None, false)
             }
         };
-=======
-        let format = global_flags.format;
-        let http_batch_size = global_flags.http_batch_size;
-        let auth_token = global_flags.auth_token;
-        let config_dir = global_flags.config_dir();
-        let local_server_auto_start = global_flags.local_server_auto_start;
-        let show_sensitive = global_flags.show_sensitive;
-        let server_no_limit_change = global_flags.server_no_limit_change;
-        let template_sdk_overrides = SdkOverrides {
-            rust_path: global_flags
-                .golem_rust_path
-                .as_ref()
-                .map(|p| p.to_string_lossy().to_string()),
-            rust_version: global_flags.golem_rust_version.clone(),
-            ts_packages_path: global_flags.golem_ts_packages_path.clone(),
-            ts_version: global_flags.golem_ts_version.clone(),
-        };
-        let template_group = global_flags
-            .template_group
-            .clone()
-            .map(ComposableAppGroupName::from)
-            .unwrap_or_default();
-
-        let mut yes = global_flags.yes;
-        let dev_mode = global_flags.dev_mode;
-        let mut deploy_args = DeployArgs::none();
-
-        let mut app_context_config = ApplicationContextConfig::new(global_flags);
->>>>>>> 86f9cd79
 
         let preloaded_app = ApplicationContext::preload_sources_and_get_environments(
             ApplicationContextConfig::app_source_mode_from_global_flags(&global_flags),
@@ -327,6 +292,21 @@
                 )
         };
 
+        let template_sdk_overrides = SdkOverrides {
+            rust_path: global_flags
+                .golem_rust_path
+                .as_ref()
+                .map(|p| p.to_string_lossy().to_string()),
+            rust_version: global_flags.golem_rust_version.clone(),
+            ts_packages_path: global_flags.golem_ts_packages_path.clone(),
+            ts_version: global_flags.golem_ts_version.clone(),
+        };
+        let template_group = global_flags
+            .template_group
+            .clone()
+            .map(ComposableAppGroupName::from)
+            .unwrap_or_default();
+
         Ok(Self {
             config_dir: global_flags.config_dir(),
             format,
@@ -342,12 +322,8 @@
             show_sensitive: global_flags.show_sensitive,
             server_no_limit_change: global_flags.server_no_limit_change,
             should_colorize: SHOULD_COLORIZE.should_colorize(),
-<<<<<<< HEAD
-=======
             template_sdk_overrides,
             template_group,
-            start_local_server,
->>>>>>> 86f9cd79
             client_config,
             golem_clients: tokio::sync::OnceCell::new(),
             file_download_client,
