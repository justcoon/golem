--- conflicted
+++ resolved
@@ -2117,110 +2117,6 @@
             - Variant
             example: Variant
       - $ref: '#/components/schemas/TypeVariant'
-<<<<<<< HEAD
-    BeginRemoteTransactionParameters:
-      type: object
-      title: BeginRemoteTransactionParameters
-      required:
-      - timestamp
-      - transactionId
-      properties:
-        timestamp:
-          type: string
-          format: date-time
-        transactionId:
-          type: string
-    CancelInvocationParameters:
-      type: object
-      title: CancelInvocationParameters
-      required:
-      - timestamp
-      - idempotencyKey
-      properties:
-        timestamp:
-          type: string
-          format: date-time
-        idempotencyKey:
-=======
-    ApiDefinitionInfo:
-      type: object
-      title: ApiDefinitionInfo
-      required:
-      - id
-      - version
-      properties:
-        id:
-          type: string
-        version:
-          type: string
-    ApiDeployment:
-      type: object
-      title: ApiDeployment
-      required:
-      - apiDefinitions
-      - projectId
-      - site
-      properties:
-        apiDefinitions:
-          type: array
-          items:
-            $ref: '#/components/schemas/ApiDefinitionInfo'
-        projectId:
-          type: string
-          format: uuid
-        site:
-          $ref: '#/components/schemas/ApiSite'
-        createdAt:
-          type: string
-          format: date-time
-    ApiDeploymentRequest:
-      type: object
-      title: ApiDeploymentRequest
-      required:
-      - apiDefinitions
-      - projectId
-      - site
-      properties:
-        apiDefinitions:
-          type: array
-          items:
-            $ref: '#/components/schemas/ApiDefinitionInfo'
-        projectId:
-          type: string
-          format: uuid
-        site:
-          $ref: '#/components/schemas/ApiSite'
-    ApiDomain:
-      type: object
-      title: ApiDomain
-      required:
-      - projectId
-      - domainName
-      - nameServers
-      properties:
-        projectId:
-          type: string
-          format: uuid
-        domainName:
-          type: string
-        nameServers:
-          type: array
-          items:
-            type: string
-        createdAt:
-          type: string
-          format: date-time
-    ApiSite:
-      type: object
-      title: ApiSite
-      required:
-      - host
-      properties:
-        host:
-          type: string
-        subdomain:
->>>>>>> 3b984e4a
-          type: string
     CancelInvocationResponse:
       type: object
       title: CancelInvocationResponse
@@ -2229,70 +2125,6 @@
       properties:
         canceled:
           type: boolean
-<<<<<<< HEAD
-    ChangePersistenceLevelParameters:
-      type: object
-      title: ChangePersistenceLevelParameters
-      required:
-      - timestamp
-      - persistenceLevel
-      properties:
-        timestamp:
-          type: string
-          format: date-time
-        persistenceLevel:
-          $ref: '#/components/schemas/PersistenceLevel'
-    ChangeRetryPolicyParameters:
-      type: object
-      title: ChangeRetryPolicyParameters
-      required:
-      - timestamp
-      - newPolicy
-      properties:
-        timestamp:
-          type: string
-          format: date-time
-        newPolicy:
-          $ref: '#/components/schemas/PublicRetryConfig'
-=======
-    Certificate:
-      type: object
-      title: Certificate
-      required:
-      - id
-      - projectId
-      - domainName
-      properties:
-        id:
-          type: string
-          format: uuid
-        projectId:
-          type: string
-          format: uuid
-        domainName:
-          type: string
-        createdAt:
-          type: string
-          format: date-time
-    CertificateRequest:
-      type: object
-      title: CertificateRequest
-      required:
-      - projectId
-      - domainName
-      - certificateBody
-      - certificatePrivateKey
-      properties:
-        projectId:
-          type: string
-          format: uuid
-        domainName:
-          type: string
-        certificateBody:
-          type: string
-        certificatePrivateKey:
-          type: string
->>>>>>> 3b984e4a
     CompleteParameters:
       type: object
       title: CompleteParameters
@@ -2313,75 +2145,6 @@
       enum:
       - read-only
       - read-write
-<<<<<<< HEAD
-    CreateParameters:
-      type: object
-      title: CreateParameters
-      required:
-      - timestamp
-      - workerId
-      - componentVersion
-      - args
-      - env
-      - environmentId
-      - createdBy
-      - wasiConfigVars
-      - componentSize
-      - initialTotalLinearMemorySize
-      - initialActivePlugins
-      properties:
-        timestamp:
-          type: string
-          format: date-time
-        workerId:
-          $ref: '#/components/schemas/WorkerId'
-        componentVersion:
-          type: integer
-          format: uint64
-        args:
-          type: array
-          items:
-            type: string
-        env:
-          type: object
-          additionalProperties:
-            type: string
-        environmentId:
-          type: string
-          format: uuid
-        createdBy:
-          type: string
-          format: uuid
-        wasiConfigVars:
-          type: array
-          items:
-            $ref: '#/components/schemas/WasiConfigVarsEntry'
-        parent:
-          $ref: '#/components/schemas/WorkerId'
-        componentSize:
-          type: integer
-          format: uint64
-        initialTotalLinearMemorySize:
-          type: integer
-          format: uint64
-        initialActivePlugins:
-          type: array
-          items:
-            $ref: '#/components/schemas/PluginInstallationDescription'
-    DeactivatePluginParameters:
-      type: object
-      title: DeactivatePluginParameters
-      required:
-      - timestamp
-      - plugin
-      properties:
-        timestamp:
-          type: string
-          format: date-time
-        plugin:
-          $ref: '#/components/schemas/PluginInstallationDescription'
-=======
->>>>>>> 3b984e4a
     DeactivatePluginResponse:
       type: object
       title: DeactivatePluginResponse
@@ -2558,96 +2321,6 @@
     HealthcheckResponse:
       type: object
       title: HealthcheckResponse
-<<<<<<< HEAD
-    ImportedFunctionInvokedParameters:
-      type: object
-      title: ImportedFunctionInvokedParameters
-      required:
-      - timestamp
-      - functionName
-      - request
-      - response
-      - durableFunctionType
-      properties:
-        timestamp:
-          type: string
-          format: date-time
-        functionName:
-          type: string
-        request:
-          $ref: '#/components/schemas/ValueAndType'
-        response:
-          $ref: '#/components/schemas/ValueAndType'
-        durableFunctionType:
-          $ref: '#/components/schemas/PublicDurableFunctionType'
-=======
-    HttpApiDefinitionRequest:
-      type: object
-      title: HttpApiDefinitionRequest
-      required:
-      - id
-      - version
-      - routes
-      - draft
-      properties:
-        id:
-          type: string
-        version:
-          type: string
-        security:
-          type: array
-          items:
-            type: string
-        routes:
-          type: array
-          items:
-            $ref: '#/components/schemas/RouteRequestData'
-        draft:
-          type: boolean
-    HttpApiDefinitionResponseData:
-      type: object
-      title: HttpApiDefinitionResponseData
-      required:
-      - id
-      - version
-      - routes
-      - draft
-      properties:
-        id:
-          type: string
-        version:
-          type: string
-        routes:
-          type: array
-          items:
-            $ref: '#/components/schemas/RouteResponseData'
-        draft:
-          type: boolean
-        createdAt:
-          type: string
-          format: date-time
-    HttpCors:
-      type: object
-      title: HttpCors
-      required:
-      - allowOrigin
-      - allowMethods
-      - allowHeaders
-      properties:
-        allowOrigin:
-          type: string
-        allowMethods:
-          type: string
-        allowHeaders:
-          type: string
-        exposeHeaders:
-          type: string
-        allowCredentials:
-          type: boolean
-        maxAge:
-          type: integer
-          format: uint64
->>>>>>> 3b984e4a
     InterruptResponse:
       type: object
       title: InterruptResponse
@@ -2686,9 +2359,9 @@
       type: object
       title: ManualUpdateParameters
       required:
-      - targetVersion
-      properties:
-        targetVersion:
+      - targetRevision
+      properties:
+        targetRevision:
           type: integer
           format: uint64
     NameOptionTypePair:
@@ -3563,53 +3236,6 @@
             - ManualUpdate
             example: ManualUpdate
       - $ref: '#/components/schemas/ManualUpdateParameters'
-<<<<<<< HEAD
-    RemoteTransactionParameters:
-      type: object
-      title: RemoteTransactionParameters
-      required:
-      - timestamp
-      - beginIndex
-      properties:
-        timestamp:
-          type: string
-          format: date-time
-        beginIndex:
-          type: integer
-          format: uint64
-    ResourceParameters:
-      type: object
-      title: ResourceParameters
-      required:
-      - timestamp
-      - id
-      - name
-      - owner
-      properties:
-        timestamp:
-          type: string
-          format: date-time
-        id:
-          type: integer
-          format: uint64
-        name:
-          type: string
-        owner:
-          type: string
-=======
-    ResolvedGatewayBindingComponent:
-      type: object
-      title: ResolvedGatewayBindingComponent
-      required:
-      - name
-      - version
-      properties:
-        name:
-          type: string
-        version:
-          type: integer
-          format: uint64
->>>>>>> 3b984e4a
     ResumeResponse:
       type: object
       title: ResumeResponse
@@ -3681,36 +3307,7 @@
         layer:
           type: integer
           format: uint64
-<<<<<<< HEAD
-    SetSpanAttributeParameters:
-=======
-    SecuritySchemeData:
-      type: object
-      title: SecuritySchemeData
-      required:
-      - providerType
-      - schemeIdentifier
-      - clientId
-      - clientSecret
-      - redirectUrl
-      - scopes
-      properties:
-        providerType:
-          $ref: '#/components/schemas/Provider'
-        schemeIdentifier:
-          type: string
-        clientId:
-          type: string
-        clientSecret:
-          type: string
-        redirectUrl:
-          type: string
-        scopes:
-          type: array
-          items:
-            type: string
     SnapshotBasedUpdateParameters:
->>>>>>> 3b984e4a
       type: object
       title: SnapshotBasedUpdateParameters
       required:
@@ -4570,11 +4167,11 @@
       required:
       - timestamp
       - workerId
-      - componentVersion
+      - componentRevision
       - args
       - env
       - createdBy
-      - projectId
+      - environmentId
       - componentSize
       - initialTotalLinearMemorySize
       - initialActivePlugins
@@ -4585,7 +4182,7 @@
           format: date-time
         workerId:
           $ref: '#/components/schemas/WorkerId'
-        componentVersion:
+        componentRevision:
           type: integer
           format: uint64
         args:
@@ -4598,7 +4195,8 @@
             type: string
         createdBy:
           type: string
-        projectId:
+          format: uuid
+        environmentId:
           type: string
           format: uuid
         parent:
@@ -4773,12 +4371,12 @@
       title: r#FailedUpdateParams
       required:
       - timestamp
-      - targetVersion
+      - targetRevision
       properties:
         timestamp:
           type: string
           format: date-time
-        targetVersion:
+        targetRevision:
           type: integer
           format: uint64
         details:
@@ -4882,13 +4480,13 @@
       title: r#PendingUpdateParams
       required:
       - timestamp
-      - targetVersion
+      - targetRevision
       - description
       properties:
         timestamp:
           type: string
           format: date-time
-        targetVersion:
+        targetRevision:
           type: integer
           format: uint64
         description:
@@ -5009,14 +4607,14 @@
       title: r#SuccessfulUpdateParams
       required:
       - timestamp
-      - targetVersion
+      - targetRevision
       - newComponentSize
       - newActivePlugins
       properties:
         timestamp:
           type: string
           format: date-time
-        targetVersion:
+        targetRevision:
           type: integer
           format: uint64
         newComponentSize:
