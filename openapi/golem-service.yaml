--- conflicted
+++ resolved
@@ -10589,6 +10589,9 @@
           type: array
           items:
             $ref: '#/components/schemas/WasiConfigVarsEntry'
+        originalPhantomId:
+          type: string
+          format: uuid
       required:
       - timestamp
       - workerId
@@ -12522,14 +12525,7 @@
         values:
           type: array
           items:
-<<<<<<< HEAD
             $ref: '#/components/schemas/PluginRegistrationDto'
-=======
-            $ref: '#/components/schemas/WasiConfigVarsEntry'
-        originalPhantomId:
-          type: string
-          format: uuid
->>>>>>> 55979841
       required:
       - values
     Page_RegisteredAgentType:
