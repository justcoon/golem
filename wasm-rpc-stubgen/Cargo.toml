--- conflicted
+++ resolved
@@ -27,14 +27,9 @@
 cargo-component-core = "=0.13.2"
 cargo-component = "=0.13.2"
 dir-diff = "0.3.3"
-<<<<<<< HEAD
-fs_extra = "1.3.0"
-golem-wasm-ast = { git = "https://github.com/golemcloud/golem-wasm-ast", branch = "vigoo/type-constructors" }
-=======
 fs_extra = { workspace = true }
 glob = "0.3.1"
 golem-wasm-ast = { workspace = true }
->>>>>>> 9785eae3
 golem-wasm-rpc = { path = "../wasm-rpc", version = "0.0.0" }
 heck = "0.5.0"
 id-arena = "2.2.1"
