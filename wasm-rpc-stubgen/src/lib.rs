--- conflicted
+++ resolved
@@ -276,9 +276,6 @@
     let main_wit = args.stub_wit_root.join("_stub.wit");
     let parsed = UnresolvedPackage::parse_file(&main_wit)?;
 
-<<<<<<< HEAD
-    let world_name = internal::find_world_name(parsed)?;
-=======
     let destination_package_name = destination_wit_root.name.clone();
     let stub_target_package_name = PackageName {
         name: parsed
@@ -295,8 +292,7 @@
         ));
     }
 
-    let world_name = find_world_name(parsed)?;
->>>>>>> 739e65eb
+    let world_name = internal::find_world_name(parsed)?;
     let mut actions = Vec::new();
 
     // If stub generated world points to the destination world (meaning the destination still owns the world for which the stub is generated),
