# List of top-level tasks intended for use:
#
# - `cargo make dev-flow` or just `cargo make`: runs a full development flow, including fixing format and clippy, building and running tests and generating OpenAPI specs
# - `cargo make wit`: fetches the WIT dependencies based on wit/deps.toml
# - `cargo make check-wit`: deletes then fetches the WIT dependencies based on wit/deps.toml, then checks if it's up-to-date
# - `cargo make build`: builds everything in debug mode
# - `cargo make build-release`: builds everything in release mode. customizable with PLATFORM_OVERRIDE env variable for docker builds
# - `cargo make check`: runs rustfmt and clippy checks without applying any fix
# - `cargo make fix`: runs rustfmt and clippy checks and applies fixes
# - `cargo make unit-tests`: runs unit tests only
# - `cargo make worker-executor-tests`: runs worker executor tests only
# - `cargo make integration-tests`: runs integration tests only
# - `cargo make sharding-tests-debug`: runs sharding integration tests with file logging enabled, also accepts test name filter arguments
# - `cargo make api-tests-http`: runs api integration tests using HTTP API only
# - `cargo make api-tests-grpc`: runs api integration tests using GRPC API only
# - `cargo make test`: runs all unit tests, worker executor tests and integration tests
# - `cargo make check-openapi`: generates openapi spec from the code and checks if it is the same as the one in the openapi directory (for CI)
# - `cargo make generate-openapi`: generates openapi spec from the code and saves it to the openapi directory
# - `cargo make publish`: publishes packages to crates.io
# - `cargo make run`: runs all services locally, requires redis, lnav and nginx
# - `cargo make run-with-login-enabled`: runs all services locally with login enabled, requires redis, lnav and nginx. Also requires oauth2 configuration to be provided.
# - `cargo make check-configs`: generates configs from code deafults and checks if it is up-to-date
# - `cargo make generate-configs`: generates configs from code defaults
# - `cargo make elastic-up`: starts elastic, kibana, filebeat (in detached mode) and loads logs into elastic
# - `cargo make elastic-stop`: stops the elastic env
# - `cargo make elastic-down`: stops and removes the elastic env, including all stored data

[config]
default_to_workspace = false # by default, we run cargo commands on top level instead of per member
skip_core_tasks = true       # we are not using the predefined cargo-make flows, instead redefine here for more clarity

[env]
JUNIT_OPTS = ""
AWS_EC2_METADATA_DISABLED = "true"
PROFILE = "dev"

[env.ci]
CARGO_INCREMENTAL = "false"
#CARGO_PROFILE_dev_STRIP = "debuginfo"
#CARGO_PROFILE_test_STRIP = "debuginfo"
JUNIT_OPTS = "--format ctrf --logfile target/ctrf.json"
PROFILE = "dev-ci"
CI = "true"
# CARGO_LOG="cargo::core::compiler::fingerprint=trace"

[tasks.default]
description = "This is the task that gets executed by 'cargo make' when no task is specified"
run_task = "dev-flow"

[tasks.dev]
description = "Alias to the dev-flow task"
alias = "dev-flow"

[tasks.dev-flow]
description = "Runs a full development flow, including fixing format and clippy, building and running tests"
dependencies = [
    "wit",
    "fix",
    "check",
    "build",
    # "test"
]

# WIT DEPENDENCIES
[tasks.wit]
description = "Fetches the WIT dependencies based on wit/deps.toml"
run_task = [
    { name = [
        "remove-wit-deps",
        "wit-golem-wasm",
        "wit-golem-common",
        "wit-golem-cli",
        "wit-test-components",
        "wit-debugging-service-test-components",
        "wit-golem-templates",
        "wit-sdks",
    ] },
]

[tasks.wit-golem-wasm]
private = true
script_runner = "@duckscript"
script = """
rm -r golem-wasm/wit/deps
mkdir golem-wasm/wit/deps
cp wit/deps/io golem-wasm/wit/deps
cp wit/deps/clocks golem-wasm/wit/deps
cp wit/deps/golem-1.x golem-wasm/wit/deps
cp wit/deps/golem-rpc golem-wasm/wit/deps
"""

[tasks.wit-golem-common]
private = true
script_runner = "@duckscript"
script = """
rm -r golem-common/wit/deps
mkdir golem-common/wit/deps
cp wit/deps/io golem-common/wit/deps
cp wit/deps/clocks golem-common/wit/deps
cp wit/deps/golem-1.x golem-common/wit/deps
cp wit/deps/golem-rpc golem-common/wit/deps
cp wit/deps/golem-agent golem-common/wit/deps
"""

[tasks.wit-golem-templates]
private = true
script_runner = "@duckscript"
script = """
rm -r cli/golem-templates/wit/deps
mkdir cli/golem-templates/wit/deps
glob_cp wit/deps/**/* cli/golem-templates/wit/deps
"""

[tasks.wit-sdks]
private = true
script_runner = "@duckscript"
script = """
rm -r sdks/rust/golem-rust/wit/deps
rm -r sdks/ts/wit/deps
mkdir sdks/rust/golem-rust/wit/deps
mkdir sdks/ts/wit/deps
glob_cp wit/deps/**/* sdks/rust/golem-rust/wit/deps
glob_cp wit/deps/**/* sdks/ts/wit/deps
"""

[tasks.wit-golem-cli]
private = true
script_runner = "@duckscript"
script = """
rm -r cli/golem-cli/wit/deps
mkdir cli/golem-cli/wit/deps
cp wit/deps/clocks cli/golem-cli/wit/deps
cp wit/deps/io cli/golem-cli/wit/deps
cp wit/deps/golem-1.x cli/golem-cli/wit/deps
cp wit/deps/golem-rpc cli/golem-cli/wit/deps
cp wit/deps/golem-agent cli/golem-cli/wit/deps
cp wit/deps/logging cli/golem-cli/wit/deps
"""

[tasks.wit-test-components]
private = true
script_runner = "@duckscript"
script = """
components = array
array_push ${components} blob-store-service
array_push ${components} component-resolve
array_push ${components} component-transformer-example1/adapter
array_push ${components} custom-durability
array_push ${components} file-service
array_push ${components} high-volume-logging
array_push ${components} http-client
array_push ${components} ifs-update
array_push ${components} ifs-update-inside-exported-function
array_push ${components} invocation-context
array_push ${components} key-value-service
array_push ${components} networking
array_push ${components} oplog-processor
array_push ${components} promise
array_push ${components} rdbms-service
array_push ${components} rpc
array_push ${components} runtime-service
array_push ${components} scheduled-invocation
array_push ${components} shopping-cart
array_push ${components} update-test-env-var
array_push ${components} update-test-v2-11
array_push ${components} update-test-v3-11
array_push ${components} update-test-v3-sdk
array_push ${components} update-test-v4
array_push ${components} wasi-config
array_push ${components} wasi-http-incoming-request-handler
array_push ${components} wasi-http-incoming-request-handler-echo
array_push ${components} wasi-http-incoming-request-handler-state

for component in ${components}
    echo "Updating wit directory for test component ${component}"
    rm -r test-components/${component}/wit/deps
    mkdir test-components/${component}/wit/deps
    glob_cp wit/deps/**/* test-components/${component}/wit/deps
end
"""

[tasks.wit-debugging-service-test-components]
private = true
script_runner = "@duckscript"
script = """
components = array
array_push ${components} shopping-cart

for component in ${components}
    echo "Updating wit directory for test component ${component}"
    rm -r golem-debugging-service/test-components/${component}/wit/deps
    mkdir golem-debugging-service/test-components/${component}/wit/deps
    glob_cp wit/deps/**/* golem-debugging-service/test-components/${component}/wit/deps
end
"""

[tasks.remove-wit-deps]
private = true
script_runner = "@duckscript"
script = """
rm -rf golem-wasm/wit/deps
rm -rf golem-common/wit/deps
rm -rf cli/golem-cli/wit/deps
"""

[tasks.diff-wit]
private = true
script = "git diff --exit-code wit golem-wasm/wit"

[tasks.check-wit]
run_task = [{ name = ["remove-wit-deps", "wit", "diff-wit"] }]

# BUILD

[tasks.build]
dependencies = ["wit"]
description = "Builds everything in debug mode"
command = "cargo"
args = ["build", "--workspace", "--all-targets"]

[tasks.build-all-bins-including-tests]
dependencies = ["wit"]
description = "Builds all executables in debug mode, including the single-executable golem and all tests"

script_runner = "@duckscript"
script = '''
exec --fail-on-error cargo build --profile %{PROFILE}
exec --fail-on-error cargo test --no-run --profile %{PROFILE}
'''


[tasks.build-bins]
dependencies = ["wit"]
description = "Builds all executables in debug mode"
command = "cargo"
args = [
    "build",
    "--workspace",
    "--bins",
    "--exclude",
    "integration-tests",
    "--exclude",
    "golem",
]

[tasks.build-bins-all]
dependencies = ["wit"]
description = "Builds all executables in debug mode, including the single-executable golem"
command = "cargo"
args = ["build", "--workspace", "--bins", "--exclude", "integration-tests"]

[tasks.build-bins-all-non-ci]
private = true
condition = { env_not_set = ["CI"] }
run_task = [{ name = ["build-bins-all"] }]

[tasks.build-bins-non-ci]
private = true
condition = { env_not_set = ["CI"] }
run_task = [{ name = ["build-bins"] }]

[tasks.build-worker-service]
dependencies = ["wit"]
description = "Builds the worker-service"
command = "cargo"
args = ["build", "-p", "golem-worker-service"]

[tasks.build-worker-service-non-ci]
private = true
condition = { env_not_set = ["CI"] }
run_task = [{ name = ["build-worker-service"] }]

[tasks.build-component-service]
dependencies = ["wit"]
description = "Builds the component-service"
command = "cargo"
args = ["build", "-p", "golem-component-service"]

[tasks.build-component-service-non-ci]
private = true
condition = { env_not_set = ["CI"] }
run_task = [{ name = ["build-component-service"] }]

[tasks.build-cloud-service]
description = "Builds cloud service"
command = "cargo"
args = ["build", "-p", "cloud-service"]

[tasks.build-cloud-service-non-ci]
private = true
condition = { env_not_set = ["CI"] }
run_task = [{ name = ["build-cloud-service"] }]

[tasks.build-release]
description = """This is the top-level task that builds everything in release mode. PLATFORM_OVERRIDE env variable can be used
to build for other target than the current one, can be linux/amd64 or linux/arm64. This is used for cross-compiling
for docker images."""
dependencies = [
    "wit",
    "set-version",
    "build-release-default",
    "build-release-override-linux-amd64",
    "build-release-override-linux-arm64",
]

# There are three variants of build-release, and only one of them will run based on the value of
# the PLATFORM_OVERRIDE environment variable

[tasks.build-release-default]
description = "Build the project in release mode"
condition = { env_not_set = ["PLATFORM_OVERRIDE"] }
command = "cargo"
args = [
    "build",
    "--workspace",
    "--release",
    "--exclude",
    "integration-tests",
    "--exclude",
    "golem",
]

[tasks.build-release-override-linux-amd64]
description = "Build the project in release mode with target platform override to linux/amd64"
condition = { env = { "PLATFORM_OVERRIDE" = "linux/amd64" } }
command = "cargo"
args = [
    "build",
    "--workspace",
    "--release",
    "--target",
    "x86_64-unknown-linux-gnu",
    "--exclude",
    "integration-tests",
    "--exclude",
    "golem",
]

[tasks.build-release-override-linux-arm64]
description = "Build the project in release mode with target platform override to linux/arm64"
condition = { env = { "PLATFORM_OVERRIDE" = "linux/arm64" } }
install_crate = "cross"
command = "cross"
args = [
    "build",
    "--workspace",
    "--release",
    "--target",
    "aarch64-unknown-linux-gnu",
    "--exclude",
    "integration-tests",
    "--exclude",
    "golem",
]

## ** CHECK **

[tasks.check]
description = "Runs rustfmt and clippy checks without applying any fix"
dependencies = ["wit", "check-clippy", "check-rustfmt"]

[tasks.check-rustfmt]
description = "Runs rustfmt checks without applying any fix"
install_crate = "rustfmt"
command = "cargo"
args = ["fmt", "--all", "--", "--check"]

[tasks.check-clippy]
description = "Runs clippy checks without applying any fix"
install_crate = "clippy"
command = "cargo"
args = ["clippy", "--all-targets", "--", "--no-deps", "-Dwarnings"]

## ** FIX **

[tasks.fix]
description = "Runs rustfmt and clippy checks and applies fixes"
dependencies = ["wit", "fix-clippy", "fix-rustfmt"]

[tasks.fix-rustfmt]
description = "Runs rustfmt checks and applies fixes"
install_crate = "rustfmt"
command = "cargo"
args = ["fmt", "--all"]

[tasks.fix-clippy]
description = "Runs clippy checks and applies fixes"
install_crate = "clippy"
command = "cargo"
args = [
    "clippy",
    "--fix",
    "--allow-dirty",
    "--allow-staged",
    "--",
    "--no-deps",
    "-Dwarnings",
]

## ** TEST **

[tasks.test]
description = "Runs all unit tests, worker executor tests and integration tests"
dependencies = [
    "unit-tests",
    "worker-executor-tests",
    "api-tests",
    "integration-tests",
]

[tasks.unit-tests]
dependencies = ["wit"]
description = "Runs unit tests only"
script = '''
cargo-test-r run --workspace --lib --exclude golem-wasm-derive -- --nocapture --report-time $JUNIT_OPTS
'''

[tasks.worker-executor-tests]
dependencies = ["wit"]
description = "Runs worker executor tests only"
env = { "WASMTIME_BACKTRACE_DETAILS" = "1", "RUST_BACKTRACE" = "1", "RUST_LOG" = "info" }
command = "cargo"
args = [
    "test",
    "--package",
    "golem-worker-executor",
    "--test",
    "*",
    "--",
    "--nocapture",
]

[tasks.worker-executor-tests-misc]
dependencies = ["wit"]
description = "Runs only untagged and rdbms worker-executor-tests"
env = { "RUST_BACKTRACE" = "1", "WASMTIME_BACKTRACE_DETAILS" = "1", "RUST_LOG" = "info", "RUST_TEST_TIME_INTEGRATION" = "5000,30000" }
script = '''
cargo-test-r run --package golem-worker-executor --test integration :tag: -- --report-time --nocapture $JUNIT_OPTS
cargo-test-r run --package golem-worker-executor --test integration :tag:rdbms_service -- --flaky-run=5 --report-time --nocapture $JUNIT_OPTS
'''

[tasks.worker-executor-tests-group1]
dependencies = ["wit"]
description = "Runs worker executor tests only (group 1/2)"
env = { "RUST_BACKTRACE" = "1", "WASMTIME_BACKTRACE_DETAILS" = "1", "RUST_LOG" = "info", "RUST_TEST_TIME_INTEGRATION" = "5000,30000" }
script = '''
cargo-test-r run --package golem-worker-executor --test integration :tag:group1 -- --report-time --nocapture $JUNIT_OPTS
'''

[tasks.worker-executor-tests-group2]
dependencies = ["wit"]
description = "Runs worker executor tests only (group 2/2)"
env = { "RUST_BACKTRACE" = "1", "WASMTIME_BACKTRACE_DETAILS" = "1", "RUST_LOG" = "info", "RUST_TEST_TIME_INTEGRATION" = "5000,30000" }
script = '''
cargo-test-r run --package golem-worker-executor --test integration :tag:group2 -- --report-time --nocapture $JUNIT_OPTS
'''

[tasks.integration-tests]
description = "Runs all integration tests"
dependencies = [
    "integration-tests-group1",
    "integration-tests-group2",
    "integration-tests-group3",
    "cli-integration-tests",
]

[tasks.integration-tests-group1]
description = "Runs integration tests (group 1/3)"
dependencies = ["build-bins-non-ci"]
env = { "RUST_LOG" = "info", "RUST_BACKTRACE" = "1", "QUIET" = "true" }
script = '''
cargo-test-r run --package integration-tests --test integration -- --nocapture --test-threads=1 --report-time $JUNIT_OPTS
'''

[tasks.integration-tests-group2]
description = "Runs integration tests (group 2/3)"
dependencies = ["wit"]
env = { "RUST_LOG" = "info", "RUST_BACKTRACE" = "1", "QUIET" = "true" }
script = '''
cargo-test-r run --package cloud-service --test '*' -- --nocapture --report-time $JUNIT_OPTS
cargo-test-r run --package golem-component-service --test '*' -- --nocapture --report-time $JUNIT_OPTS
cargo-test-r run --package golem-service-base --test '*' -- --nocapture --report-time $JUNIT_OPTS
cargo-test-r run --package golem-worker-service --test '*' -- --nocapture --report-time $JUNIT_OPTS
cargo-test-r run --package golem-debugging-service --test '*' -- --report-time $JUNIT_OPTS
'''

[tasks.integration-tests-group3]
description = "Runs integration tests (group 3/3)"
dependencies = ["build-bins-non-ci"]
env = { "RUST_LOG" = "info", "RUST_BACKTRACE" = "1", "QUIET" = "true" }
script = '''
cargo-test-r run --package integration-tests --test sharding -- --report-time $JUNIT_OPTS
'''

[tasks.cli-integration-tests]
description = "Runs all CLI integration tests"
dependencies = [
    "cli-integration-tests-group1",
    "cli-integration-tests-group2",
    "cli-integration-tests-group3",
]

[tasks.cli-integration-tests-group1]
dependencies = ["build-bins-all-non-ci"]
description = "Run CLI integration tests (1/4)"
script_runner = "@duckscript"
script = '''
<<<<<<< HEAD
exec --fail-on-error cargo-test-r run --package golem-cli :tag: --test integration -- --report-time %{JUNIT_OPTS}
exec --fail-on-error cargo-test-r run --package golem-cli :tag:group1 --test integration -- --report-time %{JUNIT_OPTS}
exec --fail-on-error cargo-test-r run --package golem-cli :tag:group1_sequential --test integration -- --test-threads=1 --report-time %{JUNIT_OPTS}
=======
exec --fail-on-error cargo-test-r run --package golem-cli :tag: --test integration -- --nocapture --report-time %{JUNIT_OPTS}
exec --fail-on-error cargo-test-r run --package golem-cli :tag:group1 --test integration -- --nocapture --test-threads=1 --report-time %{JUNIT_OPTS}
>>>>>>> a3c5640a
'''

[tasks.cli-integration-tests-group2]
dependencies = ["build-bins-all-non-ci"]
description = "Run CLI integration tests (2/4)"
env = { "RUST_LOG" = "info", "RUST_BACKTRACE" = "1", "QUIET" = "true" }
script_runner = "@duckscript"
script = '''
exec --fail-on-error cargo-test-r run --package golem-cli :tag:group2 --test integration -- --nocapture --report-time %{JUNIT_OPTS}
'''

[tasks.cli-integration-tests-group3]
dependencies = ["build-bins-all-non-ci"]
description = "Run CLI integration tests (3/4)"
env = { "RUST_LOG" = "info", "RUST_BACKTRACE" = "1", "QUIET" = "true" }
script_runner = "@duckscript"
script = '''
exec --fail-on-error cargo-test-r run --package golem-cli :tag:group3 --test integration -- --nocapture --report-time %{JUNIT_OPTS}
<<<<<<< HEAD
=======
'''

[tasks.cli-integration-tests-group4]
dependencies = ["build-bins-all-non-ci"]
description = "Run CLI integration tests (4/4)"
env = { "RUST_LOG" = "info", "RUST_BACKTRACE" = "1", "QUIET" = "true" }
script_runner = "@duckscript"
script = '''
exec --fail-on-error cargo-test-r run --package golem-cli :tag:group4 --test integration -- --nocapture --report-time %{JUNIT_OPTS}
>>>>>>> a3c5640a
'''

[tasks.sharding-tests-debug]
dependencies = ["build-bins-non-ci"]
script = '''
rm -rf logs data
mkdir -pv logs data

export RUST_LOG=info,golem_test_framework::components=WARN
export RUST_BACKTRACE=1
export GOLEM__TRACING__FILE_DIR=../logs
export GOLEM__TRACING__FILE_TRUNCATE=false
export GOLEM__TRACING__FILE__ENABLED=true

cargo-test-r run \
--package integration-tests \
--test sharding ${@} \
-- --nocapture --test-threads=1
'''

[tasks.api-tests]
description = "Runs all API tests"
dependencies = ["api-tests-http", "api-tests-grpc"]

[tasks.api-tests-http]
description = "Runs API HTTP tests only"
dependencies = ["build-bins-non-ci"]
env = { "RUST_LOG" = "info", "RUST_BACKTRACE" = "1", "GOLEM_CLIENT_PROTOCOL" = "http", "QUIET" = "true" }
script = '''
cargo-test-r run --package integration-tests --test api -- --nocapture --report-time $JUNIT_OPTS
'''

[tasks.api-tests-grpc]
description = "Runs API GRPC tests only"
dependencies = ["build-bins-non-ci"]
env = { "RUST_LOG" = "info", "RUST_BACKTRACE" = "1", "GOLEM_CLIENT_PROTOCOL" = "grpc", "QUIET" = "true" }
script = '''
cargo-test-r run --package integration-tests --test api  :tag: -- --nocapture --report-time $JUNIT_OPTS
'''

## ** CHECK-OPENAPI **

[tasks.check-openapi]
description = "Generates openapi spec from the code and checks if it is the same as the ones in the openapi directory"
dependencies = ["merge-openapi", "diff-openapi"]

[tasks.diff-openapi]
description = "Checks if the generated openapi spec is the same as the one in the openapi directory"
dependencies = ["merge-openapi"]
script = '''
  if diff openapi/golem-service.yaml target/golem-service.yaml  >/dev/null 2>&1
    then
      echo "Latest Golem OpenAPI spec version detected."
    else
      echo "openapi/golem-service.yaml is not the same as produced by golem-service-yaml." 1>&2
      echo "Run cargo make generate-openapi to generate new spec." 1>&2
      echo ""
      diff openapi/golem-service.yaml target/golem-service.yaml
      exit 1
  fi
  if diff openapi/cloud-spec.yaml target/cloud-spec.yaml  >/dev/null 2>&1
    then
      echo "Latest Golem OpenAPI spec version detected."
    else
      echo "openapi/cloud-spec.yaml is not the same as produced by cloud-service." 1>&2
      echo "Run cargo make generate-openapi to generate new spec." 1>&2
      exit 1
  fi
  if diff openapi/golem-component-service.yaml target/golem-component-service.yaml  >/dev/null 2>&1
    then
      echo "Latest Golem OpenAPI spec version detected."
    else
      echo "openapi/golem-component-service.yaml is not the same as produced by golem-component-service." 1>&2
      echo "Run cargo make generate-openapi to generate new spec." 1>&2
      exit 1
  fi
  if diff openapi/golem-worker-service.yaml target/golem-worker-service.yaml  >/dev/null 2>&1
    then
      echo "Latest Golem OpenAPI spec version detected."
    else
      echo "openapi/golem-worker-service.yaml is not the same as produced by golem-worker-service." 1>&2
      echo "Run cargo make generate-openapi to generate new spec." 1>&2
      exit 1
  fi
'''

## ** GENERATE-OPENAPI **

[tasks.generate-openapi]
dependencies = ["merge-openapi", "store-openapi"]
description = "Generates openapi spec from the code and saves it to the openapi directory"

[tasks.generate-worker-service-openapi]
description = "Generates openapi spec for worker service"
dependencies = ["build-worker-service-non-ci"]
cwd = "./target/debug"
script = '''
mkdir -pv ../data
./golem-worker-service --dump-openapi-yaml > ../golem-worker-service.yaml
'''

[tasks.generate-component-service-openapi]
description = "Generates openapi spec for component service"
dependencies = ["build-component-service-non-ci"]
cwd = "./target/debug"
script = '''
mkdir -pv ../data
./golem-component-service --dump-openapi-yaml > ../golem-component-service.yaml
'''

[tasks.generate-cloud-service-openapi]
description = "Generates openapi spec for cloud service"
dependencies = ["build-cloud-service-non-ci"]
cwd = "./target/debug"
script = '''
mkdir -pv ../data
./cloud-service --dump-openapi-yaml > ../cloud-spec.yaml
'''

[tasks.merge-openapi]
dependencies = [
    "generate-worker-service-openapi",
    "generate-component-service-openapi",
    "generate-cloud-service-openapi",
]
install_crate = { crate_name = "golem-openapi-client-generator", version = "=0.0.16" }
command = "golem-openapi-client-generator"
args = [
    "merge",
    "--spec-yaml",
    "./target/golem-component-service.yaml",
    "./target/golem-worker-service.yaml",
    "./target/cloud-spec.yaml",
    "--output-yaml",
    "./target/golem-service.yaml",
]

[tasks.store-openapi]
description = "Stores the generated openapi spec in the openapi directory"
dependencies = ["merge-openapi"]
script = [
    "cp -v ./target/golem-service.yaml ./openapi/golem-service.yaml",
    "cp -v ./target/cloud-spec.yaml ./openapi/",
    "cp -v ./target/golem-component-service.yaml ./openapi/",
    "cp -v ./target/golem-worker-service.yaml ./openapi/",
]

## ** PUBLISH **
[tasks.publish]
description = "Publishes packages to crates.io"
dependencies = [
    "publish-golem-wasm-derive",
    "publish-golem-wasm",
]

[tasks.set-version]
description = "Sets the version in all Cargo.toml files to the value of the VERSION environment variable"
condition = { env_set = ["VERSION"] }
script = '''
grep -rl --include 'Cargo.toml' '0\.0\.0' | xargs sed -i "s/0\.0\.0/${VERSION}/g"
'''

[tasks.set-version.mac]
condition = { env_set = ["VERSION"] }
script = '''
grep -rl --include '.*Cargo\.toml' '0\.0\.0' | xargs sed -i "" "s/0\.0\.0/${VERSION}/g"
'''

[tasks.set-version.windows]
script_runner = "powershell"
script_extension = "ps1"
condition = { env_set = ["VERSION"] }
script = '''
$cargoFiles = Get-ChildItem . Cargo.toml -rec
foreach ($file in $cargoFiles)
{
    (Get-Content $file.PSPath) |
    Foreach-Object { $_ -replace "0.0.0", $Env:VERSION } |
    Set-Content $file.PSPath
}
'''

[tasks.publish-golem-wasm-derive]
description = "Publishes golem-wasm-derive package to crates.io"
command = "cargo"
args = [
    "publish",
    "-p",
    "golem-wasm-derive",
    "--all-features",
    "--allow-dirty",
    "--no-verify",
]

[tasks.publish-golem-wasm]
description = "Publishes golem-wasm package to crates.io"
command = "cargo"
args = [
    "publish",
    "-p",
    "golem-wasm",
    "--all-features",
    "--allow-dirty",
    "--no-verify",
]

## ** PACKAGE RELEASE **

# There are three variants of package-release, and only one of them will run based on the value of
# the PLATFORM_OVERRIDE environment variable

[tasks.package-release]
description = "Packages the project's release artifact"
dependencies = [
    "package-release-default",
    "package-release-override-linux-amd64",
    "package-release-override-linux-arm64",
]

[tasks.package-release-base]
private = true
description = "Packages the project's release artifact. Must have the PLATFORM_TARGET env var set."
cwd = "target"
command = "tar"
args = [
    "-cvf",
    "${PLATFORM_TARGET}.tar",
    "${PLATFORM_TARGET}/release/cloud-service",
    "${PLATFORM_TARGET}/release/golem-shard-manager",
    "${PLATFORM_TARGET}/release/worker-executor",
    "${PLATFORM_TARGET}/release/golem-debugging-service",
    "${PLATFORM_TARGET}/release/golem-component-service",
    "${PLATFORM_TARGET}/release/golem-worker-service",
    "${PLATFORM_TARGET}/release/golem-component-compilation-service",
]


[tasks.package-release-default]
description = "Packages the project's release artifact"
condition = { env_not_set = ["PLATFORM_OVERRIDE"] }
env = { "PLATFORM_TARGET" = "." }
extend = "package-release-base"
dependencies = ["build-release-default"]

[tasks.package-release-override-linux-amd64]
description = "Packages the project's release artifact with target platform override to linux/amd64"
condition = { env = { "PLATFORM_OVERRIDE" = "linux/amd64" } }
env = { "PLATFORM_TARGET" = "x86_64-unknown-linux-gnu" }
extend = "package-release-base"
dependencies = ["build-release-override-linux-amd64"]

[tasks.package-release-override-linux-arm64]
description = "Packages the project in release artifact with target platform override to linux/arm64"
condition = { env = { "PLATFORM_OVERRIDE" = "linux/arm64" } }
env = { "PLATFORM_TARGET" = "aarch64-unknown-linux-gnu" }
extend = "package-release-base"
dependencies = ["build-release-override-linux-arm64"]

[tasks.run]
description = "Runs all the services locally"
dependencies = ["build"]

condition = { fail_message = "Requires lnav, nginx and redis on path. Install them with your package manager" }

condition_script = ["nginx -v", "lnav --version", "redis-server --version", ""]

env = { "GOLEM_CLOUD_SERVICE_LOGIN_TYPE" = "Disabled" }

script = { file = "./local-run/start.sh" }

[tasks.run-with-login-enabled]
description = "Runs all the services locally with the oauth2 login system enabled"
dependencies = ["build"]

condition = { env_set = [
    "GITHUB_CLIENT_ID",
    "GITHUB_CLIENT_SECRET",
], fail_message = "Requires lnav, nginx and redis on path. Install them with your package manager. GITHUB_CLIENT_ID and GITHUB_CLIENT_SECRET env vars must be set." }

condition_script = ["nginx -v", "lnav --version", "redis-server --version", ""]

env = { "GOLEM_CLOUD_SERVICE_LOGIN_TYPE" = "OAuth2" }

script = { file = "./local-run/start.sh" }

## ** GENERATE CONFIGS **

[tasks.generate-configs]
description = "Generates default and exmaple config files"
dependencies = ["build-bins-non-ci"]

script = '''
export RUST_BACKTRACE=1

./target/debug/golem-shard-manager --dump-config-default-toml > golem-shard-manager/config/shard-manager.toml
./target/debug/golem-shard-manager --dump-config-default-env-var > golem-shard-manager/config/shard-manager.sample.env
./target/debug/golem-component-compilation-service --dump-config-default-toml > golem-component-compilation-service/config/component-compilation-service.toml
./target/debug/golem-component-compilation-service --dump-config-default-env-var > golem-component-compilation-service/config/component-compilation-service.sample.env
./target/debug/golem-component-service --dump-config-default-toml > golem-component-service/config/component-service.toml
./target/debug/golem-component-service --dump-config-default-env-var > golem-component-service/config/component-service.sample.env
./target/debug/golem-worker-service --dump-config-default-toml > golem-worker-service/config/worker-service.toml
./target/debug/golem-worker-service --dump-config-default-env-var > golem-worker-service/config/worker-service.sample.env
./target/debug/worker-executor --dump-config-default-toml > golem-worker-executor/config/worker-executor.toml
./target/debug/worker-executor --dump-config-default-env-var > golem-worker-executor/config/worker-executor.sample.env
./target/debug/golem-debugging-service --dump-config-default-toml > golem-debugging-service/config/debug-worker-executor.toml
./target/debug/golem-debugging-service --dump-config-default-env-var > golem-debugging-service/config/debug-worker-executor.sample.env
./target/debug/cloud-service --dump-config-default-toml > cloud-service/config/cloud-service.toml
./target/debug/cloud-service --dump-config-default-env-var > cloud-service/config/cloud-service.sample.env
'''

## ** CHECK CONFIGS **

[tasks.check-configs]
description = "Generates configs from code and checks if it's committed"
dependencies = ["generate-configs"]

script = '''
git diff --exit-code \
    golem-shard-manager/config/shard-manager.toml \
    golem-shard-manager/config/shard-manager.sample.env \
    golem-component-compilation-service/config/component-compilation-service.toml \
    golem-component-compilation-service/config/component-compilation-service.sample.env \
    golem-component-service/config/component-service.toml \
    golem-component-service/config/component-service.sample.env \
    golem-worker-service/config/worker-service.toml \
    golem-worker-service/config/worker-service.sample.env \
    golem-worker-executor/config/worker-executor.toml \
    golem-worker-executor/config/worker-executor.sample.env \
    golem-debugging-service/config/debug-worker-executor.toml \
    golem-debugging-service/config/debug-worker-executor.sample.env \
    cloud-service/config/cloud-service.toml \
    cloud-service/config/cloud-service.sample.env
'''

## ** Elastic tasks **

[tasks.elastic-up]
description = "Starts elastic, kibana and filebeat and loads logs into elastic"
script = '''
docker compose --project-directory log-tools/elastic up --detach
'''

[tasks.elastic-stop]
description = "Stops the elastic environment"
script = '''
docker compose --project-directory log-tools/elastic stop
'''

[tasks.elastic-down]
description = "Stops and removes the elastic environment, including all data"
script = '''
docker compose --project-directory log-tools/elastic down --volumes
'''

## ** INSTALL - DEBUG **
[tasks.install-debug]
description = "Install bins in debug mode"
dependencies = ["install-golem-cli-debug", "install-golem-debug"]

[tasks.install-golem-cli-debug]
description = "Install golem-cli (debug)"
script_runner = "@duckscript"
script = '''
exec --fail-on-error cargo install --debug --path cli/golem-cli --bin golem-cli --target-dir target --locked --offline
'''

[tasks.install-golem-debug]
description = "Install golem (debug)"
script_runner = "@duckscript"
script = '''
exec --fail-on-error cargo install --debug --path cli/golem --bin golem --target-dir target --locked --offline
'''

## ** INSTALL - RELEASE **

[tasks.install-release]
description = "Install bins in debug mode"
dependencies = ["install-golem-cli-release", "install-golem-release"]

[tasks.install-golem-cli-release]
description = "Install golem-cli (debug)"
script_runner = "@duckscript"
script = '''
exec --fail-on-error cargo install --path cli/golem-cli --bin golem-cli --target-dir target --locked --offline
'''

[tasks.install-golem-release]
description = "Install golem (debug)"
script_runner = "@duckscript"
script = '''
exec --fail-on-error cargo install --path cli/golem --bin golem --target-dir target --locked --offline
'''

## ** DESKTOP APP **
[tasks.desktop]
description = "Builds the desktop application"
dependencies = ["npm-install"]
command = "npm"
args = ["run", "tauri", "build"]
cwd = ".cli//desktop-app"

[tasks.dev-desktop]
description = "Run the desktop application"
dependencies = ["npm-install"]
command = "npm"
args = ["run", "tauri", "dev"]
cwd = "./cli/desktop-app"

[tasks.npm-install]
description = "Install npm dependencies"
command = "npm"
args = ["install"]
cwd = "./cli/desktop-app"

## ** APP MANIFEST SCHEMA **
[tasks.publish-app-manifest-json-schema]
description = "Publish application manifest schemas to S3 (https://schema.golem.cloud)"
command = "aws"
args = ["s3", "sync", "cli/schema.golem.cloud", "s3://schema.golem.cloud"]

[tasks.serve-app-manifest-json-schema]
description = "Serve the schema.golem.cloud directory locally to help testing the schemas in editors"
install_crate = "miniserve"
command = "miniserve"
args = ["--interfaces", "127.0.0.1", "--port", "41357", "cli/schema.golem.cloud"]

## Cleanup
[tasks.clear-v8]
description = "Removes the v8 crate from the target directories"
script_runner = "@duckscript"
script = '''
handle = glob_array ./target/**/build/v8*

for path in ${handle}
    rm -r ${path}
end

handle = glob_array ./target/**/deps/libv8*

for path in ${handle}
    rm -r ${path}
end
'''<|MERGE_RESOLUTION|>--- conflicted
+++ resolved
@@ -505,14 +505,8 @@
 description = "Run CLI integration tests (1/4)"
 script_runner = "@duckscript"
 script = '''
-<<<<<<< HEAD
-exec --fail-on-error cargo-test-r run --package golem-cli :tag: --test integration -- --report-time %{JUNIT_OPTS}
-exec --fail-on-error cargo-test-r run --package golem-cli :tag:group1 --test integration -- --report-time %{JUNIT_OPTS}
-exec --fail-on-error cargo-test-r run --package golem-cli :tag:group1_sequential --test integration -- --test-threads=1 --report-time %{JUNIT_OPTS}
-=======
 exec --fail-on-error cargo-test-r run --package golem-cli :tag: --test integration -- --nocapture --report-time %{JUNIT_OPTS}
 exec --fail-on-error cargo-test-r run --package golem-cli :tag:group1 --test integration -- --nocapture --test-threads=1 --report-time %{JUNIT_OPTS}
->>>>>>> a3c5640a
 '''
 
 [tasks.cli-integration-tests-group2]
@@ -531,8 +525,6 @@
 script_runner = "@duckscript"
 script = '''
 exec --fail-on-error cargo-test-r run --package golem-cli :tag:group3 --test integration -- --nocapture --report-time %{JUNIT_OPTS}
-<<<<<<< HEAD
-=======
 '''
 
 [tasks.cli-integration-tests-group4]
@@ -542,7 +534,6 @@
 script_runner = "@duckscript"
 script = '''
 exec --fail-on-error cargo-test-r run --package golem-cli :tag:group4 --test integration -- --nocapture --report-time %{JUNIT_OPTS}
->>>>>>> a3c5640a
 '''
 
 [tasks.sharding-tests-debug]
