[package]
name = "golem-test-framework"
version = "0.0.0"
edition = "2021"

homepage = "https://golem.cloud"
description = "Test framework for integration tests and benchmarks"
repository = "https://github.com/golemcloud/golem"

license-file = "../LICENSE"

[lib]
harness = false

[dependencies]
golem-api-grpc = { workspace = true }
golem-client = { workspace = true }
golem-common = { workspace = true }
golem-service-base = { workspace = true }
golem-wasm = { workspace = true }

anyhow = { workspace = true }
<<<<<<< HEAD
applying = { workspace = true }
=======
>>>>>>> 86f9cd79
async-trait = { workspace = true }
async_zip = { workspace = true, features = ["tokio", "tokio-fs", "deflate"] }
bytes = { workspace = true }
chrono = { workspace = true }
clap = { workspace = true }
cli-table = { workspace = true }
colored = { workspace = true }
futures = { workspace = true }
humantime-serde = { workspace = true }
itertools = { workspace = true }
<<<<<<< HEAD
prometheus = { workspace = true }
=======
>>>>>>> 86f9cd79
redis = { workspace = true }
reqwest = { workspace = true }
serde = { workspace = true }
serde_json = { workspace = true }
serde_with = "3.15.1"
serde_yaml = { workspace = true }
sysinfo = { workspace = true }
tempfile = { workspace = true }
sqlx = { workspace = true }
testcontainers = { workspace = true }
testcontainers-modules = { workspace = true }
tokio = { workspace = true }
tokio-stream = { workspace = true }
tokio-tungstenite = { workspace = true, features = ["native-tls"] }
tonic = { workspace = true }
tracing = { workspace = true }
tryhard = { workspace = true }
url = { workspace = true }
uuid = { workspace = true }
wasm-metadata = { workspace = true }

[dev-dependencies]
test-r = { workspace = true }

[features]
default = []<|MERGE_RESOLUTION|>--- conflicted
+++ resolved
@@ -20,10 +20,7 @@
 golem-wasm = { workspace = true }
 
 anyhow = { workspace = true }
-<<<<<<< HEAD
 applying = { workspace = true }
-=======
->>>>>>> 86f9cd79
 async-trait = { workspace = true }
 async_zip = { workspace = true, features = ["tokio", "tokio-fs", "deflate"] }
 bytes = { workspace = true }
@@ -34,15 +31,12 @@
 futures = { workspace = true }
 humantime-serde = { workspace = true }
 itertools = { workspace = true }
-<<<<<<< HEAD
 prometheus = { workspace = true }
-=======
->>>>>>> 86f9cd79
 redis = { workspace = true }
 reqwest = { workspace = true }
 serde = { workspace = true }
 serde_json = { workspace = true }
-serde_with = "3.15.1"
+serde_with = { workspace = true }
 serde_yaml = { workspace = true }
 sysinfo = { workspace = true }
 tempfile = { workspace = true }
