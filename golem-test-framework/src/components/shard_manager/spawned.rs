--- conflicted
+++ resolved
@@ -52,36 +52,6 @@
         err_level: Level,
         otlp: bool,
     ) -> Self {
-<<<<<<< HEAD
-=======
-        Self::new_base(
-            executable,
-            working_directory,
-            number_of_shards_override,
-            http_port,
-            grpc_port,
-            redis,
-            verbosity,
-            out_level,
-            err_level,
-            otlp,
-        )
-        .await
-    }
-
-    pub async fn new_base(
-        executable: &Path,
-        working_directory: &Path,
-        number_of_shards_override: Option<usize>,
-        http_port: u16,
-        grpc_port: u16,
-        redis: Arc<dyn Redis + Send + Sync + 'static>,
-        verbosity: Level,
-        out_level: Level,
-        err_level: Level,
-        otlp: bool,
-    ) -> Self {
->>>>>>> 86f9cd79
         info!("Starting golem-shard-manager process");
 
         if !executable.exists() {
@@ -176,7 +146,7 @@
         "localhost".to_string()
     }
 
-    fn gprc_port(&self) -> u16 {
+    fn grpc_port(&self) -> u16 {
         self.grpc_port
     }
 
