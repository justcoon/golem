// Copyright 2024-2025 Golem Cloud
//
// Licensed under the Golem Source License v1.0 (the "License");
// you may not use this file except in compliance with the License.
// You may obtain a copy of the License at
//
//     http://license.golem.cloud/LICENSE
//
// Unless required by applicable law or agreed to in writing, software
// distributed under the License is distributed on an "AS IS" BASIS,
// WITHOUT WARRANTIES OR CONDITIONS OF ANY KIND, either express or implied.
// See the License for the specific language governing permissions and
// limitations under the License.

use super::redis::Redis;
use super::registry_service::RegistryService;
use super::shard_manager::ShardManager;
use super::worker_service::WorkerService;
use super::{wait_for_startup_grpc, EnvVarBuilder};
use async_trait::async_trait;
use std::collections::HashMap;
use std::sync::Arc;
use std::time::Duration;
use tracing::Level;

pub mod provided;
pub mod spawned;

#[async_trait]
pub trait WorkerExecutor: Send + Sync {
    fn grpc_host(&self) -> String;

    fn grpc_port(&self) -> u16;

    async fn kill(&self);
<<<<<<< HEAD
=======
    async fn restart(&self);

    async fn is_running(&self) -> bool;
}

async fn new_client(host: &str, grpc_port: u16) -> crate::Result<WorkerExecutorClient<Channel>> {
    Ok(
        WorkerExecutorClient::connect(format!("http://{host}:{grpc_port}"))
            .await?
            .send_compressed(CompressionEncoding::Gzip)
            .accept_compressed(CompressionEncoding::Gzip),
    )
}
>>>>>>> 86f9cd79

    async fn restart(&self);
}

async fn wait_for_startup(host: &str, grpc_port: u16, timeout: Duration) {
    wait_for_startup_grpc(host, grpc_port, "golem-worker-executor", timeout).await
}

async fn env_vars(
    http_port: u16,
    grpc_port: u16,
    shard_manager: &Arc<dyn ShardManager>,
    worker_service: &Arc<dyn WorkerService>,
    redis: &Arc<dyn Redis>,
    registry_service: &Arc<dyn RegistryService>,
    verbosity: Level,
    otlp: bool,
) -> HashMap<String, String> {
    EnvVarBuilder::golem_service(verbosity)
        .with_str("ENVIRONMENT", "local")
        .with_str("WASMTIME_BACKTRACE_DETAILS", "1")
        .with_str("GOLEM__KEY_VALUE_STORAGE__TYPE", "Redis")
        .with_str("GOLEM__INDEXED_STORAGE__TYPE", "KVStoreRedis")
        .with_str(
            "GOLEM__BLOB_STORAGE__CONFIG__ROOT",
            "/tmp/ittest-local-object-store/golem",
        )
        .with_str(
            "GOLEM__KEY_VALUE_STORAGE__CONFIG__HOST",
            &redis.private_host(),
        )
        .with_str(
            "GOLEM__KEY_VALUE_STORAGE__CONFIG__PORT",
            &redis.private_port().to_string(),
        )
        .with_str("GOLEM__KEY_VALUE_STORAGE__CONFIG__PREFIX", redis.prefix())
        .with_str("GOLEM__BLOB_STORAGE__TYPE", "LocalFileSystem")
        .with_str(
            "GOLEM__PUBLIC_WORKER_API__HOST",
            &worker_service.grpc_host(),
        )
        .with(
            "GOLEM__PUBLIC_WORKER_API__PORT",
            worker_service.gprc_port().to_string(),
        )
        .with_str(
            "GOLEM__REGISTRY_SERVICE__HOST",
            &registry_service.grpc_host(),
        )
        .with(
            "GOLEM__REGISTRY_SERVICE__PORT",
            registry_service.grpc_port().to_string(),
        )
        .with_str("GOLEM__COMPILED_COMPONENT_SERVICE__TYPE", "Enabled")
        .with_str("GOLEM__SHARD_MANAGER_SERVICE__TYPE", "Grpc")
        .with_str(
            "GOLEM__SHARD_MANAGER_SERVICE__CONFIG__HOST",
            &shard_manager.grpc_host(),
        )
        .with(
            "GOLEM__SHARD_MANAGER_SERVICE__CONFIG__PORT",
            shard_manager.gprc_port().to_string(),
        )
        .with_str(
            "GOLEM__SHARD_MANAGER_SERVICE__CONFIG__RETRIES__MAX_ATTEMPTS",
            "5",
        )
        .with_str(
            "GOLEM__SHARD_MANAGER_SERVICE__CONFIG__RETRIES__MIN_DELAY",
            "100ms",
        )
        .with_str(
            "GOLEM__SHARD_MANAGER_SERVICE__CONFIG__RETRIES__MAX_DELAY",
            "2s",
        )
        .with_str(
            "GOLEM__SHARD_MANAGER_SERVICE__CONFIG__RETRIES__MULTIPLIER",
            "2",
        )
        .with_str("GOLEM__LIMITS__FUEL_TO_BORROW", "100000")
<<<<<<< HEAD
=======
        .with_str("GOLEM__PROJECT_SERVICE__TYPE", "Grpc")
        .with(
            "GOLEM__PROJECT_SERVICE__CONFIG__HOST",
            cloud_service.private_host(),
        )
        .with(
            "GOLEM__PROJECT_SERVICE__CONFIG__PORT",
            cloud_service.private_grpc_port().to_string(),
        )
        .with(
            "GOLEM__PROJECT_SERVICE__CONFIG__ACCESS_TOKEN",
            cloud_service.admin_token().to_string(),
        )
        .with_str("GOLEM__AGENT_TYPES_SERVICE__TYPE", "Grpc")
        .with_str(
            "GOLEM__AGENT_TYPES_SERVICE__CONFIG__HOST",
            &component_service.private_host(),
        )
        .with(
            "GOLEM__AGENT_TYPES_SERVICE__CONFIG__PORT",
            component_service.private_grpc_port().to_string(),
        )
        .with(
            "GOLEM__AGENT_TYPES_SERVICE__CONFIG__ACCESS_TOKEN",
            cloud_service.admin_token().to_string(),
        )
>>>>>>> 86f9cd79
        .with("GOLEM__PORT", grpc_port.to_string())
        .with("GOLEM__HTTP_PORT", http_port.to_string())
        .with_optional_otlp("worker_executor", otlp)
        .build()
}<|MERGE_RESOLUTION|>--- conflicted
+++ resolved
@@ -33,24 +33,10 @@
     fn grpc_port(&self) -> u16;
 
     async fn kill(&self);
-<<<<<<< HEAD
-=======
+
     async fn restart(&self);
 
     async fn is_running(&self) -> bool;
-}
-
-async fn new_client(host: &str, grpc_port: u16) -> crate::Result<WorkerExecutorClient<Channel>> {
-    Ok(
-        WorkerExecutorClient::connect(format!("http://{host}:{grpc_port}"))
-            .await?
-            .send_compressed(CompressionEncoding::Gzip)
-            .accept_compressed(CompressionEncoding::Gzip),
-    )
-}
->>>>>>> 86f9cd79
-
-    async fn restart(&self);
 }
 
 async fn wait_for_startup(host: &str, grpc_port: u16, timeout: Duration) {
@@ -110,7 +96,7 @@
         )
         .with(
             "GOLEM__SHARD_MANAGER_SERVICE__CONFIG__PORT",
-            shard_manager.gprc_port().to_string(),
+            shard_manager.grpc_port().to_string(),
         )
         .with_str(
             "GOLEM__SHARD_MANAGER_SERVICE__CONFIG__RETRIES__MAX_ATTEMPTS",
@@ -129,35 +115,6 @@
             "2",
         )
         .with_str("GOLEM__LIMITS__FUEL_TO_BORROW", "100000")
-<<<<<<< HEAD
-=======
-        .with_str("GOLEM__PROJECT_SERVICE__TYPE", "Grpc")
-        .with(
-            "GOLEM__PROJECT_SERVICE__CONFIG__HOST",
-            cloud_service.private_host(),
-        )
-        .with(
-            "GOLEM__PROJECT_SERVICE__CONFIG__PORT",
-            cloud_service.private_grpc_port().to_string(),
-        )
-        .with(
-            "GOLEM__PROJECT_SERVICE__CONFIG__ACCESS_TOKEN",
-            cloud_service.admin_token().to_string(),
-        )
-        .with_str("GOLEM__AGENT_TYPES_SERVICE__TYPE", "Grpc")
-        .with_str(
-            "GOLEM__AGENT_TYPES_SERVICE__CONFIG__HOST",
-            &component_service.private_host(),
-        )
-        .with(
-            "GOLEM__AGENT_TYPES_SERVICE__CONFIG__PORT",
-            component_service.private_grpc_port().to_string(),
-        )
-        .with(
-            "GOLEM__AGENT_TYPES_SERVICE__CONFIG__ACCESS_TOKEN",
-            cloud_service.admin_token().to_string(),
-        )
->>>>>>> 86f9cd79
         .with("GOLEM__PORT", grpc_port.to_string())
         .with("GOLEM__HTTP_PORT", http_port.to_string())
         .with_optional_otlp("worker_executor", otlp)
