// Copyright 2024-2025 Golem Cloud
//
// Licensed under the Golem Source License v1.0 (the "License");
// you may not use this file except in compliance with the License.
// You may obtain a copy of the License at
//
//     http://license.golem.cloud/LICENSE
//
// Unless required by applicable law or agreed to in writing, software
// distributed under the License is distributed on an "AS IS" BASIS,
// WITHOUT WARRANTIES OR CONDITIONS OF ANY KIND, either express or implied.
// See the License for the specific language governing permissions and
// limitations under the License.

<<<<<<< HEAD
use crate::components::component_compilation_service::spawned::SpawnedComponentCompilationService;
use crate::components::component_compilation_service::ComponentCompilationService;
=======
use crate::components::cloud_service::spawned::SpawnedCloudService;
use crate::components::cloud_service::CloudService;
use crate::components::component_compilation_service::spawned::SpawnedComponentCompilationService;
use crate::components::component_compilation_service::ComponentCompilationService;
use crate::components::component_service::spawned::SpawnedComponentService;
use crate::components::component_service::ComponentService;
>>>>>>> 86f9cd79
use crate::components::rdb::docker_postgres::DockerPostgresRdb;
use crate::components::rdb::sqlite::SqliteRdb;
use crate::components::rdb::Rdb;
use crate::components::redis::provided::ProvidedRedis;
use crate::components::redis::spawned::SpawnedRedis;
use crate::components::redis::Redis;
use crate::components::redis_monitor::spawned::SpawnedRedisMonitor;
use crate::components::redis_monitor::RedisMonitor;
<<<<<<< HEAD
use crate::components::registry_service::spawned::SpawnedRegistryService;
use crate::components::registry_service::RegistryService;
=======
>>>>>>> 86f9cd79
use crate::components::shard_manager::spawned::SpawnedShardManager;
use crate::components::shard_manager::ShardManager;
use crate::components::worker_executor_cluster::spawned::SpawnedWorkerExecutorCluster;
use crate::components::worker_executor_cluster::WorkerExecutorCluster;
use crate::components::worker_service::spawned::SpawnedWorkerService;
use crate::components::worker_service::WorkerService;
use crate::config::{DbType, GolemClientProtocol, TestDependencies};
use async_trait::async_trait;
use golem_service_base::service::initial_component_files::InitialComponentFilesService;
use golem_service_base::service::plugin_wasm_files::PluginWasmFilesService;
use golem_service_base::storage::blob::fs::FileSystemBlobStorage;
use golem_service_base::storage::blob::BlobStorage;
use std::fmt::{Debug, Formatter};
use std::path::{Path, PathBuf};
use std::sync::Arc;
use tempfile::TempDir;
use tracing::Level;
use uuid::Uuid;

#[derive(Clone)]
pub struct EnvBasedTestDependenciesConfig {
    pub worker_executor_cluster_size: usize,
    pub number_of_shards_override: Option<usize>,
    pub shared_client: bool,
    pub db_type: DbType,
    pub quiet: bool,
    pub redis_host: String,
    pub redis_port: u16,
    pub redis_key_prefix: String,
    pub golem_test_components: PathBuf,
    pub golem_client_protocol: GolemClientProtocol,
    pub unique_network_id: String,
}

impl EnvBasedTestDependenciesConfig {
    pub fn new() -> Self {
        Self::default().with_env_overrides()
    }

    pub fn with_env_overrides(mut self) -> Self {
        if opt_env_var("GOLEM_TEST_DB").as_deref() == Some("sqlite") {
            self.db_type = DbType::Sqlite;
        }

        if let Some(quiet) = opt_env_var_bool("QUIET") {
            self.quiet = quiet;
        }

        if let Some(redis_port) = opt_env_var("REDIS_KEY_PREFIX") {
            self.redis_port = redis_port.parse().expect("Failed to parse REDIS_PORT");
        }

        if let Some(redis_key_prefix) = opt_env_var("REDIS_KEY_PREFIX") {
            self.redis_key_prefix = redis_key_prefix;
        }

        if let Some(redis_prefix) = opt_env_var("REDIS_PREFIX") {
            self.redis_key_prefix = redis_prefix;
        }

        if let Some(golem_test_components) = opt_env_var("GOLEM_TEST_COMPONENTS") {
            self.golem_test_components = golem_test_components.into();
        }

        if let Some(golem_client_protocol) = opt_env_var("GOLEM_CLIENT_PROTOCOL") {
            match golem_client_protocol.to_lowercase().as_str() {
                "grpc" => self.golem_client_protocol = GolemClientProtocol::Grpc,
                "http" => self.golem_client_protocol = GolemClientProtocol::Http,
                _ => panic!("Unknown GOLEM_CLIENT_PROTOCOL: {golem_client_protocol}, valid values: grpc, http"),
            }
        }

        self
    }

    pub fn default_stdout_level(&self) -> Level {
        if self.quiet {
            Level::DEBUG
        } else {
            Level::INFO
        }
    }

    pub fn default_stderr_level(&self) -> Level {
        if self.quiet {
            Level::DEBUG
        } else {
            Level::ERROR
        }
    }

    pub fn default_verbosity(&self) -> Level {
        if self.quiet {
            Level::WARN
        } else {
            Level::DEBUG
        }
    }

    pub fn redis_monitor_stdout_level(&self) -> Level {
        Level::TRACE
    }

    pub fn redis_monitor_stderr_level(&self) -> Level {
        Level::ERROR
    }
}

impl Default for EnvBasedTestDependenciesConfig {
    fn default() -> Self {
        Self {
            worker_executor_cluster_size: 4,
            number_of_shards_override: None,
            shared_client: false,
            db_type: DbType::Postgres,
            quiet: false,
            redis_host: "localhost".to_string(),
            redis_port: 6379,
            redis_key_prefix: "".to_string(),
            golem_test_components: Path::new("../test-components").to_path_buf(),
            golem_client_protocol: GolemClientProtocol::Grpc,
            unique_network_id: Uuid::new_v4().to_string(),
        }
    }
}

#[derive(Clone)]
pub struct EnvBasedTestDependencies {
    config: EnvBasedTestDependenciesConfig,
    rdb: Arc<dyn Rdb>,
    redis: Arc<dyn Redis>,
    redis_monitor: Arc<dyn RedisMonitor>,
    shard_manager: Arc<dyn ShardManager>,
    component_compilation_service: Arc<dyn ComponentCompilationService>,
    worker_service: Arc<dyn WorkerService>,
    worker_executor_cluster: Arc<dyn WorkerExecutorCluster>,
    blob_storage: Arc<dyn BlobStorage>,
    initial_component_files_service: Arc<InitialComponentFilesService>,
    plugin_wasm_files_service: Arc<PluginWasmFilesService>,
    temp_directory: Arc<TempDir>,
    registry_service: Arc<dyn RegistryService>,
}

impl Debug for EnvBasedTestDependencies {
    fn fmt(&self, f: &mut Formatter<'_>) -> std::fmt::Result {
        write!(f, "EnvBasedTestDependencies")
    }
}

impl EnvBasedTestDependencies {
    async fn make_rdb(config: &EnvBasedTestDependenciesConfig) -> Arc<dyn Rdb> {
        match config.db_type {
            DbType::Sqlite => {
                let sqlite_path = Path::new("../target/golem_test_db");
                Arc::new(SqliteRdb::new(sqlite_path))
            }
            DbType::Postgres => {
                Arc::new(DockerPostgresRdb::new(&config.unique_network_id, false).await)
            }
        }
    }

    async fn make_redis(config: &EnvBasedTestDependenciesConfig) -> Arc<dyn Redis> {
        let prefix = config.redis_key_prefix.clone();
        let host = config.redis_host.clone();
        let port = config.redis_port;

<<<<<<< HEAD
        if crate::components::redis::check_if_running(&host, port) {
=======
        if components::redis::check_if_running(&host, port) {
>>>>>>> 86f9cd79
            Arc::new(ProvidedRedis::new(host, port, prefix))
        } else {
            Arc::new(SpawnedRedis::new(
                port,
                prefix,
                config.default_stdout_level(),
                config.default_stderr_level(),
            ))
        }
    }

    async fn make_redis_monitor(
        config: &EnvBasedTestDependenciesConfig,
        redis: Arc<dyn Redis>,
    ) -> Arc<dyn RedisMonitor> {
        Arc::new(SpawnedRedisMonitor::new(
            redis,
            config.redis_monitor_stdout_level(),
            config.redis_monitor_stderr_level(),
        ))
    }

<<<<<<< HEAD
    async fn make_registry_service(
        config: &EnvBasedTestDependenciesConfig,
        rdb: &Arc<dyn Rdb>,
        component_compilation_service: &Arc<dyn ComponentCompilationService>,
    ) -> Arc<dyn RegistryService> {
        Arc::new(
            SpawnedRegistryService::new(
                Path::new("../target/debug/golem-registry-service"),
                Path::new("../golem-registry-service"),
                8081,
                9091,
                rdb,
                component_compilation_service,
                config.default_verbosity(),
                config.default_stdout_level(),
                config.default_stderr_level(),
=======
    async fn make_cloud_service(
        config: Arc<EnvBasedTestDependenciesConfig>,
        rdb: Arc<dyn Rdb>,
    ) -> Arc<dyn CloudService> {
        Arc::new(
            SpawnedCloudService::new(
                Path::new("../target/debug/cloud-service"),
                Path::new("../cloud-service"),
                8084,
                9095,
                rdb,
                config.golem_client_protocol,
                config.default_verbosity(),
                config.default_stdout_level(),
                config.default_stderr_level(),
                false,
                false,
>>>>>>> 86f9cd79
            )
            .await,
        )
    }

    async fn make_shard_manager(
        config: &EnvBasedTestDependenciesConfig,
        redis: Arc<dyn Redis>,
    ) -> Arc<dyn ShardManager> {
        Arc::new(
            SpawnedShardManager::new(
                Path::new("../target/debug/golem-shard-manager"),
                Path::new("../golem-shard-manager"),
                config.number_of_shards_override,
                9021,
                9020,
                redis,
                config.default_verbosity(),
                config.default_stdout_level(),
                config.default_stderr_level(),
<<<<<<< HEAD
            )
            .await,
        )
=======
                false,
            )
            .await,
        )
    }

    async fn make_component_service(
        config: Arc<EnvBasedTestDependenciesConfig>,
        rdb: Arc<dyn Rdb>,
        plugin_wasm_files_service: Arc<PluginWasmFilesService>,
        cloud_service: Arc<dyn CloudService>,
    ) -> Arc<dyn ComponentService> {
        Arc::new(
            SpawnedComponentService::new(
                config.golem_test_components.clone(),
                Path::new("../target/debug/golem-component-service"),
                Path::new("../golem-component-service"),
                8081,
                9091,
                Some(9094),
                rdb,
                config.default_verbosity(),
                config.default_stdout_level(),
                config.default_stderr_level(),
                config.golem_client_protocol,
                plugin_wasm_files_service,
                cloud_service,
                false,
            )
            .await,
        )
>>>>>>> 86f9cd79
    }

    async fn make_component_compilation_service(
        config: &EnvBasedTestDependenciesConfig,
    ) -> Arc<dyn ComponentCompilationService> {
        Arc::new(
            SpawnedComponentCompilationService::new(
                Path::new("../target/debug/golem-component-compilation-service"),
                Path::new("../golem-component-compilation-service"),
                8083,
                9094,
<<<<<<< HEAD
                config.default_verbosity(),
                config.default_stdout_level(),
                config.default_stderr_level(),
=======
                component_service,
                config.default_verbosity(),
                config.default_stdout_level(),
                config.default_stderr_level(),
                cloud_service.clone(),
                true,
                false,
>>>>>>> 86f9cd79
            )
            .await,
        )
    }

    async fn make_worker_service(
        config: &EnvBasedTestDependenciesConfig,
        shard_manager: &Arc<dyn ShardManager>,
        rdb: &Arc<dyn Rdb>,
        registry_service: &Arc<dyn RegistryService>,
    ) -> Arc<dyn WorkerService> {
        Arc::new(
            SpawnedWorkerService::new(
                Path::new("../target/debug/golem-worker-service"),
                Path::new("../golem-worker-service"),
                8082,
                9092,
                9093,
<<<<<<< HEAD
=======
                component_service,
>>>>>>> 86f9cd79
                shard_manager,
                rdb,
                config.default_verbosity(),
                config.default_stdout_level(),
                config.default_stderr_level(),
<<<<<<< HEAD
                registry_service,
=======
                config.golem_client_protocol,
                cloud_service,
                true,
                false,
>>>>>>> 86f9cd79
            )
            .await,
        )
    }

    async fn make_worker_executor_cluster(
        config: &EnvBasedTestDependenciesConfig,
        shard_manager: Arc<dyn ShardManager>,
        worker_service: Arc<dyn WorkerService>,
        redis: Arc<dyn Redis>,
        registry_service: Arc<dyn RegistryService>,
    ) -> Arc<dyn WorkerExecutorCluster> {
        Arc::new(
            SpawnedWorkerExecutorCluster::new(
                config.worker_executor_cluster_size,
                9000,
                9100,
                Path::new("../target/debug/worker-executor"),
                Path::new("../golem-worker-executor"),
                redis,
<<<<<<< HEAD
=======
                component_service,
>>>>>>> 86f9cd79
                shard_manager,
                worker_service,
                config.default_verbosity(),
                config.default_stdout_level(),
                config.default_stderr_level(),
<<<<<<< HEAD
                registry_service,
=======
                config.shared_client,
                cloud_service,
                false,
>>>>>>> 86f9cd79
            )
            .await,
        )
    }

    pub async fn new(config: EnvBasedTestDependenciesConfig) -> anyhow::Result<Self> {
        let blob_storage_root = "../target/golem_test_blob_storage";

        let blob_storage = Arc::new(
            FileSystemBlobStorage::new(&PathBuf::from(blob_storage_root))
                .await
                .unwrap(),
        );

        let initial_component_files_service =
            Arc::new(InitialComponentFilesService::new(blob_storage.clone()));

        let plugin_wasm_files_service = Arc::new(PluginWasmFilesService::new(blob_storage.clone()));

        let redis = Self::make_redis(&config).await;
        {
            let mut connection = redis.get_connection(0);
            redis::cmd("FLUSHALL").exec(&mut connection).unwrap();
        }

        let redis_monitor = Self::make_redis_monitor(&config, redis.clone()).await;

        let rdb = Self::make_rdb(&config).await;

        let shard_manager = Self::make_shard_manager(&config, redis.clone()).await;

        let component_compilation_service = Self::make_component_compilation_service(&config).await;

        let registry_service: Arc<dyn RegistryService> =
            Self::make_registry_service(&config, &rdb, &component_compilation_service).await;

        let worker_service =
            Self::make_worker_service(&config, &shard_manager, &rdb, &registry_service).await;

        let worker_executor_cluster = Self::make_worker_executor_cluster(
            &config,
            shard_manager.clone(),
            worker_service.clone(),
            redis.clone(),
            registry_service.clone(),
        )
        .await;

        Ok(Self {
            config,
            rdb,
            redis,
            redis_monitor,
            blob_storage,
            initial_component_files_service,
            plugin_wasm_files_service,
            registry_service,
            temp_directory: Arc::new(TempDir::new().expect("Failed to create temporary directory")),
            shard_manager,
            component_compilation_service,
            worker_executor_cluster,
            worker_service,
        })
    }
}

#[async_trait]
impl TestDependencies for EnvBasedTestDependencies {
    fn rdb(&self) -> Arc<dyn Rdb> {
        self.rdb.clone()
    }

    fn redis(&self) -> Arc<dyn Redis> {
        self.redis.clone()
    }

    fn blob_storage(&self) -> Arc<dyn BlobStorage> {
        self.blob_storage.clone()
    }

    fn redis_monitor(&self) -> Arc<dyn RedisMonitor> {
        self.redis_monitor.clone()
    }

    fn shard_manager(&self) -> Arc<dyn ShardManager> {
        self.shard_manager.clone()
    }

    fn component_directory(&self) -> &Path {
        &self.config.golem_test_components
    }

    fn temp_directory(&self) -> &Path {
        self.temp_directory.path()
    }

    fn component_compilation_service(&self) -> Arc<dyn ComponentCompilationService> {
        self.component_compilation_service.clone()
    }

    fn worker_service(&self) -> Arc<dyn WorkerService> {
        self.worker_service.clone()
    }

    fn worker_executor_cluster(&self) -> Arc<dyn WorkerExecutorCluster> {
        self.worker_executor_cluster.clone()
    }

    fn initial_component_files_service(&self) -> Arc<InitialComponentFilesService> {
        self.initial_component_files_service.clone()
    }

    fn plugin_wasm_files_service(&self) -> Arc<PluginWasmFilesService> {
        self.plugin_wasm_files_service.clone()
    }

    fn registry_service(&self) -> Arc<dyn RegistryService> {
        self.registry_service.clone()
    }
}

fn opt_env_var(name: &str) -> Option<String> {
    std::env::var(name).ok()
}

fn opt_env_var_bool(name: &str) -> Option<bool> {
    std::env::var(name)
        .ok()
        .and_then(|value| match value.as_str() {
            "true" => Some(true),
            "false" => Some(false),
            _ => None,
        })
}<|MERGE_RESOLUTION|>--- conflicted
+++ resolved
@@ -12,17 +12,8 @@
 // See the License for the specific language governing permissions and
 // limitations under the License.
 
-<<<<<<< HEAD
 use crate::components::component_compilation_service::spawned::SpawnedComponentCompilationService;
 use crate::components::component_compilation_service::ComponentCompilationService;
-=======
-use crate::components::cloud_service::spawned::SpawnedCloudService;
-use crate::components::cloud_service::CloudService;
-use crate::components::component_compilation_service::spawned::SpawnedComponentCompilationService;
-use crate::components::component_compilation_service::ComponentCompilationService;
-use crate::components::component_service::spawned::SpawnedComponentService;
-use crate::components::component_service::ComponentService;
->>>>>>> 86f9cd79
 use crate::components::rdb::docker_postgres::DockerPostgresRdb;
 use crate::components::rdb::sqlite::SqliteRdb;
 use crate::components::rdb::Rdb;
@@ -31,11 +22,8 @@
 use crate::components::redis::Redis;
 use crate::components::redis_monitor::spawned::SpawnedRedisMonitor;
 use crate::components::redis_monitor::RedisMonitor;
-<<<<<<< HEAD
 use crate::components::registry_service::spawned::SpawnedRegistryService;
 use crate::components::registry_service::RegistryService;
-=======
->>>>>>> 86f9cd79
 use crate::components::shard_manager::spawned::SpawnedShardManager;
 use crate::components::shard_manager::ShardManager;
 use crate::components::worker_executor_cluster::spawned::SpawnedWorkerExecutorCluster;
@@ -164,7 +152,7 @@
 
 #[derive(Clone)]
 pub struct EnvBasedTestDependencies {
-    config: EnvBasedTestDependenciesConfig,
+    config: Arc<EnvBasedTestDependenciesConfig>,
     rdb: Arc<dyn Rdb>,
     redis: Arc<dyn Redis>,
     redis_monitor: Arc<dyn RedisMonitor>,
@@ -203,11 +191,7 @@
         let host = config.redis_host.clone();
         let port = config.redis_port;
 
-<<<<<<< HEAD
         if crate::components::redis::check_if_running(&host, port) {
-=======
-        if components::redis::check_if_running(&host, port) {
->>>>>>> 86f9cd79
             Arc::new(ProvidedRedis::new(host, port, prefix))
         } else {
             Arc::new(SpawnedRedis::new(
@@ -230,9 +214,8 @@
         ))
     }
 
-<<<<<<< HEAD
     async fn make_registry_service(
-        config: &EnvBasedTestDependenciesConfig,
+        config: &Arc<EnvBasedTestDependenciesConfig>,
         rdb: &Arc<dyn Rdb>,
         component_compilation_service: &Arc<dyn ComponentCompilationService>,
     ) -> Arc<dyn RegistryService> {
@@ -243,29 +226,11 @@
                 8081,
                 9091,
                 rdb,
-                component_compilation_service,
+                Some(component_compilation_service),
                 config.default_verbosity(),
                 config.default_stdout_level(),
                 config.default_stderr_level(),
-=======
-    async fn make_cloud_service(
-        config: Arc<EnvBasedTestDependenciesConfig>,
-        rdb: Arc<dyn Rdb>,
-    ) -> Arc<dyn CloudService> {
-        Arc::new(
-            SpawnedCloudService::new(
-                Path::new("../target/debug/cloud-service"),
-                Path::new("../cloud-service"),
-                8084,
-                9095,
-                rdb,
-                config.golem_client_protocol,
-                config.default_verbosity(),
-                config.default_stdout_level(),
-                config.default_stderr_level(),
                 false,
-                false,
->>>>>>> 86f9cd79
             )
             .await,
         )
@@ -286,43 +251,10 @@
                 config.default_verbosity(),
                 config.default_stdout_level(),
                 config.default_stderr_level(),
-<<<<<<< HEAD
-            )
-            .await,
-        )
-=======
                 false,
             )
             .await,
         )
-    }
-
-    async fn make_component_service(
-        config: Arc<EnvBasedTestDependenciesConfig>,
-        rdb: Arc<dyn Rdb>,
-        plugin_wasm_files_service: Arc<PluginWasmFilesService>,
-        cloud_service: Arc<dyn CloudService>,
-    ) -> Arc<dyn ComponentService> {
-        Arc::new(
-            SpawnedComponentService::new(
-                config.golem_test_components.clone(),
-                Path::new("../target/debug/golem-component-service"),
-                Path::new("../golem-component-service"),
-                8081,
-                9091,
-                Some(9094),
-                rdb,
-                config.default_verbosity(),
-                config.default_stdout_level(),
-                config.default_stderr_level(),
-                config.golem_client_protocol,
-                plugin_wasm_files_service,
-                cloud_service,
-                false,
-            )
-            .await,
-        )
->>>>>>> 86f9cd79
     }
 
     async fn make_component_compilation_service(
@@ -334,19 +266,11 @@
                 Path::new("../golem-component-compilation-service"),
                 8083,
                 9094,
-<<<<<<< HEAD
                 config.default_verbosity(),
                 config.default_stdout_level(),
                 config.default_stderr_level(),
-=======
-                component_service,
-                config.default_verbosity(),
-                config.default_stdout_level(),
-                config.default_stderr_level(),
-                cloud_service.clone(),
                 true,
                 false,
->>>>>>> 86f9cd79
             )
             .await,
         )
@@ -365,23 +289,14 @@
                 8082,
                 9092,
                 9093,
-<<<<<<< HEAD
-=======
-                component_service,
->>>>>>> 86f9cd79
                 shard_manager,
                 rdb,
                 config.default_verbosity(),
                 config.default_stdout_level(),
                 config.default_stderr_level(),
-<<<<<<< HEAD
                 registry_service,
-=======
-                config.golem_client_protocol,
-                cloud_service,
                 true,
                 false,
->>>>>>> 86f9cd79
             )
             .await,
         )
@@ -402,28 +317,21 @@
                 Path::new("../target/debug/worker-executor"),
                 Path::new("../golem-worker-executor"),
                 redis,
-<<<<<<< HEAD
-=======
-                component_service,
->>>>>>> 86f9cd79
                 shard_manager,
                 worker_service,
                 config.default_verbosity(),
                 config.default_stdout_level(),
                 config.default_stderr_level(),
-<<<<<<< HEAD
                 registry_service,
-=======
-                config.shared_client,
-                cloud_service,
                 false,
->>>>>>> 86f9cd79
             )
             .await,
         )
     }
 
     pub async fn new(config: EnvBasedTestDependenciesConfig) -> anyhow::Result<Self> {
+        let config = Arc::new(config);
+
         let blob_storage_root = "../target/golem_test_blob_storage";
 
         let blob_storage = Arc::new(
