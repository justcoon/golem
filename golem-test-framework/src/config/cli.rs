--- conflicted
+++ resolved
@@ -347,37 +347,11 @@
     ) -> Self {
         let params_clone = params.clone();
 
-<<<<<<< HEAD
-        let rdb_and_component_service_join = tokio::spawn(async move {
-            let rdb: Arc<dyn Rdb + Send + Sync + 'static> =
-                Arc::new(DockerPostgresRdb::new(true, params.keep_containers, None).await);
-
-            let component_compilation_service = if !compilation_service_disabled {
-                Some((
-                    DockerComponentCompilationService::NAME,
-                    DockerComponentCompilationService::GRPC_PORT.as_u16(),
-                ))
-            } else {
-                None
-            };
-
-            let component_service: Arc<dyn ComponentService + Send + Sync + 'static> = Arc::new(
-                DockerComponentService::new(
-                    component_compilation_service,
-                    rdb.clone(),
-                    params_clone.service_verbosity(),
-                    params.keep_containers,
-                    params.golem_client_protocol,
-                )
-                .await,
-            );
-=======
         let rdb_and_component_service_join = {
             let component_directory = PathBuf::from(&params.component_directory);
             tokio::spawn(async move {
                 let rdb: Arc<dyn Rdb + Send + Sync + 'static> =
-                    Arc::new(DockerPostgresRdb::new(true, params.keep_containers).await);
->>>>>>> 8b08cd3e
+                    Arc::new(DockerPostgresRdb::new(true, params.keep_containers, None).await);
 
                 let component_compilation_service = if !compilation_service_disabled {
                     Some((
