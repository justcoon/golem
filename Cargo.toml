[workspace]
resolver = "2"

members = [
    # "cloud-service",
    "golem-api-grpc",
    "golem-client",
    "golem-common",
    # "golem-debugging-service",
    "golem-service-base",
    # "golem-component-service",
    "golem-component-compilation-service",
    "golem-registry-service",
    "golem-rib",
    "golem-rib-repl",
    "golem-test-framework",
    "golem-shard-manager",
    # "golem-worker-executor",
    # "golem-worker-service",
    "integration-tests",
<<<<<<< HEAD
    "wasm-ast",
    "wasm-rpc",
    "wasm-rpc-derive",
    # "cli/golem",
=======
    "golem-wasm",
    "golem-wasm-derive",
    "cli/golem",
>>>>>>> 78f23786
    "cli/golem-cli",
    "cli/golem-templates",
]

exclude = [
    "cli/desktop-app/src-tauri",
    "test-components/app-and-library",
    "test-components/shopping-cart",
    "test-components/write-stdout",
    "test-components/blob-store-service",
    "test-components/clock-service",
    "test-components/clocks",
    "test-components/component-resolve",
    "test-components/directories",
    "test-components/durability-overhead",
    "test-components/environment-service",
    "test-components/failing-component",
    "test-components/file-service",
    "test-components/file-write-read-delete",
    "test-components/flags-service",
    "test-components/golem-rust-tests",
    "test-components/high-volume-logging",
    "test-components/http-client",
    "test-components/http-client-2",
    "test-components/http-client-3",
    "test-components/ifs-update",
    "test-components/ifs-update-inside-exported-function",
    "test-components/interruption",
    "test-components/initial-file-read-write",
    "test-components/key-value-service",
    "test-components/logging",
    "test-components/networking",
    "test-components/oplog-processor",
    "test-components/option-service",
    "test-components/promise",
    "test-components/read-stdin",
    "test-components/runtime-service",
    "test-components/rust-echo",
    "test-components/rust-service",
    "test-components/scheduled-invocation",
    "test-components/shopping-cart",
    "test-components/shopping-cart-resource",
    "test-components/stdio-cc",
    "test-components/update-test-v1",
    "test-components/update-test-v2-11",
    "test-components/update-test-v3-11",
    "test-components/update-test-v3-sdk",
    "test-components/update-test-v4",
    "test-components/update-test-env-var",
    "test-components/variant-service",
    "test-components/wasi-config",
    "test-components/wasi-http-incoming-request-handler",
    "test-components/wasi-http-incoming-request-handler-echo",
    "test-components/wasi-http-incoming-request-handler-state",
    "test-components/write-stderr",
    "test-components/write-stdout",
    "test-components/rdbms-service",
    "sdks/golem-rust"
]

[workspace.metadata]
license-file = "LICENSE"

[workspace.dependencies]
golem-api-grpc = { version = "=0.0.0", path = "golem-api-grpc" }
golem-cli = { version = "=0.0.0", path = "cli/golem-cli" }
golem-client = { version = "=0.0.0", path = "golem-client" }
golem-common = { version = "=0.0.0", path = "golem-common" }
golem-component-compilation-service = { path = "golem-component-compilation-service" }
golem-component-service = { path = "golem-component-service" }
golem-openapi-client-generator = "=0.0.16"
golem-rib = { version = "=0.0.0", path = "golem-rib" }
golem-rib-repl = { version = "=0.0.0", path = "golem-rib-repl" }
golem-service-base = { version = "=0.0.0", path = "golem-service-base" }
golem-shard-manager = { path = "golem-shard-manager" }
golem-templates = { version = "=0.0.0", path = "cli/golem-templates" }
golem-test-framework = { version = "=0.0.0", path = "golem-test-framework" }
golem-wasm = { version = "=0.0.0", path = "golem-wasm" }
golem-wasm-derive = { version = "=0.0.0", path = "golem-wasm-derive" }
golem-worker-executor = { version = "=0.0.0", path = "golem-worker-executor" }
golem-worker-service = { path = "golem-worker-service" }


anyhow = "1.0.97"
applying = "1.0.1"
arbitrary = "1.4.1"
assert2 = "0.3.15"
async-dropper = { version = "0.3.1", features = ["simple", "tokio"] }
async-dropper-simple = { version = "0.2.6", features = ["no-default-bound", "tokio", ] }
async-fs = "2.1.2"
async-hash = "0.5.4"
async-lock = "3.4.0"
async-mutex = "1.4.0"
async-recursion = "1.1.1"
async-rwlock = "1.3.0"
async-scoped = "0.9.0"
async-trait = "0.1.87"
async_zip = { version = "0.0.17", features = ["tokio", "tokio-fs", "deflate"] }
auditable-serde = "0.8.0"
aws-config = "=1.5.10" # Pinned because newer versions were failing with localstack
aws-sdk-s3 = "=1.65.0" # Pinned because newer versions were failing with localstack
axum = { version = "0.7.9", features = ["multipart"] }
axum-jrpc = "0.7.1"
base64 = "0.22.1"
bigdecimal = { version = "0.4.7", features = ["serde", "string-only"] }
bincode = { version = "2.0.1", features = ["serde"] }
bincode_derive = { version = "2.0.1" }
bit-vec = { version = "0.6.3", features = ["serde"] }
bitflags = "2.6.0"
blake3 = { version = "1.8.2", features = ["rayon"] }
bytes = "1.10.1"
camino = "1.1.10"
cap-std = "3.4.2" # keep in sync with wasmtime
cap-time-ext = "3.4.2"
cargo-component = "0.21.1"
cargo-component-core = "0.21.1"
cargo_metadata = "0.21.0"
cargo_toml = "0.22.1"
chrono = { version = "0.4.40", features = ["serde"] }
clap = { version = "4.5.32", features = ["derive", "suggestions", "color", "help", ] }
clap-verbosity-flag = { version = "3.0.2", features = ["tracing"] }
clap_complete = "4.5.45"
cli-table = "0.4.9"
cloud-service = { path = "cloud-service" }
colored = "3.0.0"
colored-diff = "0.2.3"
combine = "4.6.7"
conditional-trait-gen = "0.4.1"
console-subscriber = "0.4.1"
convert_case = "0.8.0"
criterion = "0.5"
crossterm = "0.28.1"
darling = "0.20.11"
dashmap = "6.1.0"
derive_more = { version = "2.0.1", features = ["display", "into", "from_str"] }
dir-diff = "0.3.3"
dirs = "4.0.0"
drop-stream = "0.3.2"
evicting_cache_map = "0.4.0"
fancy-regex = "0.14.0"
fastrand = "2.3.0"
figment = { version = "0.10.19", features = ["toml", "env"] }
flate2 = "1.1.0"
fred = { version = "=9.4.0", features = ["metrics", "serde-json", "partial-tracing", ] } # pinned to 9.x to avoid conflicting cookie-factory dependencies
fs-set-times = "0.20.3"
fs_extra = "1.3.0"
futures = "0.3.31"
futures-concurrency = "7.6.3"
futures-util = "0.3.31"
fuzzy-matcher = "0.3.7"
gag = "1.0.0"
gethostname = "1.0.0"
git-version = "0.3.9"
goldenfile = "1.8.0"
headers = "0.4.0"
heck = "0.5.0"
hex = "0.4.3"
http = "1.3.1"
http-body = "1.0.1"
http-body-util = "0.1.3"
humansize = "2.1.3"
humantime-serde = "1.1.1"
hyper = { version = "1.6.0", features = ["full"] }
include_dir = "0.7.4"
indexmap = "2.10.0"
indoc = "2.0.6"
inquire = "0.7.5"
iso8601 = "0.6.2"
iso8601-timestamp = "0.3.3"
itertools = "0.14.0"
jsonwebtoken = "9.2.0"
k8s-openapi = { version = "0.24.0", features = ["earliest"] }
kill_tree = "0.2.4"
kube = { version = "0.98.0", features = ["runtime", "derive"] }
kube-derive = "0.98.0"
lazy_static = "1.5.0"
leb128 = "0.2.5"
lenient_bool = "0.1.1"
log = "0.4.26"
mac_address = "1.1.8"
mappable-rc = "0.1.1"
md5 = "0.7.0"
metrohash = "1.0.7"
miette = { version = "7.6.0", features = ["fancy"] }
mime = "0.3.17"
mime_guess = "2.0.5"
minijinja = "2.7.0"
moonbit-component-generator = { version = "0.0.6", features = ["get-script"] }
nanoid = "0.4.0"
native-tls = "0.2.13"
nom = "7.1.3"
nondestructive = "0.0.26"
nonempty-collections = "0.3.0"
num-traits = "0.2.19"
once_cell = "1.21.0"
openapiv3 = "=2.0.0"
openidconnect = "3.5.0"
opentelemetry = "0.28.0"
opentelemetry-prometheus = "0.28.0"
opentelemetry_sdk = "0.28.0"
phf = { version = "0.11.3", features = ["macros"] }
pin-project = "1.1.10"
poem = { version = "=3.1.10", features = ["cookie", "multipart", "opentelemetry", "prometheus", "test", ] }
poem-derive = { version = "=3.1.10" }
poem-openapi = { version = "=5.1.14", features = ["chrono", "cookie", "humantime", "swagger-ui", "time", "url", "uuid", "websocket", ] }
poem-openapi-derive = "=5.1.14"
postgres = "0.19.10"
pretty_assertions = "1.4.1"
pretty_env_logger = "0.5.0"
prettyplease = "0.2.25"
proc-macro2 = "1.0.92"
prometheus = { version = "0.13.4", features = ["process"] }
proptest = "=1.5.0"
proptest-arbitrary-interop = "0.1.0"
prost = "0.14.1"
prost-build = "0.14.1"
prost-types = "0.14.1"
protox = "0.9.0"
quote = "1.0.37"
rand = "0.9.0"
range-set-blaze = "0.1.16"
rayon = "1.11.0"
redis = { version = "0.29.1", features = ["default", "tokio-comp"] }
regex = "1.11.1"
reqwest = { version = "0.12.13", features = ["gzip", "json", "multipart", "stream", ] }
ringbuf = "0.4.7"
rlimit = "0.10.2"
rsa = "0.9.7"
rusoto_acm = "0.48.0"
rusoto_core = "0.48.0"
rusoto_credential = "0.48.0"
rusoto_elbv2 = "0.48.0"
rusoto_route53 = "0.48.0"
rusoto_sts = "0.48.0"
rustc-hash = "2.1.1"
rustls = { version = "0.23.23" }
rustyline = "15.0.0"
sanitize-filename = "0.6.0"
scc = "3.3.2"
semver = "1.0.26"
serde = { version = "1.0", features = ["derive"] }
serde_derive = "1.0.219"
serde_json = { version = "1.0", features = ["raw_value"] }
serde_json_path = "0.7.1"
serde_with = "3.5.0"
serde_yaml = { version = "0.9.34" }
sha2 = "0.10.8"
shadow-rs = "1.2.0"
shell-words = "1.1.0"
shlex = "1.3.0"
similar = "2.7.0"
spdx = "0.10.8"
sqlx = { version = "0.8", features = ["runtime-tokio", "sqlite", "postgres", "mysql", "uuid", "migrate", "chrono", "json", "bigdecimal", "mac_address", "bit-vec", "ipnetwork", ] }
sqlx-core = { version = "0.8" }
strip-ansi-escapes = "0.2.0"
strum = "0.27.1"
strum_macros = "0.27.1"
syn = "2.0.90"
synoptic = "2.2.9"
sysinfo = "0.33.1"
system-interface = "0.27.3"
tap = "1.0.1"
tempfile = "3.18.0"
terminal_size = "0.4.2"
test-r = { version = "2.2.2", default-features = true }
testcontainers = { version = "0.23.3" }
testcontainers-modules = { version = "0.11.6", features = ["postgres", "redis", "minio", "mysql", ] }
textwrap = "0.16.1"
thiserror = "2.0.12"
time = { version = "0.3.41", features = ["default", "macros"] }
tokio = { version = "1.44", features = ["macros", "rt-multi-thread", "sync", "io-std", "net", "tracing", "process", ] }
tokio-postgres = "0.7.13"
tokio-rustls = { version = "0.26.2" }
tokio-stream = { version = "0.1", features = ["sync"] }
tokio-tungstenite = { version = "0.25.0", features = ["native-tls"] }
tokio-util = "0.7.13"
toml = "0.9.5"
toml_edit = "0.23.3"
tonic = { version = "0.14.1", features = ["gzip"] }
tonic-health = "0.14.1"
tonic-prost = "0.14.1"
tonic-prost-build = "0.14.1"
tonic-reflection = "0.14.1"
tracing = { version = "0.1.41", features = ["log"] }
tracing-futures = "0.2.5"
tracing-serde = "0.2.0"
tracing-subscriber = { version = "0.3.19", features = ["env-filter", "fmt", "std", "json", ] }
tracing-test = "0.2.5"
try_match = "0.4.2"
tryhard = "0.5.1"
typed-path = "0.10.0"
url = { version = "2.5.4", features = ["serde"] }
urlencoding = "2.1.3"
uuid = { version = "1.15.1", features = ["serde", "v4", "v5", "v7"] }
version-compare = "0.2.0"
wac-graph = "=0.6.1"
walkdir = "2.5.0"
warp = "0.3.7"
wasm-encoder = "0.235.0"
wasm-metadata = { version = "0.235.0", features = ["oci"] }
 wasm-rquickjs = "0.0.20"
wasm-wave = "0.235"
wasmparser = "0.229.0"
wasmprinter = "0.219.1"
wasmtime = { version = "=33.0.0", features = ["component-model"] }
wasmtime-wasi = { version = "=33.0.0" }
wasmtime-wasi-http = { version = "=33.0.0" }
wax = "0.6.0"
webbrowser = "1.0.4"
webpki-roots = { version = "0.26.7" }
wit-bindgen = "0.43.0"
wit-bindgen-rt = "=0.40.0"
wit-bindgen-rust = "0.43.0"
wit-component = "0.235"
wit-encoder = "0.235"
wit-parser = "0.235"
x509-certificate = "0.23.1"
zstd = "0.13"

[patch.crates-io]
wasmtime = { git = "https://github.com/golemcloud/wasmtime.git", branch = "golem-wasmtime-v33.0.0" }
wasmtime-wasi = { git = "https://github.com/golemcloud/wasmtime.git", branch = "golem-wasmtime-v33.0.0" }
wasmtime-wasi-http = { git = "https://github.com/golemcloud/wasmtime.git", branch = "golem-wasmtime-v33.0.0" }

[profile.dev]
panic = "abort"

[profile.release]
panic = "abort"<|MERGE_RESOLUTION|>--- conflicted
+++ resolved
@@ -18,16 +18,9 @@
     # "golem-worker-executor",
     # "golem-worker-service",
     "integration-tests",
-<<<<<<< HEAD
-    "wasm-ast",
-    "wasm-rpc",
-    "wasm-rpc-derive",
-    # "cli/golem",
-=======
     "golem-wasm",
     "golem-wasm-derive",
-    "cli/golem",
->>>>>>> 78f23786
+    # "cli/golem",
     "cli/golem-cli",
     "cli/golem-templates",
 ]
