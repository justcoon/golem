[workspace]
resolver = "2"

members = [
    "golem-api-grpc",
    "golem-cli",
    "golem-client",
    "golem-common",
    "golem-service-base",
    "golem-component-compilation-service",
    "golem-component-service-base",
    "golem-component-service",
    "golem-rib",
    "golem-test-framework",
    "golem-shard-manager",
    "golem-worker-executor-base",
    "golem-worker-executor",
    "golem-worker-service-base",
    "golem-worker-service",
    "integration-tests",
    "golem",
    "wasm-ast",
    "wasm-rpc",
    "wasm-rpc-stubgen",
    "wasm-rpc-stubgen/tests-integration"
]

exclude = [
    "test-components/shopping-cart",
    "test-components/write-stdout",
    "test-components/blob-store-service",
    "test-components/clock-service",
    "test-components/clocks",
    "test-components/directories",
    "test-components/durability-overhead",
    "test-components/environment-service",
    "test-components/failing-component",
    "test-components/file-service",
    "test-components/file-server",
    "test-components/file-write-read-delete",
    "test-components/flags-service",
    "test-components/golem-rust-tests",
    "test-components/http-client",
    "test-components/http-client-2",
    "test-components/interruption",
    "test-components/initial-file-read-write",
    "test-components/key-value-service",
    "test-components/logging",
    "test-components/networking",
    "test-components/oplog-processor",
    "test-components/option-service",
    "test-components/promise",
    "test-components/read-stdin",
    "test-components/runtime-service",
    "test-components/rust-echo",
    "test-components/rust-service",
    "test-components/scheduled-invocation",
    "test-components/shopping-cart",
    "test-components/shopping-cart-resource",
    "test-components/stdio-cc",
    "test-components/update-test-v1",
    "test-components/update-test-v2",
    "test-components/update-test-v2-11",
    "test-components/update-test-v3",
    "test-components/update-test-v3-11",
    "test-components/update-test-v4",
    "test-components/variant-service",
    "test-components/wasi-http-incoming-request-handler",
    "test-components/wasi-http-incoming-request-handler-echo",
    "test-components/wasi-http-incoming-request-handler-state",
    "test-components/write-stderr",
    "test-components/write-stdout",
    "test-components/rdbms-service",
]

[workspace.dependencies]
anyhow = "1.0.94"
assert2 = "0.3.15"
async-fs = "2.1.2"
async-hash = "0.5.4"
async-recursion = "1.1.1"
async-trait = "0.1.83"
async_zip = "0.0.17"
aws-config = "1.5.10"
aws-sdk-s3 = "1.65.0"
axum = { version = "0.7.9", features = ["multipart"] }
bigdecimal = { version = "0.4.7", features = ["serde", "string-only"] }
bincode = { version = "2.0.0-rc.3", features = ["serde"] }
bytes = "1.9.0"
cap-std = "3.4.2" # keep in sync with wasmtime
chrono = { version = "0.4.39", features = ["serde"] }
clap = { version = "4.5.23", features = [
    "derive",
    "suggestions",
    "color",
    "help",
] }
cli-table = "0.4.9"
combine = "4.6.7"
conditional-trait-gen = "0.4.1"
console-subscriber = "0.4.1"
ctor = "0.2.9"
dashmap = "6.1.0"
derive_more = { version = "1.0.0", features = ["display", "into", "from_str"] }
dirs = "6.0.0"
drop-stream = "0.3.2"
figment = { version = "0.10.19", features = ["toml", "env"] }
fred = { version = "=9.4.0", features = [
    "metrics",
    "serde-json",
    "partial-tracing",
] } # pinned to 9.x to avoid conflicting cookie-factory dependencies
fs_extra = "1.3.0"
futures = "0.3"
futures-core = "0.3.31"
futures-util = "0.3.31"
git-version = "0.3.9"
hex = "0.4.3"
http = "1.2.0" # keep in sync with wasmtime
http-body = "1.0.1"                                 # keep in sync with wasmtime
http-body-util = "0.1.0"                            # keep in sync with wasmtime
humansize = "2.1.3"
humantime-serde = "1.1.1"
hyper = { version = "1.5.1", features = ["full"] } # keep in sync with wasmtime
iso8601-timestamp = "0.3.2"
itertools = "0.13.0"
k8s-openapi = { version = "0.23.0", features = ["earliest"] }
kube = { version = "0.97.0", features = ["runtime", "derive"] }
kube-derive = "0.97.0"
lazy_static = "1.5.0"
log = "0.4.22"
nom = "7.1.3"
num-traits = "0.2.19"
once_cell = "1.20.2"
openapiv3 = "2.0.0"
openidconnect = "3.5.0"
opentelemetry = "0.27.1"
opentelemetry-prometheus = "0.27.0"
opentelemetry_sdk = "0.27.1"
phf = { version = "0.11.2", features = ["macros"] }
poem-openapi = { version = "5.1.4", features = [
    "swagger-ui",
    "chrono",
    "time",
    "humantime",
    "uuid",
    "url",
    "websocket",
] }
poem = { version = "3.1.5", features = ["prometheus", "opentelemetry", "test"] }
postgres = "0.19.9"
prometheus = { version = "0.13.4", features = ["process"] }
proptest = "1.5.0"
prost = "0.13.4"
prost-types = "0.13.4"
redis = { version = "0.27.6", features = ["default", "tokio-comp"] }
regex = "1.11.1"
reqwest = { version = "0.12.9", features = [
    "gzip",
    "json",
    "multipart",
    "stream",
] }
rustls = { version = "0.23.19" }
rand = "0.8.5"
semver = "1.0.23"
serde = { version = "1.0", features = ["derive"] }
serde_json = { version = "1.0", features = ["raw_value"] }
serde_yaml = { version = "0.9.34" }
sha2 = "0.10.8"
<<<<<<< HEAD
sozu-command-lib = { version = "1.0.5", default-features = false }
sozu-lib = { version = "1.0.5", default-features = false }
sqlx-core = { version = "0.8" }
=======
>>>>>>> 1d60ba6c
sqlx = { version = "0.8", features = [
    "runtime-tokio",
    "sqlite",
    "postgres",
    "mysql",
    "uuid",
    "migrate",
    "chrono",
    "json",
    "bigdecimal",
    "mac_address",
    "bit-vec",
    "ipnetwork"
] }
strum = "0.26.3"
strum_macros = "0.26.4"
system-interface = "0.27.3"
tap = "1.0.1"
tempfile = "3.14.0"
testcontainers = { version = "0.23.1" }
testcontainers-modules = { version = "0.11.4", features = [
    "postgres",
    "redis",
    "minio",
    "mysql"
] }
test-r = { version = "2.1.0", default-features = true }
thiserror = "2.0.6"
tokio = { version = "1.42", features = [
    "macros",
    "rt-multi-thread",
    "sync",
    "io-std",
    "net",
    "tracing",
    "process",
] }
tokio-postgres = "0.7.12"
tokio-rustls = { version = "0.26.1" }
tokio-stream = { version = "0.1", features = ["sync"] }
tokio-tungstenite = { version = "0.25.0" }
tokio-util = "0.7.13"
toml = "0.8.19"
tonic = { version = "0.12.3", features = ["gzip"] }
tonic-reflection = "0.12.3"
tonic-health = "0.12.3"
tracing = { version = "0.1.41", features = ["log"] }
tracing-opentelemetry = "0.28.0"
tracing-serde = "0.2.0"
tracing-subscriber = { version = "0.3.19", features = [
    "env-filter",
    "fmt",
    "std",
    "json",
] }
tracing-test = "0.2.5"
tungstenite = "0.25.0"
typed-path = "0.10.0"
url = "2.5.4"
uuid = { version = "1.11.0", features = ["serde", "v4", "v5"] }
wasm-wave = "0.222.0"
wasmtime = { version = "=27.0.0", features = ["component-model"] }
wasmtime-wasi = { version = "=27.0.0" }
wasmtime-wasi-http = { version = "=27.0.0" }
webpki-roots = { version = "0.26.7" }

[patch.crates-io]
redis-protocol = { git = "https://github.com/golemcloud/redis-protocol.rs.git", branch = "unpin-cookie-factory" }
wasmtime = { git = "https://github.com/golemcloud/wasmtime.git", branch = "golem-wasmtime-v27.0.0" }
wasmtime-wasi = { git = "https://github.com/golemcloud/wasmtime.git", branch = "golem-wasmtime-v27.0.0" }
wasmtime-wasi-http = { git = "https://github.com/golemcloud/wasmtime.git", branch = "golem-wasmtime-v27.0.0" }<|MERGE_RESOLUTION|>--- conflicted
+++ resolved
@@ -168,12 +168,7 @@
 serde_json = { version = "1.0", features = ["raw_value"] }
 serde_yaml = { version = "0.9.34" }
 sha2 = "0.10.8"
-<<<<<<< HEAD
-sozu-command-lib = { version = "1.0.5", default-features = false }
-sozu-lib = { version = "1.0.5", default-features = false }
 sqlx-core = { version = "0.8" }
-=======
->>>>>>> 1d60ba6c
 sqlx = { version = "0.8", features = [
     "runtime-tokio",
     "sqlite",
