--- conflicted
+++ resolved
@@ -413,7 +413,7 @@
 
     fn get_recovery_decision_on_trap(
         retry_config: &RetryConfig,
-        previous_tries: u32,
+        previous_tries: &HashMap<OplogIndex, u32>,
         trap_type: &TrapType,
     ) -> RetryDecision {
         match trap_type {
@@ -422,7 +422,6 @@
             TrapType::Interrupt(InterruptKind::Restart) => RetryDecision::Immediate,
             TrapType::Interrupt(InterruptKind::Jump) => RetryDecision::Immediate,
             TrapType::Exit => RetryDecision::None,
-<<<<<<< HEAD
             TrapType::Error {
                 error: WorkerError::OutOfMemory,
                 ..
@@ -441,17 +440,10 @@
             } => RetryDecision::None,
             TrapType::Error {
                 error: WorkerError::Unknown(_),
-                ..
+                retry_from,
             } => {
-                let retryable = previous_tries < (retry_config.max_attempts as u64);
-=======
-            TrapType::Error(WorkerError::OutOfMemory) => RetryDecision::ReacquirePermits,
-            TrapType::Error(WorkerError::InvalidRequest(_)) => RetryDecision::None,
-            TrapType::Error(WorkerError::StackOverflow) => RetryDecision::None,
-            TrapType::Error(WorkerError::ExceededMemoryLimit) => RetryDecision::None,
-            TrapType::Error(WorkerError::Unknown(_)) => {
+                let previous_tries = previous_tries.get(retry_from).copied().unwrap_or_default();
                 let retryable = previous_tries < retry_config.max_attempts;
->>>>>>> cd9c4f9c
                 if retryable {
                     match get_delay(retry_config, previous_tries) {
                         Some(delay) => RetryDecision::Delayed(delay),
@@ -527,27 +519,16 @@
         }
     }
 
-<<<<<<< HEAD
-    /// Counts the number of Error entries that are at the end of the oplog. This equals to the number of retries that have been attempted.
-    /// It also returns the last error stored in these entries.
-    pub async fn trailing_error_count(&self) -> u64 {
-        // TODO: this need to get a retry_from marker to avoid accidentally counting an old error on first retry
-        let status = self.get_worker_status_record();
-        last_error_and_retry_count(&self.state, &self.owned_worker_id, &status)
-            .await
-            .map(|last_error| last_error.retry_count)
-            .unwrap_or_default()
-=======
     pub async fn begin_function(
         &mut self,
         function_type: &DurableFunctionType,
     ) -> Result<OplogIndex, WorkerExecutorError> {
-        if (*function_type == DurableFunctionType::WriteRemote && !self.state.assume_idempotence)
+        let result = if (*function_type == DurableFunctionType::WriteRemote
+            && !self.state.assume_idempotence)
             || matches!(
                 *function_type,
                 DurableFunctionType::WriteRemoteBatched(None)
-            )
-        {
+            ) {
             if self.is_live() {
                 let begin_index = self
                     .public_state
@@ -620,7 +601,25 @@
                 .current_oplog_index()
                 .await;
             Ok(begin_index)
-        }
+        }?;
+
+        // Updating the current retry point attached for any error happening after this point
+        match function_type {
+            DurableFunctionType::WriteRemoteBatched(Some(idx)) => {
+                self.state.current_retry_point = *idx;
+            }
+            DurableFunctionType::WriteRemoteTransaction(Some(idx)) => {
+                self.state.current_retry_point = *idx;
+            }
+            _ => {
+                self.state.current_retry_point = result;
+            }
+        }
+        tracing::warn!(
+            "*** Current retry point set to {}",
+            self.state.current_retry_point
+        );
+        Ok(result)
     }
 
     pub async fn end_function(
@@ -880,7 +879,6 @@
             )?;
             Ok(())
         }
->>>>>>> cd9c4f9c
     }
 }
 
@@ -1323,8 +1321,13 @@
                 TrapType::Interrupt(InterruptKind::Jump) => None,
                 TrapType::Interrupt(InterruptKind::Restart) => None,
                 TrapType::Exit => Some(OplogEntry::exited()),
-                TrapType::Error(WorkerError::InvalidRequest(_)) => None,
-                TrapType::Error(error) => Some(OplogEntry::error(error.clone())),
+                TrapType::Error {
+                    error: WorkerError::InvalidRequest(_),
+                    ..
+                } => None,
+                TrapType::Error { error, retry_from } => {
+                    Some(OplogEntry::error(error.clone(), *retry_from))
+                }
             };
 
             if let Some(entry) = oplog_entry {
@@ -1343,11 +1346,16 @@
             .get_non_detached_last_known_status()
             .await;
 
-        let giving_up = matches!(trap_type, TrapType::Error(WorkerError::InvalidRequest(_)))
-            || matches!(
-                latest_status.status,
-                WorkerStatus::Failed | WorkerStatus::Interrupted | WorkerStatus::Exited
-            );
+        let giving_up = matches!(
+            trap_type,
+            TrapType::Error {
+                error: WorkerError::InvalidRequest(_),
+                ..
+            }
+        ) || matches!(
+            latest_status.status,
+            WorkerStatus::Failed | WorkerStatus::Interrupted | WorkerStatus::Exited
+        );
 
         if giving_up {
             // Giving up, associating the stored result with the current and upcoming invocations
@@ -1366,71 +1374,14 @@
             .as_ref()
             .unwrap_or(default_retry_config)
             .clone();
-        let previous_tries = latest_status.current_retry_count;
-        let decision =
-            Self::get_recovery_decision_on_trap(&retry_config, previous_tries, trap_type);
-
-        debug!(
-            "Recovery decision after {} tries: {:?}",
-            previous_tries, decision
+
+        let decision = Self::get_recovery_decision_on_trap(
+            &retry_config,
+            &latest_status.current_retry_count,
+            trap_type,
         );
-<<<<<<< HEAD
-        let (updated_worker_status, oplog_entry, store_result) = match trap_type {
-            TrapType::Interrupt(InterruptKind::Interrupt) => (
-                WorkerStatus::Interrupted,
-                Some(OplogEntry::interrupted()),
-                true,
-            ),
-            TrapType::Interrupt(InterruptKind::Suspend) => {
-                (WorkerStatus::Suspended, Some(OplogEntry::suspend()), false)
-            }
-            TrapType::Interrupt(InterruptKind::Jump) => (WorkerStatus::Running, None, false),
-            TrapType::Interrupt(InterruptKind::Restart) => (WorkerStatus::Running, None, false),
-            TrapType::Exit => (WorkerStatus::Exited, Some(OplogEntry::exited()), true),
-            TrapType::Error {
-                error: WorkerError::InvalidRequest(_),
-                ..
-            } => (WorkerStatus::Running, None, true),
-            TrapType::Error { error, retry_from } => {
-                let status = if is_worker_error_retriable(&retry_config, error, previous_tries) {
-                    WorkerStatus::Retrying
-                } else {
-                    WorkerStatus::Failed
-                };
-                let store_error = status == WorkerStatus::Failed;
-                (
-                    status,
-                    Some(OplogEntry::error(error.clone(), *retry_from)),
-                    store_error,
-                )
-            }
-        };
-
-        let oplog_idx = if let Some(entry) = oplog_entry {
-            let oplog_idx = self.state.oplog.add_and_commit(entry).await;
-            Some(oplog_idx)
-        } else {
-            None
-        };
-
-        self.store_worker_status(updated_worker_status.clone())
-            .await;
-
-        if store_result {
-            // Giving up, associating the stored result with the current and upcoming invocations
-            if let Some(idempotency_key) = self.state.get_current_idempotency_key() {
-                self.public_state
-                    .worker()
-                    .store_invocation_failure(
-                        &idempotency_key,
-                        trap_type,
-                        oplog_idx.unwrap_or(OplogIndex::NONE),
-                    )
-                    .await;
-            }
-        }
-=======
->>>>>>> cd9c4f9c
+
+        debug!("Recovery decision: {:?}", decision);
 
         decision
     }
@@ -2414,7 +2365,6 @@
             } else {
                 let oplog_entry = this.oplog_service().read(owned_worker_id, idx, 1).await;
                 match oplog_entry.first_key_value() {
-<<<<<<< HEAD
                     Some((
                         _,
                         OplogEntry::Error {
@@ -2424,7 +2374,6 @@
                         warn!("*** Checking {idx} -> it is an error with retry_from={retry_from}");
                         if first_retry_from == OplogIndex::NONE || first_retry_from == *retry_from {
                             warn!("*** Checking {idx} -> increased retry count");
-                            retry_count += 1;
                             last_error_index = idx;
                             if first_error.is_none() {
                                 warn!("*** Checking {idx} -> stored as first_error");
@@ -2441,12 +2390,6 @@
                             warn!("*** Checking {idx} -> error belongs to another retry point");
                             // Found an error entry belonging to another retry point
                             break;
-=======
-                    Some((_, OplogEntry::Error { error, .. })) => {
-                        last_error_index = idx;
-                        if first_error.is_none() {
-                            first_error = Some(error.clone());
->>>>>>> cd9c4f9c
                         }
                     }
                     Some((_, entry)) if entry.is_hint() => {
@@ -2464,7 +2407,7 @@
                         OplogEntry::ExportedFunctionInvoked { .. }
                         | OplogEntry::ExportedFunctionCompleted { .. },
                     )) => {
-                        // Retry counting never get across invocation boundaries
+                        // Retry counting never gets across invocation boundaries
                         warn!("*** Checking {idx} -> reached invocation boundary");
                         break;
                     }
@@ -2490,6 +2433,7 @@
             Some(error) => Some(LastError {
                 error,
                 stderr: recover_stderr_logs(this, owned_worker_id, last_error_index).await,
+                retry_from: first_retry_from,
             }),
             None => None,
         }
@@ -2654,7 +2598,6 @@
     promise_backed_pollables: TRwLock<HashMap<u32, GetPromiseResultEntry>>,
     // Map from resource_id to the dyn_pollables that wrap it
     promise_dyn_pollables: TRwLock<HashMap<u32, HashSet<u32>>>,
-<<<<<<< HEAD
 
     /// Marks a retry point in the oplog to be attached to an Error entry in case a failure happens.
     /// As the error can happen both in the host or in the user code, we attach the last known value every time,
@@ -2667,11 +2610,10 @@
     /// failures within atomic regions would not be grouped by the same retry point as the whole atomic region gets retried
     /// from scratch.
     active_atomic_regions: Vec<OplogIndex>,
-=======
+
     // Update that is pending and should be applied at the end of replay.
     // Other parts of the worker configuration already reflect the worker state implied by the update (component version, env vars, ifs, etc.)
     pending_update: tokio::sync::Mutex<Option<TimestampedUpdateDescription>>,
->>>>>>> cd9c4f9c
 }
 
 impl PrivateDurableWorkerState {
@@ -2763,325 +2705,9 @@
             shard_service,
             promise_backed_pollables: TRwLock::new(HashMap::new()),
             promise_dyn_pollables: TRwLock::new(HashMap::new()),
-<<<<<<< HEAD
+            pending_update: tokio::sync::Mutex::new(pending_update),
             current_retry_point: OplogIndex::INITIAL,
             active_atomic_regions: Vec::new(),
-        }
-    }
-
-    pub async fn begin_function(
-        &mut self,
-        function_type: &DurableFunctionType,
-    ) -> Result<OplogIndex, WorkerExecutorError> {
-        let result = if (*function_type == DurableFunctionType::WriteRemote
-            && !self.assume_idempotence)
-            || matches!(
-                *function_type,
-                DurableFunctionType::WriteRemoteBatched(None)
-            ) {
-            if self.is_live() {
-                self.oplog
-                    .add_and_commit(OplogEntry::begin_remote_write())
-                    .await;
-                let begin_index = self.oplog.current_oplog_index().await;
-                Ok(begin_index)
-            } else {
-                let (begin_index, _) =
-                    crate::get_oplog_entry!(self.replay_state, OplogEntry::BeginRemoteWrite)?;
-                if !self.assume_idempotence {
-                    let end_index = self
-                        .replay_state
-                        .lookup_oplog_entry(begin_index, OplogEntry::is_end_remote_write)
-                        .await;
-                    if end_index.is_none() {
-                        // Must switch to live mode before failing to be able to commit an Error entry
-                        self.replay_state.switch_to_live().await;
-                        Err(WorkerExecutorError::runtime(
-                            "Non-idempotent remote write operation was not completed, cannot retry",
-                        ))
-                    } else {
-                        Ok(begin_index)
-                    }
-                } else if matches!(
-                    *function_type,
-                    DurableFunctionType::WriteRemoteBatched(None)
-                ) {
-                    let end_index = self
-                        .replay_state
-                        .lookup_oplog_entry_with_condition(
-                            begin_index,
-                            OplogEntry::is_end_remote_write,
-                            OplogEntry::no_concurrent_side_effect,
-                        )
-                        .await;
-                    if end_index.is_none() {
-                        // We need to jump to the end of the oplog
-                        self.replay_state.switch_to_live().await;
-
-                        // But this is not enough, because if the retried batched write operation succeeds,
-                        // and later we replay it, we need to skip the first attempt and only replay the second.
-                        // Se we add a Jump entry to the oplog that registers a deleted region.
-                        let deleted_region = OplogRegion {
-                            start: begin_index.next(), // need to keep the BeginAtomicRegion entry
-                            end: self.replay_state.replay_target().next(), // skipping the Jump entry too
-                        };
-                        self.replay_state
-                            .add_skipped_region(deleted_region.clone())
-                            .await;
-                        self.oplog
-                            .add_and_commit(OplogEntry::jump(deleted_region))
-                            .await;
-                    }
-
-                    Ok(begin_index)
-                } else {
-                    Ok(begin_index)
-                }
-            }
-        } else {
-            let begin_index = if self.replay_state.is_live() {
-                self.oplog.current_oplog_index().await
-            } else {
-                self.replay_state.last_replayed_index()
-            };
-            Ok(begin_index.next())
-        }?;
-
-        // Updating the current retry point attached for any error happening after this point
-        match function_type {
-            DurableFunctionType::WriteRemoteBatched(Some(idx)) => {
-                self.current_retry_point = *idx;
-            }
-            DurableFunctionType::WriteRemoteTransaction(Some(idx)) => {
-                self.current_retry_point = *idx;
-            }
-            _ => {
-                self.current_retry_point = result;
-            }
-        }
-        tracing::warn!(
-            "*** Current retry point set to {}",
-            self.current_retry_point
-        );
-        Ok(result)
-    }
-
-    pub async fn end_function(
-        &mut self,
-        function_type: &DurableFunctionType,
-        begin_index: OplogIndex,
-    ) -> Result<(), WorkerExecutorError> {
-        if (*function_type == DurableFunctionType::WriteRemote && !self.assume_idempotence)
-            || matches!(
-                *function_type,
-                DurableFunctionType::WriteRemoteBatched(None)
-            )
-        {
-            if self.is_live() {
-                self.oplog
-                    .add(OplogEntry::end_remote_write(begin_index))
-                    .await;
-                Ok(())
-            } else {
-                let (_, _) =
-                    crate::get_oplog_entry!(self.replay_state, OplogEntry::EndRemoteWrite)?;
-                Ok(())
-            }
-        } else {
-            Ok(())
-        }
-    }
-
-    pub async fn begin_transaction_function<Tx, Err>(
-        &mut self,
-        handler: impl RemoteTransactionHandler<Tx, Err>,
-    ) -> Result<(OplogIndex, Tx), Err>
-    where
-        Err: From<WorkerExecutorError>,
-    {
-        if self.is_live() {
-            let (tx_id, tx) = handler.create_new().await?;
-            self.oplog
-                .add_and_commit_safe(OplogEntry::begin_remote_transaction(tx_id))
-                .await
-                .map_err(WorkerExecutorError::runtime)?;
-            let begin_index = self.oplog.current_oplog_index().await;
-            Ok((begin_index, tx))
-        } else {
-            let (begin_index, begin_entry) =
-                crate::get_oplog_entry!(self.replay_state, OplogEntry::BeginRemoteTransaction)?;
-
-            let assume_idempotence = self.assume_idempotence;
-
-            let pre_entry = self
-                .replay_state
-                .lookup_oplog_entry_with_condition(
-                    begin_index,
-                    OplogEntry::is_pre_remote_transaction,
-                    |entry, index| {
-                        if !assume_idempotence {
-                            entry.no_concurrent_side_effect(index)
-                        } else {
-                            true
-                        }
-                    },
-                )
-                .await;
-
-            let tx_id = try_match!(
-                begin_entry,
-                OplogEntry::BeginRemoteTransaction {
-                    timestamp: _,
-                    transaction_id,
-                }
-            )
-            .map_err(|_| WorkerExecutorError::runtime("Unexpected oplog entry"))?;
-
-            let (tx_id, tx) = handler.create_replay(&tx_id).await?;
-
-            let mut should_restart = false;
-
-            if let Some((_, pre_entry)) = pre_entry {
-                let end_entry = self
-                    .replay_state
-                    .lookup_oplog_entry_with_condition(
-                        begin_index,
-                        OplogEntry::is_end_remote_transaction,
-                        |entry, index| {
-                            if !assume_idempotence {
-                                entry.no_concurrent_side_effect(index)
-                            } else {
-                                true
-                            }
-                        },
-                    )
-                    .await;
-
-                if end_entry.is_none() {
-                    if pre_entry.is_pre_commit_remote_transaction(begin_index) {
-                        // if we can not confirm the transaction was committed, we need to restart
-                        should_restart = !handler.is_committed(&tx_id).await?;
-                    } else if pre_entry.is_pre_commit_remote_transaction(begin_index) {
-                        // if we can not confirm the transaction was rolled back, we need to restart
-                        should_restart = !handler.is_rolled_back(&tx_id).await?;
-                    }
-                }
-            } else {
-                // if pre entry is not found, we need to restart
-                should_restart = true;
-            }
-
-            if should_restart {
-                // We need to jump to the end of the oplog
-                self.replay_state.switch_to_live().await;
-
-                if !assume_idempotence {
-                    Err(WorkerExecutorError::runtime(
-                        "Non-idempotent remote write operation was not completed, cannot retry",
-                    )
-                    .into())
-                } else {
-                    // But this is not enough, because if the retried batched write operation succeeds,
-                    // and later we replay it, we need to skip the first attempt and only replay the second.
-                    // Se we add a Jump entry to the oplog that registers a deleted region.
-                    let deleted_region = OplogRegion {
-                        start: begin_index, // need to keep the BeginAtomicRegion entry
-                        end: self.replay_state.replay_target().next(), // skipping the Jump entry too
-                    };
-                    self.replay_state
-                        .add_skipped_region(deleted_region.clone())
-                        .await;
-                    self.oplog
-                        .add_and_commit(OplogEntry::jump(deleted_region))
-                        .await;
-
-                    let (tx_id, tx) = handler.create_new().await?;
-                    let begin_index = self
-                        .oplog
-                        .add_and_commit_safe(OplogEntry::begin_remote_transaction(tx_id))
-                        .await
-                        .map_err(WorkerExecutorError::runtime)?;
-
-                    Ok((begin_index, tx))
-                }
-            } else {
-                Ok((begin_index, tx))
-            }
-        }
-    }
-
-    pub async fn pre_commit_transaction_function(
-        &mut self,
-        begin_index: OplogIndex,
-    ) -> Result<(), WorkerExecutorError> {
-        if self.is_live() {
-            self.oplog
-                .add_and_commit_safe(OplogEntry::pre_commit_remote_transaction(begin_index))
-                .await
-                .map_err(WorkerExecutorError::runtime)?;
-            Ok(())
-        } else {
-            let (_, _) =
-                crate::get_oplog_entry!(self.replay_state, OplogEntry::PreCommitRemoteTransaction)?;
-            Ok(())
-        }
-    }
-
-    pub async fn pre_rollback_transaction_function(
-        &mut self,
-        begin_index: OplogIndex,
-    ) -> Result<(), WorkerExecutorError> {
-        if self.is_live() {
-            self.oplog
-                .add_and_commit_safe(OplogEntry::pre_rollback_remote_transaction(begin_index))
-                .await
-                .map_err(WorkerExecutorError::runtime)?;
-            Ok(())
-        } else {
-            let (_, _) = crate::get_oplog_entry!(
-                self.replay_state,
-                OplogEntry::PreRollbackRemoteTransaction
-            )?;
-            Ok(())
-        }
-    }
-
-    pub async fn committed_transaction_function(
-        &mut self,
-        begin_index: OplogIndex,
-    ) -> Result<(), WorkerExecutorError> {
-        if self.is_live() {
-            self.oplog
-                .add_and_commit_safe(OplogEntry::committed_remote_transaction(begin_index))
-                .await
-                .map_err(WorkerExecutorError::runtime)?;
-            Ok(())
-        } else {
-            let (_, _) =
-                crate::get_oplog_entry!(self.replay_state, OplogEntry::CommittedRemoteTransaction)?;
-            Ok(())
-        }
-    }
-
-    pub async fn rolled_back_transaction_function(
-        &mut self,
-        begin_index: OplogIndex,
-    ) -> Result<(), WorkerExecutorError> {
-        if self.is_live() {
-            self.oplog
-                .add_and_commit_safe(OplogEntry::rolled_back_remote_transaction(begin_index))
-                .await
-                .map_err(WorkerExecutorError::runtime)?;
-            Ok(())
-        } else {
-            let (_, _) = crate::get_oplog_entry!(
-                self.replay_state,
-                OplogEntry::RolledBackRemoteTransaction
-            )?;
-            Ok(())
-=======
-            pending_update: tokio::sync::Mutex::new(pending_update),
->>>>>>> cd9c4f9c
         }
     }
 
