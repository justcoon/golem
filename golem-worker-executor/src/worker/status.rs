use crate::services::{HasConfig, HasOplogService};
use async_recursion::async_recursion;
use golem_common::base_model::OplogIndex;
use golem_common::model::component::{ComponentRevision, PluginPriority};
use golem_common::model::oplog::{
    OplogEntry, TimestampedUpdateDescription, UpdateDescription, WorkerError, WorkerResourceId,
};
use golem_common::model::regions::{DeletedRegions, DeletedRegionsBuilder, OplogRegion};
use golem_common::model::{
    FailedUpdateRecord, IdempotencyKey, OwnedWorkerId, RetryConfig, SuccessfulUpdateRecord,
    TimestampedWorkerInvocation, WorkerInvocation, WorkerResourceDescription, WorkerStatus,
    WorkerStatusRecord,
};
use std::collections::{BTreeMap, HashMap, HashSet, VecDeque};

/// Like calculate_last_known_status, but assumes that the oplog exists and has at least a Create entry in it.
pub async fn calculate_last_known_status_for_existing_worker<T>(
    this: &T,
    owned_worker_id: &OwnedWorkerId,
    last_known: Option<WorkerStatusRecord>,
) -> WorkerStatusRecord
where
    T: HasOplogService + HasConfig + Sync,
{
    calculate_last_known_status(this, owned_worker_id, last_known)
        .await
        .expect("Failed to calculate oplog index for existing worker")
}

/// Gets the last cached worker status record and the new oplog entries and calculates the new worker status.
#[async_recursion]
pub async fn calculate_last_known_status<T>(
    this: &T,
    owned_worker_id: &OwnedWorkerId,
    last_known: Option<WorkerStatusRecord>,
) -> Option<WorkerStatusRecord>
where
    T: HasOplogService + HasConfig + Sync,
{
    let last_known = last_known.unwrap_or_default();

    let last_oplog_index = this.oplog_service().get_last_index(owned_worker_id).await;
    assert!(last_oplog_index >= last_known.oplog_idx);

    if last_oplog_index == OplogIndex::NONE {
        // Worker status can only be recovered if we have at least the Create oplog entry, otherwise we cannot recover information like the component version
        None
    } else if last_known.oplog_idx == last_oplog_index {
        Some(last_known)
    } else {
        let new_entries: BTreeMap<OplogIndex, OplogEntry> = this
            .oplog_service()
            .read_range(
                owned_worker_id,
                last_known.oplog_idx.next(),
                last_oplog_index,
            )
            .await;

        let final_status =
            update_status_with_new_entries(last_known, new_entries, &this.config().retry);

        if let Some(final_status) = final_status {
            Some(final_status)
        } else {
            calculate_last_known_status(this, owned_worker_id, None).await
        }
    }
}

// update a worker status with new entries. Returns None if the status cannot be calculated from the new entries alone and needs to be recalculated from the beginning.
pub fn update_status_with_new_entries(
    last_known: WorkerStatusRecord,
    new_entries: BTreeMap<OplogIndex, OplogEntry>,
    // TODO: changing the retry policy will cause inconsistencies when reading existing oplogs.
    default_retry_policy: &RetryConfig,
) -> Option<WorkerStatusRecord> {
    let deleted_regions =
        calculate_deleted_regions(last_known.deleted_regions.clone(), &new_entries);

    let skipped_regions = calculate_skipped_regions(
        last_known.skipped_regions.clone(),
        &deleted_regions,
        &new_entries,
    );

    // If the last known status is from a deleted region based on the latest deleted region status,
    // we cannot fold the new status from the new entries only, and need to recalculate the whole status
    // (Note that this is a rare case - for Jumps, this is not happening if the executor successfully writes out
    // the new status before performing the jump; for Reverts, the status is recalculated anyway, but only once, when
    // the revert is applied)
    if skipped_regions.is_in_deleted_region(last_known.oplog_idx) {
        let last_known_skipped_regions_without_overrides =
            if last_known.skipped_regions.is_overridden() {
                let mut cloned = last_known.skipped_regions.clone();
                cloned.merge_override();
                cloned
            } else {
                last_known.skipped_regions.clone()
            };

        let new_skipped_regions_without_overrides = if skipped_regions.is_overridden() {
            let mut cloned = skipped_regions.clone();
            cloned.merge_override();
            cloned
        } else {
            skipped_regions.clone()
        };

        let effective_skipped_regions_changed =
            new_skipped_regions_without_overrides != last_known_skipped_regions_without_overrides;
        // We might have already calculated the status with these skipped regions as an override during a snapshot update.
        // No need to recompute in this case, we are already up to date.
        if effective_skipped_regions_changed {
            return None;
        }
    }

    let active_plugins = last_known.active_plugins.clone();

    let (status, current_retry_count, overridden_retry_config) = calculate_latest_worker_status(
        last_known.status,
        last_known.current_retry_count,
        last_known.overridden_retry_config,
        default_retry_policy,
        &skipped_regions,
        &deleted_regions,
        &new_entries,
    );

    let pending_invocations = calculate_pending_invocations(
        last_known.pending_invocations,
        &deleted_regions,
        &new_entries,
    );
    let (
        pending_updates,
        failed_updates,
        successful_updates,
        component_version,
        component_size,
        component_version_for_replay,
    ) = calculate_update_fields(
        last_known.pending_updates,
        last_known.failed_updates,
        last_known.successful_updates,
        last_known.component_version,
        last_known.component_size,
        last_known.component_version_for_replay,
        &deleted_regions,
        &new_entries,
    );

    let (invocation_results, current_idempotency_key) = calculate_invocation_results(
        last_known.invocation_results,
        last_known.current_idempotency_key,
        &deleted_regions,
        &new_entries,
    );

    let total_linear_memory_size = calculate_total_linear_memory_size(
        last_known.total_linear_memory_size,
        &skipped_regions,
        &new_entries,
    );

    let owned_resources =
        collect_resources(last_known.owned_resources, &skipped_regions, &new_entries);

    let active_plugins = calculate_active_plugins(active_plugins, &deleted_regions, &new_entries);

    let result = WorkerStatusRecord {
        oplog_idx: new_entries
            .keys()
            .max()
            .cloned()
            .unwrap_or(last_known.oplog_idx),
        status,
        overridden_retry_config,
        pending_invocations,
        skipped_regions,
        pending_updates,
        failed_updates,
        successful_updates,
        invocation_results,
        current_idempotency_key,
        component_version,
        component_size,
        owned_resources,
        total_linear_memory_size,
        active_plugins,
        deleted_regions,
        component_version_for_replay,
        current_retry_count,
    };

    Some(result)
}

fn calculate_latest_worker_status(
    mut current_status: WorkerStatus,
    mut current_retry_count: HashMap<OplogIndex, u32>,
    mut current_retry_policy: Option<RetryConfig>,
    default_retry_policy: &RetryConfig,
    skipped_regions: &DeletedRegions,
    deleted_regions: &DeletedRegions,
    entries: &BTreeMap<OplogIndex, OplogEntry>,
) -> (WorkerStatus, HashMap<OplogIndex, u32>, Option<RetryConfig>) {
    for (idx, entry) in entries {
        // Skipping entries in skipped regions, as they are skipped during replay too
        if skipped_regions.is_in_deleted_region(*idx) {
            continue;
        }

        // Errors are counted in skipped regions too (but not in deleted ones),
        // otherwise we would not be able to know how many times we retried failures in atomic regions
        if !deleted_regions.is_in_deleted_region(*idx) {
            if let OplogEntry::Error {
                error, retry_from, ..
            } = entry
            {
                let new_count = current_retry_count
                    .get(retry_from)
                    .copied()
                    .unwrap_or_default()
                    + 1;
                current_retry_count.insert(*retry_from, new_count);
                if is_worker_error_retriable(
                    current_retry_policy
                        .as_ref()
                        .unwrap_or(default_retry_policy),
                    error,
                    new_count,
                ) {
                    current_status = WorkerStatus::Retrying;
                } else {
                    current_status = WorkerStatus::Failed;
                }
            }
        }

        match entry {
            OplogEntry::Create { .. } => {
                current_status = WorkerStatus::Idle;
            }
            OplogEntry::ImportedFunctionInvoked { .. } => {
                current_status = WorkerStatus::Running;
            }
            OplogEntry::ExportedFunctionInvoked { .. } => {
                current_status = WorkerStatus::Running;
                current_retry_count.clear();
            }
            OplogEntry::ExportedFunctionCompleted { .. } => {
                current_status = WorkerStatus::Idle;
                current_retry_count.clear();
            }
            OplogEntry::Suspend { .. } => {
                current_status = WorkerStatus::Suspended;
            }
            OplogEntry::NoOp { .. } => {
                current_status = WorkerStatus::Running;
            }
            OplogEntry::Jump { .. } => {
                current_status = WorkerStatus::Running;
            }
            OplogEntry::Interrupted { .. } => {
                current_status = WorkerStatus::Interrupted;
            }
            OplogEntry::Exited { .. } => {
                current_status = WorkerStatus::Exited;
            }
            OplogEntry::ChangeRetryPolicy { new_policy, .. } => {
                current_retry_policy = Some(new_policy.clone());
                current_status = WorkerStatus::Running;
            }
            OplogEntry::BeginAtomicRegion { .. } => {
                current_status = WorkerStatus::Running;
            }
            OplogEntry::EndAtomicRegion { .. } => {
                current_status = WorkerStatus::Running;
            }
            OplogEntry::BeginRemoteWrite { .. } => {
                current_status = WorkerStatus::Running;
            }
            OplogEntry::EndRemoteWrite { .. } => {
                current_status = WorkerStatus::Running;
            }
            OplogEntry::PendingWorkerInvocation { .. } => {}
            OplogEntry::PendingUpdate { .. } => {
                if current_status == WorkerStatus::Failed {
                    current_status = WorkerStatus::Retrying;
                }
            }
            OplogEntry::FailedUpdate { .. } => {}
            OplogEntry::SuccessfulUpdate { .. } => {}
            OplogEntry::GrowMemory { .. } => {}
            OplogEntry::CreateResource { .. } => {}
            OplogEntry::DropResource { .. } => {}
            OplogEntry::Log { .. } => {
                current_status = WorkerStatus::Running;
            }
            OplogEntry::Restart { .. } => {
                current_status = WorkerStatus::Idle;
            }
            OplogEntry::ActivatePlugin { .. } => {}
            OplogEntry::DeactivatePlugin { .. } => {}
            OplogEntry::Revert { .. } => {}
            OplogEntry::CancelPendingInvocation { .. } => {}
            OplogEntry::StartSpan { .. } => {
                current_status = WorkerStatus::Running;
            }
            OplogEntry::FinishSpan { .. } => {
                current_status = WorkerStatus::Running;
            }
            OplogEntry::SetSpanAttribute { .. } => {
                current_status = WorkerStatus::Running;
            }
            OplogEntry::ChangePersistenceLevel { .. } => {
                current_status = WorkerStatus::Running;
            }
            OplogEntry::BeginRemoteTransaction { .. } => {
                current_status = WorkerStatus::Running;
            }
            OplogEntry::PreCommitRemoteTransaction { .. } => {
                current_status = WorkerStatus::Running;
            }
            OplogEntry::PreRollbackRemoteTransaction { .. } => {
                current_status = WorkerStatus::Running;
            }
            OplogEntry::CommittedRemoteTransaction { .. } => {
                current_status = WorkerStatus::Running;
            }
            OplogEntry::RolledBackRemoteTransaction { .. } => {
                current_status = WorkerStatus::Running;
            }
            OplogEntry::Error { .. } => {
                // .. handled separately
            }
        }
    }
    (current_status, current_retry_count, current_retry_policy)
}

fn calculate_deleted_regions(
    initial_deleted: DeletedRegions,
    entries: &BTreeMap<OplogIndex, OplogEntry>,
) -> DeletedRegions {
    let mut deleted_builder = DeletedRegionsBuilder::from_regions(initial_deleted.into_regions());
    for entry in entries.values() {
        if let OplogEntry::Revert { dropped_region, .. } = entry {
            deleted_builder.add(dropped_region.clone());
        }
    }
    deleted_builder.build()
}

fn calculate_skipped_regions(
    initial_skipped: DeletedRegions,
    deleted_regions: &DeletedRegions,
    entries: &BTreeMap<OplogIndex, OplogEntry>,
) -> DeletedRegions {
    let mut skipped_without_override = initial_skipped.clone();
    if skipped_without_override.is_overridden() {
        skipped_without_override.drop_override();
    }

    let mut skipped_override = initial_skipped.get_override();

    let mut skipped_builder =
        DeletedRegionsBuilder::from_regions(skipped_without_override.into_regions());
    for (idx, entry) in entries {
        // Skipping deleted regions (by revert) from constructing the skipped regions
        if deleted_regions.is_in_deleted_region(*idx) {
            continue;
        }

        match entry {
            OplogEntry::Jump { jump, .. } => {
                skipped_builder.add(jump.clone());
            }
            OplogEntry::Revert { dropped_region, .. } => {
                skipped_builder.add(dropped_region.clone());
            }
            OplogEntry::PendingUpdate {
                description: UpdateDescription::SnapshotBased { .. },
                ..
            } => {
                skipped_override = Some(
                    DeletedRegionsBuilder::from_regions(vec![OplogRegion::from_index_range(
                        OplogIndex::INITIAL.next()..=*idx,
                    )])
                    .build(),
                )
            }
            OplogEntry::SuccessfulUpdate { .. } => {
                if let Some(ovrd) = skipped_override {
                    for region in ovrd.into_regions() {
                        skipped_builder.add(region);
                    }
                    skipped_override = None;
                }
            }
            OplogEntry::FailedUpdate { .. } => {
                skipped_override = None;
            }
            _ => {}
        }
    }

    for deleted_region in deleted_regions.regions() {
        skipped_builder.add(deleted_region.clone());
    }

    let mut new_skipped = skipped_builder.build();
    if let Some(ovrd) = skipped_override {
        new_skipped.set_override(ovrd);
    }

    new_skipped
}

fn calculate_pending_invocations(
    initial: Vec<TimestampedWorkerInvocation>,
    deleted_regions: &DeletedRegions,
    entries: &BTreeMap<OplogIndex, OplogEntry>,
) -> Vec<TimestampedWorkerInvocation> {
    let mut result = initial;
    for (idx, entry) in entries {
        // Skipping entries in deleted regions (by revert) but not by skipped regions (by jumps and updates)
        if deleted_regions.is_in_deleted_region(*idx) {
            continue;
        }

        match entry {
            OplogEntry::PendingWorkerInvocation {
                timestamp,
                invocation,
                ..
            } => {
                result.push(TimestampedWorkerInvocation {
                    timestamp: *timestamp,
                    invocation: invocation.clone(),
                });
            }
            OplogEntry::ExportedFunctionInvoked {
                idempotency_key, ..
            } => {
                result.retain(|invocation| match invocation {
                    TimestampedWorkerInvocation {
                        invocation:
                            WorkerInvocation::ExportedFunction {
                                idempotency_key: key,
                                ..
                            },
                        ..
                    } => key != idempotency_key,
                    _ => true,
                });
            }
            OplogEntry::PendingUpdate {
                description: UpdateDescription::SnapshotBased { target_version, .. },
                ..
            } => result.retain(|invocation| match invocation {
                TimestampedWorkerInvocation {
                    invocation:
                        WorkerInvocation::ManualUpdate {
                            target_version: version,
                            ..
                        },
                    ..
                } => version != target_version,
                _ => true,
            }),
            OplogEntry::FailedUpdate { target_version, .. } => {
                result.retain(|invocation| match invocation {
                    TimestampedWorkerInvocation {
                        invocation:
                            WorkerInvocation::ManualUpdate {
                                target_version: version,
                                ..
                            },
                        ..
                    } => version != target_version,
                    _ => true,
                })
            }
            OplogEntry::CancelPendingInvocation {
                idempotency_key, ..
            } => {
                result.retain(|invocation| match invocation {
                    TimestampedWorkerInvocation {
                        invocation:
                            WorkerInvocation::ExportedFunction {
                                idempotency_key: key,
                                ..
                            },
                        ..
                    } => key != idempotency_key,
                    _ => true,
                });
            }
            _ => {}
        }
    }
    result
}

fn calculate_update_fields(
    initial_pending_updates: VecDeque<TimestampedUpdateDescription>,
    initial_failed_updates: Vec<FailedUpdateRecord>,
    initial_successful_updates: Vec<SuccessfulUpdateRecord>,
    initial_version: ComponentRevision,
    initial_component_size: u64,
    initial_component_version_for_replay: ComponentRevision,
    deleted_regions: &DeletedRegions,
    entries: &BTreeMap<OplogIndex, OplogEntry>,
) -> (
    VecDeque<TimestampedUpdateDescription>,
    Vec<FailedUpdateRecord>,
    Vec<SuccessfulUpdateRecord>,
    ComponentRevision,
    u64,
    ComponentRevision,
) {
    let mut pending_updates = initial_pending_updates;
    let mut failed_updates = initial_failed_updates;
    let mut successful_updates = initial_successful_updates;
    let mut version = initial_version;
    let mut size = initial_component_size;
    let mut component_version_for_replay = initial_component_version_for_replay;

    for (oplog_idx, entry) in entries {
        // Skipping entries in deleted regions (by revert)
        if deleted_regions.is_in_deleted_region(*oplog_idx) {
            continue;
        }

        match entry {
            OplogEntry::Create {
                component_version,
                component_size,
                ..
            } => {
                version = *component_version;
                component_version_for_replay = *component_version;
                size = *component_size;
            }
            OplogEntry::PendingUpdate {
                timestamp,
                description,
                ..
            } => {
                pending_updates.push_back(TimestampedUpdateDescription {
                    timestamp: *timestamp,
                    oplog_index: *oplog_idx,
                    description: description.clone(),
                });
            }
            OplogEntry::FailedUpdate {
                timestamp,
                target_version,
                details,
            } => {
                failed_updates.push(FailedUpdateRecord {
                    timestamp: *timestamp,
                    target_version: *target_version,
                    details: details.clone(),
                });
                pending_updates.pop_front();
            }
            OplogEntry::SuccessfulUpdate {
                timestamp,
                target_version,
                new_component_size,
                ..
            } => {
                successful_updates.push(SuccessfulUpdateRecord {
                    timestamp: *timestamp,
                    target_version: *target_version,
                });
                version = *target_version;
                size = *new_component_size;

                let applied_update = pending_updates.pop_front();
                if matches!(
                    applied_update,
                    Some(TimestampedUpdateDescription {
                        description: UpdateDescription::SnapshotBased { .. },
                        ..
                    })
                ) {
                    component_version_for_replay = *target_version
                }
            }
            _ => {}
        }
    }
    (
        pending_updates,
        failed_updates,
        successful_updates,
        version,
        size,
        component_version_for_replay,
    )
}

fn calculate_invocation_results(
    invocation_results: HashMap<IdempotencyKey, OplogIndex>,
    current_idempotency_key: Option<IdempotencyKey>,
    deleted_regions: &DeletedRegions,
    entries: &BTreeMap<OplogIndex, OplogEntry>,
) -> (HashMap<IdempotencyKey, OplogIndex>, Option<IdempotencyKey>) {
    let mut invocation_results = invocation_results;
    let mut current_idempotency_key = current_idempotency_key;

    for (oplog_idx, entry) in entries {
        // Skipping entries in deleted regions (by revert)
        if deleted_regions.is_in_deleted_region(*oplog_idx) {
            continue;
        }

        match entry {
            OplogEntry::ExportedFunctionInvoked {
                idempotency_key, ..
            } => {
                current_idempotency_key = Some(idempotency_key.clone());
            }
            OplogEntry::ExportedFunctionCompleted { .. } => {
                if let Some(idempotency_key) = &current_idempotency_key {
                    invocation_results.insert(idempotency_key.clone(), *oplog_idx);
                }
                current_idempotency_key = None;
            }
            OplogEntry::Error { .. } => {
                if let Some(idempotency_key) = &current_idempotency_key {
                    invocation_results.insert(idempotency_key.clone(), *oplog_idx);
                }
            }
            OplogEntry::Exited { .. } => {
                if let Some(idempotency_key) = &current_idempotency_key {
                    invocation_results.insert(idempotency_key.clone(), *oplog_idx);
                }
            }
            _ => {}
        }
    }

    (invocation_results, current_idempotency_key)
}

fn calculate_total_linear_memory_size(
    total: u64,
    skipped_regions: &DeletedRegions,
    entries: &BTreeMap<OplogIndex, OplogEntry>,
) -> u64 {
    let mut result = total;
    for (idx, entry) in entries {
        // Skipping entries in skipped regions as they are not applied during replay
        if skipped_regions.is_in_deleted_region(*idx) {
            continue;
        }

        match entry {
            OplogEntry::Create {
                initial_total_linear_memory_size,
                ..
            } => {
                result = *initial_total_linear_memory_size;
            }
            OplogEntry::GrowMemory { delta, .. } => {
                result += *delta;
            }
            _ => {}
        }
    }
    result
}

fn collect_resources(
    initial: HashMap<WorkerResourceId, WorkerResourceDescription>,
    skipped_regions: &DeletedRegions,
    entries: &BTreeMap<OplogIndex, OplogEntry>,
) -> HashMap<WorkerResourceId, WorkerResourceDescription> {
    let mut result = initial;
    for (idx, entry) in entries {
        // Skipping entries in deleted regions as they are not applied during replay
        if skipped_regions.is_in_deleted_region(*idx) {
            continue;
        }

        match entry {
            OplogEntry::CreateResource {
                id,
                timestamp,
                resource_type_id,
            } => {
                result.insert(
                    *id,
                    WorkerResourceDescription {
                        created_at: *timestamp,
                        resource_owner: resource_type_id.owner.clone(),
                        resource_name: resource_type_id.name.clone(),
                    },
                );
            }
            OplogEntry::DropResource { id, .. } => {
                result.remove(id);
            }

            _ => {}
        }
    }
    result
}

fn calculate_active_plugins(
    initial: HashSet<PluginPriority>,
    deleted_regions: &DeletedRegions,
    entries: &BTreeMap<OplogIndex, OplogEntry>,
) -> HashSet<PluginPriority> {
    let mut result = initial;
    for (idx, entry) in entries {
        // Skipping entries in deleted regions as they are not applied during replay
        if deleted_regions.is_in_deleted_region(*idx) {
            continue;
        }

        match entry {
            OplogEntry::ActivatePlugin {
                plugin_priority, ..
            } => {
                result.insert(*plugin_priority);
            }
            OplogEntry::DeactivatePlugin {
                plugin_priority, ..
            } => {
                result.remove(plugin_priority);
            }
            OplogEntry::SuccessfulUpdate {
                new_active_plugins, ..
            } => {
                result = new_active_plugins.clone();
            }
            _ => {}
        }
    }
    result
}

fn is_worker_error_retriable(
    retry_config: &RetryConfig,
    error: &WorkerError,
    retry_count: u32,
) -> bool {
    match error {
        WorkerError::Unknown(_) => retry_count < retry_config.max_attempts,
        WorkerError::InvalidRequest(_) => false,
        WorkerError::StackOverflow => false,
        WorkerError::OutOfMemory => true,
        WorkerError::ExceededMemoryLimit => false,
    }
}

#[cfg(test)]
mod test {
    use crate::model::ExecutionStatus;
    use crate::services::golem_config::GolemConfig;
    use crate::services::oplog::{Oplog, OplogService};
    use crate::services::{HasConfig, HasOplogService};
    use crate::worker::status::{
        calculate_last_known_status, calculate_last_known_status_for_existing_worker,
    };
    use async_trait::async_trait;
    use golem_common::base_model::OplogIndex;
    use golem_common::model::account::AccountId;
    use golem_common::model::component::{ComponentId, ComponentRevision, PluginPriority};
    use golem_common::model::environment::EnvironmentId;
    use golem_common::model::invocation_context::{InvocationContextStack, TraceId};
    use golem_common::model::oplog::host_functions::HostFunctionName;
    use golem_common::model::oplog::{
        DurableFunctionType, HostRequest, HostRequestNoInput, HostResponse, OplogEntry,
        OplogPayload, PayloadId, RawOplogPayload, TimestampedUpdateDescription, UpdateDescription,
    };
    use golem_common::model::regions::{DeletedRegions, OplogRegion};
    use golem_common::model::{
        FailedUpdateRecord, IdempotencyKey, OwnedWorkerId, RetryConfig, ScanCursor,
        SuccessfulUpdateRecord, Timestamp, TimestampedWorkerInvocation, WorkerId, WorkerInvocation,
        WorkerMetadata, WorkerStatus, WorkerStatusRecord,
    };
    use golem_common::read_only_lock;
    use golem_service_base::error::worker_executor::WorkerExecutorError;
    use golem_wasm::{IntoValueAndType, Value, ValueAndType};
    use pretty_assertions::assert_eq;
    use std::collections::{BTreeMap, HashMap, HashSet};
    use std::sync::Arc;
    use test_r::test;

    #[test]
    async fn empty() {
        let test_case = TestCase::builder(0).build();

        run_test_case(test_case).await;
    }

    #[test]
    async fn invocation_results() {
        let k1 = IdempotencyKey::fresh();
        let k2 = IdempotencyKey::fresh();

        let test_case = TestCase::builder(0)
            .exported_function_invoked("a", vec![], k1.clone())
            .grow_memory(10)
            .grow_memory(100)
            .exported_function_completed(None, k1)
            .exported_function_invoked("b", vec![], k2.clone())
            .exported_function_completed(None, k2)
            .build();

        run_test_case(test_case).await;
    }

    #[test]
    async fn invocation_results_with_jump() {
        let k1 = IdempotencyKey::fresh();
        let k2 = IdempotencyKey::fresh();

        let test_case = TestCase::builder(0)
            .exported_function_invoked("a", vec![], k1.clone())
            .grow_memory(10)
            .grow_memory(100)
            .jump(OplogIndex::from_u64(2))
            .exported_function_completed(None, k1)
            .exported_function_invoked("b", vec![], k2.clone())
            .exported_function_completed(None, k2)
            .build();

        run_test_case(test_case).await;
    }

    #[test]
    async fn invocation_results_with_revert() {
        let k1 = IdempotencyKey::fresh();
        let k2 = IdempotencyKey::fresh();

        let test_case = TestCase::builder(0)
            .exported_function_invoked("a", vec![], k1.clone())
            .grow_memory(10)
            .grow_memory(100)
            .exported_function_completed(None, k1)
            .exported_function_invoked("b", vec![], k2.clone())
            .exported_function_completed(None, k2)
            .revert(OplogIndex::from_u64(5))
            .build();

        run_test_case(test_case).await;
    }

    #[test]
    async fn single_auto_update_for_running() {
        let k1 = IdempotencyKey::fresh();
        let update1 = UpdateDescription::Automatic {
            target_version: ComponentRevision(2),
        };

        let test_case = TestCase::builder(1)
            .exported_function_invoked("a", vec![], k1.clone())
            .grow_memory(10)
            .imported_function_invoked(
                "b",
                HostRequest::NoInput(HostRequestNoInput {}),
                HostResponse::Custom(1.into_value_and_type()),
                DurableFunctionType::ReadLocal,
            )
            .imported_function_invoked(
                "b",
                HostRequest::NoInput(HostRequestNoInput {}),
                HostResponse::Custom(1.into_value_and_type()),
                DurableFunctionType::ReadLocal,
            )
            .pending_update(&update1, |_| {})
            .successful_update(update1, 2000, &HashSet::new())
            .exported_function_completed(None, k1)
            .build();

        run_test_case(test_case).await;
    }

    #[test]
    async fn auto_update_for_running_with_jump() {
        let k1 = IdempotencyKey::fresh();
        let update1 = UpdateDescription::Automatic {
            target_version: ComponentRevision(2),
        };
        let update2 = UpdateDescription::Automatic {
            target_version: ComponentRevision(3),
        };

        let test_case = TestCase::builder(1)
            .exported_function_invoked("a", vec![], k1.clone())
            .grow_memory(10)
            .imported_function_invoked(
                "b",
                HostRequest::NoInput(HostRequestNoInput {}),
                HostResponse::Custom(1.into_value_and_type()),
                DurableFunctionType::ReadLocal,
            )
            .imported_function_invoked(
                "b",
                HostRequest::NoInput(HostRequestNoInput {}),
                HostResponse::Custom(1.into_value_and_type()),
                DurableFunctionType::ReadLocal,
            )
            .pending_update(&update1, |_| {})
            .pending_update(&update2, |_| {})
            .successful_update(update1, 2000, &HashSet::new())
            .jump(OplogIndex::from_u64(4))
            .successful_update(update2, 3000, &HashSet::new())
            .exported_function_completed(None, k1)
            .build();

        run_test_case(test_case).await;
    }

    #[test]
    async fn single_manual_update() {
        let k1 = IdempotencyKey::fresh();
        let k2 = IdempotencyKey::fresh();
        let update1 = UpdateDescription::SnapshotBased {
<<<<<<< HEAD
            target_version: ComponentRevision(2),
            payload: OplogPayload::Inline(vec![]),
=======
            target_version: 2,
            payload: OplogPayload::Inline(Box::new(vec![])),
>>>>>>> 3b984e4a
        };

        let test_case = TestCase::builder(1)
            .exported_function_invoked("a", vec![], k1.clone())
            .grow_memory(10)
<<<<<<< HEAD
            .imported_function_invoked("b", &0, &1, DurableFunctionType::ReadLocal)
            .pending_invocation(WorkerInvocation::ManualUpdate {
                target_version: ComponentRevision(2),
            })
            .imported_function_invoked("b", &0, &1, DurableFunctionType::ReadLocal)
            .exported_function_completed(&'x', k1)
=======
            .imported_function_invoked(
                "b",
                HostRequest::NoInput(HostRequestNoInput {}),
                HostResponse::Custom(1.into_value_and_type()),
                DurableFunctionType::ReadLocal,
            )
            .pending_invocation(WorkerInvocation::ManualUpdate { target_version: 2 })
            .imported_function_invoked(
                "b",
                HostRequest::NoInput(HostRequestNoInput {}),
                HostResponse::Custom(1.into_value_and_type()),
                DurableFunctionType::ReadLocal,
            )
            .exported_function_completed(None, k1)
>>>>>>> 3b984e4a
            .pending_update(&update1, |status| status.total_linear_memory_size = 200)
            .successful_update(update1, 2000, &HashSet::new())
            .exported_function_invoked("c", vec![], k2.clone())
            .exported_function_completed(None, k2)
            .build();

        run_test_case(test_case).await;
    }

    #[test]
    async fn single_manual_failed_update() {
        let k1 = IdempotencyKey::fresh();
        let k2 = IdempotencyKey::fresh();
        let update1 = UpdateDescription::SnapshotBased {
<<<<<<< HEAD
            target_version: ComponentRevision(2),
            payload: OplogPayload::Inline(vec![]),
=======
            target_version: 2,
            payload: OplogPayload::Inline(Box::new(vec![])),
>>>>>>> 3b984e4a
        };

        let test_case = TestCase::builder(1)
            .exported_function_invoked("a", vec![], k1.clone())
            .grow_memory(10)
<<<<<<< HEAD
            .imported_function_invoked("b", &0, &1, DurableFunctionType::ReadLocal)
            .pending_invocation(WorkerInvocation::ManualUpdate {
                target_version: ComponentRevision(2),
            })
            .imported_function_invoked("b", &0, &1, DurableFunctionType::ReadLocal)
            .exported_function_completed(&'x', k1)
=======
            .imported_function_invoked(
                "b",
                HostRequest::NoInput(HostRequestNoInput {}),
                HostResponse::Custom(1.into_value_and_type()),
                DurableFunctionType::ReadLocal,
            )
            .pending_invocation(WorkerInvocation::ManualUpdate { target_version: 2 })
            .imported_function_invoked(
                "b",
                HostRequest::NoInput(HostRequestNoInput {}),
                HostResponse::Custom(1.into_value_and_type()),
                DurableFunctionType::ReadLocal,
            )
            .exported_function_completed(None, k1)
>>>>>>> 3b984e4a
            .pending_update(&update1, |_| {})
            .failed_update(update1)
            .exported_function_invoked("c", vec![], k2.clone())
            .exported_function_completed(None, k2)
            .build();

        run_test_case(test_case).await;
    }

    #[test]
    async fn single_manual_failed_update_during_snapshot() {
        let k1 = IdempotencyKey::fresh();
        let k2 = IdempotencyKey::fresh();
        let update2 = UpdateDescription::SnapshotBased {
<<<<<<< HEAD
            target_version: ComponentRevision(2),
            payload: OplogPayload::Inline(vec![]),
=======
            target_version: 2,
            payload: OplogPayload::Inline(Box::new(vec![])),
>>>>>>> 3b984e4a
        };

        let test_case = TestCase::builder(1)
            .exported_function_invoked("a", vec![], k1.clone())
            .grow_memory(10)
<<<<<<< HEAD
            .imported_function_invoked("b", &0, &1, DurableFunctionType::ReadLocal)
            .pending_invocation(WorkerInvocation::ManualUpdate {
                target_version: ComponentRevision(2),
            })
=======
            .imported_function_invoked(
                "b",
                HostRequest::NoInput(HostRequestNoInput {}),
                HostResponse::Custom(1.into_value_and_type()),
                DurableFunctionType::ReadLocal,
            )
            .pending_invocation(WorkerInvocation::ManualUpdate { target_version: 2 })
>>>>>>> 3b984e4a
            .failed_update(update2)
            .exported_function_invoked("c", vec![], k2.clone())
            .exported_function_completed(None, k2)
            .build();

        run_test_case(test_case).await;
    }

    #[test]
    async fn auto_update_for_running_with_jump_and_revert() {
        let k1 = IdempotencyKey::fresh();
        let update1 = UpdateDescription::Automatic {
            target_version: ComponentRevision(2),
        };
        let update2 = UpdateDescription::Automatic {
            target_version: ComponentRevision(3),
        };

        let test_case = TestCase::builder(1)
            .exported_function_invoked("a", vec![], k1.clone())
            .grow_memory(10)
            .imported_function_invoked(
                "b",
                HostRequest::NoInput(HostRequestNoInput {}),
                HostResponse::Custom(1.into_value_and_type()),
                DurableFunctionType::ReadLocal,
            )
            .imported_function_invoked(
                "b",
                HostRequest::NoInput(HostRequestNoInput {}),
                HostResponse::Custom(1.into_value_and_type()),
                DurableFunctionType::ReadLocal,
            )
            .pending_update(&update1, |_| {})
            .pending_update(&update2, |_| {})
            .successful_update(update1, 2000, &HashSet::new())
            .jump(OplogIndex::from_u64(4))
            .successful_update(update2, 3000, &HashSet::new())
            .exported_function_completed(None, k1)
            .revert(OplogIndex::from_u64(3))
            .build();

        run_test_case(test_case).await;
    }

    #[test]
    async fn single_manual_update_with_revert() {
        let k1 = IdempotencyKey::fresh();
        let k2 = IdempotencyKey::fresh();
        let update1 = UpdateDescription::SnapshotBased {
<<<<<<< HEAD
            target_version: ComponentRevision(2),
            payload: OplogPayload::Inline(vec![]),
=======
            target_version: 2,
            payload: OplogPayload::Inline(Box::new(vec![])),
>>>>>>> 3b984e4a
        };

        let test_case = TestCase::builder(1)
            .exported_function_invoked("a", vec![], k1.clone())
            .grow_memory(10)
<<<<<<< HEAD
            .imported_function_invoked("b", &0, &1, DurableFunctionType::ReadLocal)
            .pending_invocation(WorkerInvocation::ManualUpdate {
                target_version: ComponentRevision(2),
            })
            .imported_function_invoked("b", &0, &1, DurableFunctionType::ReadLocal)
            .exported_function_completed(&'x', k1)
=======
            .imported_function_invoked(
                "b",
                HostRequest::NoInput(HostRequestNoInput {}),
                HostResponse::Custom(1.into_value_and_type()),
                DurableFunctionType::ReadLocal,
            )
            .pending_invocation(WorkerInvocation::ManualUpdate { target_version: 2 })
            .imported_function_invoked(
                "b",
                HostRequest::NoInput(HostRequestNoInput {}),
                HostResponse::Custom(1.into_value_and_type()),
                DurableFunctionType::ReadLocal,
            )
            .exported_function_completed(None, k1)
>>>>>>> 3b984e4a
            .pending_update(&update1, |_| {})
            .successful_update(update1, 2000, &HashSet::new())
            .exported_function_invoked("c", vec![], k2.clone())
            .exported_function_completed(None, k2)
            .revert(OplogIndex::from_u64(4))
            .build();

        run_test_case(test_case).await;
    }

    #[test]
    async fn multiple_manual_updates_with_jump_and_revert() {
        let k1 = IdempotencyKey::fresh();
        let k2 = IdempotencyKey::fresh();
        let update1 = UpdateDescription::SnapshotBased {
<<<<<<< HEAD
            target_version: ComponentRevision(2),
            payload: OplogPayload::Inline(vec![]),
        };
        let update2 = UpdateDescription::SnapshotBased {
            target_version: ComponentRevision(2),
            payload: OplogPayload::Inline(vec![]),
=======
            target_version: 2,
            payload: OplogPayload::Inline(Box::new(vec![])),
        };
        let update2 = UpdateDescription::SnapshotBased {
            target_version: 2,
            payload: OplogPayload::Inline(Box::new(vec![])),
>>>>>>> 3b984e4a
        };

        let test_case = TestCase::builder(1)
            .exported_function_invoked("a", vec![], k1.clone())
            .grow_memory(10)
<<<<<<< HEAD
            .imported_function_invoked("b", &0, &1, DurableFunctionType::ReadLocal)
            .pending_invocation(WorkerInvocation::ManualUpdate {
                target_version: ComponentRevision(2),
            })
            .imported_function_invoked("b", &0, &1, DurableFunctionType::ReadLocal)
            .exported_function_completed(&'x', k1)
            .pending_update(&update1, |_| {})
            .failed_update(update1)
            .exported_function_invoked("c", &0, k2.clone())
            .pending_invocation(WorkerInvocation::ManualUpdate {
                target_version: ComponentRevision(2),
            })
            .exported_function_completed(&'y', k2)
=======
            .imported_function_invoked(
                "b",
                HostRequest::NoInput(HostRequestNoInput {}),
                HostResponse::Custom(1.into_value_and_type()),
                DurableFunctionType::ReadLocal,
            )
            .pending_invocation(WorkerInvocation::ManualUpdate { target_version: 2 })
            .imported_function_invoked(
                "b",
                HostRequest::NoInput(HostRequestNoInput {}),
                HostResponse::Custom(1.into_value_and_type()),
                DurableFunctionType::ReadLocal,
            )
            .exported_function_completed(None, k1)
            .pending_update(&update1, |_| {})
            .failed_update(update1)
            .exported_function_invoked("c", vec![], k2.clone())
            .pending_invocation(WorkerInvocation::ManualUpdate { target_version: 2 })
            .exported_function_completed(None, k2)
>>>>>>> 3b984e4a
            .pending_update(&update2, |_| {})
            .successful_update(update2, 2000, &HashSet::new())
            .revert(OplogIndex::from_u64(5))
            .build();

        run_test_case(test_case).await;
    }

    #[test]
    async fn multiple_reverts() {
        let k1 = IdempotencyKey::fresh();
        let k2 = IdempotencyKey::fresh();

        let test_case = TestCase::builder(0)
            .exported_function_invoked("a", vec![], k1.clone())
            .grow_memory(10)
            .grow_memory(100)
            .pending_invocation(WorkerInvocation::ExportedFunction {
                idempotency_key: k2.clone(),
                full_function_name: "b".to_string(),
                function_input: vec![Value::Bool(true)],
                invocation_context: InvocationContextStack::fresh(),
            })
            .exported_function_completed(None, k1.clone())
            .exported_function_invoked("b", vec![], k2.clone())
            .exported_function_completed(None, k2.clone())
            .revert(OplogIndex::from_u64(5))
            .exported_function_completed(None, k1)
            .exported_function_invoked("b", vec![], k2.clone())
            .exported_function_completed(None, k2)
            .revert(OplogIndex::from_u64(2))
            .build();

        run_test_case(test_case).await;
    }

    #[test]
    async fn cancel_pending_invocation() {
        let k1 = IdempotencyKey::fresh();
        let k2 = IdempotencyKey::fresh();

        let test_case = TestCase::builder(0)
            .pending_invocation(WorkerInvocation::ExportedFunction {
                idempotency_key: k1.clone(),
                full_function_name: "a".to_string(),
                function_input: vec![Value::Bool(true)],
                invocation_context: InvocationContextStack::fresh(),
            })
            .pending_invocation(WorkerInvocation::ExportedFunction {
                idempotency_key: k2.clone(),
                full_function_name: "b".to_string(),
                function_input: vec![],
                invocation_context: InvocationContextStack::fresh(),
            })
            .cancel_pending_invocation(k1)
            .build();

        run_test_case(test_case).await;
    }

    #[test]
    async fn non_existing_oplog() {
        let environment_id = EnvironmentId::new_v4();
        let owned_worker_id = OwnedWorkerId::new(
            &environment_id,
            &WorkerId {
                component_id: ComponentId::new_v4(),
                worker_name: "test-worker".to_string(),
            },
        );
        let test_case = TestCase {
            owned_worker_id: owned_worker_id.clone(),
            entries: vec![],
        };

        let result = calculate_last_known_status(&test_case, &owned_worker_id, None).await;
        assert2::assert!(let None = result);
    }

    struct TestCaseBuilder {
        entries: Vec<TestEntry>,
        previous_status_record: WorkerStatusRecord,
        owned_worker_id: OwnedWorkerId,
    }

    impl TestCaseBuilder {
        pub fn new(
            account_id: AccountId,
            owned_worker_id: OwnedWorkerId,
            component_version: ComponentRevision,
        ) -> Self {
            let status = WorkerStatusRecord {
                component_version,
                component_version_for_replay: component_version,
                component_size: 100,
                total_linear_memory_size: 200,
                oplog_idx: OplogIndex::INITIAL,
                ..Default::default()
            };
            TestCaseBuilder {
                entries: vec![TestEntry {
                    oplog_entry: OplogEntry::create(
                        owned_worker_id.worker_id(),
                        component_version,
                        vec![],
                        vec![],
<<<<<<< HEAD
                        BTreeMap::new(),
                        owned_worker_id.environment_id(),
=======
                        owned_worker_id.project_id(),
>>>>>>> 3b984e4a
                        account_id.clone(),
                        None,
                        100,
                        200,
                        HashSet::new(),
                        BTreeMap::new(),
                    ),
                    expected_status: status.clone(),
                }],
                previous_status_record: status,
                owned_worker_id,
            }
        }

        pub fn add(
            mut self,
            entry: OplogEntry,
            update: impl FnOnce(WorkerStatusRecord) -> WorkerStatusRecord,
        ) -> Self {
            self.previous_status_record.oplog_idx = self.previous_status_record.oplog_idx.next();
            self.previous_status_record = update(self.previous_status_record);
            self.entries.push(TestEntry {
                oplog_entry: entry,
                expected_status: self.previous_status_record.clone(),
            });
            self
        }

        pub fn exported_function_invoked(
            self,
            function_name: &str,
            request: Vec<Value>,
            idempotency_key: IdempotencyKey,
        ) -> Self {
            self.add(
                OplogEntry::ExportedFunctionInvoked {
                    timestamp: Timestamp::now_utc(),
                    function_name: function_name.to_string(),
                    request: OplogPayload::Inline(Box::new(request)),
                    idempotency_key: idempotency_key.clone(),
                    trace_id: TraceId::generate(),
                    trace_states: vec![],
                    invocation_context: vec![],
                },
                move |mut status| {
                    status.current_idempotency_key = Some(idempotency_key);
                    status.status = WorkerStatus::Running;
                    if !status.pending_invocations.is_empty() {
                        status.pending_invocations.pop();
                    }
                    status
                },
            )
        }

        pub fn exported_function_completed(
            self,
            response: Option<ValueAndType>,
            idempotency_key: IdempotencyKey,
        ) -> Self {
            self.add(
                OplogEntry::ExportedFunctionCompleted {
                    timestamp: Timestamp::now_utc(),
                    response: OplogPayload::Inline(Box::new(response)),
                    consumed_fuel: 0,
                },
                move |mut status| {
                    status
                        .invocation_results
                        .insert(idempotency_key, status.oplog_idx);
                    status.current_idempotency_key = None;
                    status.status = WorkerStatus::Idle;
                    status
                },
            )
        }

        pub fn imported_function_invoked(
            self,
            name: &str,
            i: HostRequest,
            o: HostResponse,
            func_type: DurableFunctionType,
        ) -> Self {
            self.add(
                OplogEntry::ImportedFunctionInvoked {
                    timestamp: Timestamp::now_utc(),
                    function_name: HostFunctionName::Custom(name.to_string()),
                    request: OplogPayload::Inline(Box::new(i)),
                    response: OplogPayload::Inline(Box::new(o)),
                    durable_function_type: func_type,
                },
                |status| status,
            )
        }

        pub fn grow_memory(self, delta: u64) -> Self {
            self.add(
                OplogEntry::GrowMemory {
                    timestamp: Timestamp::now_utc(),
                    delta,
                },
                |mut status| {
                    status.total_linear_memory_size += delta;
                    status
                },
            )
        }

        pub fn jump(self, target: OplogIndex) -> Self {
            let current = OplogIndex::from_u64(self.entries.len() as u64 + 1);
            let region = OplogRegion {
                start: target,
                end: current,
            };
            let old_status = self.entries[u64::from(target) as usize - 1]
                .expected_status
                .clone();
            self.add(OplogEntry::jump(region.clone()), move |mut status| {
                status.status = old_status.status;
                status.component_version = old_status.component_version;
                status.current_idempotency_key = old_status.current_idempotency_key;
                status.total_linear_memory_size = old_status.total_linear_memory_size;
                status.component_size = old_status.component_size;
                status.owned_resources = old_status.owned_resources;
                status.skipped_regions.add(region);
                status
            })
        }

        pub fn revert(self, target: OplogIndex) -> Self {
            let current = OplogIndex::from_u64(self.entries.len() as u64 + 1);
            let region = OplogRegion {
                start: target.next(),
                end: current,
            };

            let old_status = self.entries[u64::from(target) as usize - 1]
                .expected_status
                .clone();
            self.add(OplogEntry::revert(region.clone()), move |mut status| {
                status.active_plugins = old_status.active_plugins;

                status.skipped_regions = old_status.skipped_regions;
                status.skipped_regions.add(region.clone());
                status.deleted_regions.add(region);

                status.status = old_status.status;
                status.component_version = old_status.component_version;
                status.current_idempotency_key = old_status.current_idempotency_key;
                status.total_linear_memory_size = old_status.total_linear_memory_size;
                status.component_size = old_status.component_size;
                status.owned_resources = old_status.owned_resources;
                status.pending_invocations = old_status.pending_invocations;
                status.pending_updates = old_status.pending_updates;
                status.successful_updates = old_status.successful_updates;
                status.failed_updates = old_status.failed_updates;
                status.invocation_results = old_status.invocation_results;
                status.component_version_for_replay = old_status.component_version_for_replay;

                status
            })
        }

        pub fn pending_invocation(self, invocation: WorkerInvocation) -> Self {
            let entry = OplogEntry::pending_worker_invocation(invocation.clone()).rounded();
            self.add(entry.clone(), move |mut status| {
                status
                    .pending_invocations
                    .push(TimestampedWorkerInvocation {
                        timestamp: entry.timestamp(),
                        invocation,
                    });
                status
            })
        }

        pub fn cancel_pending_invocation(self, idempotency_key: IdempotencyKey) -> Self {
            let entry = OplogEntry::cancel_pending_invocation(idempotency_key.clone()).rounded();
            self.add(entry.clone(), move |mut status| {
                status
                    .pending_invocations
                    .retain(|invocation| match invocation {
                        TimestampedWorkerInvocation {
                            invocation:
                                WorkerInvocation::ExportedFunction {
                                    idempotency_key: key,
                                    ..
                                },
                            ..
                        } => key != &idempotency_key,
                        _ => true,
                    });
                status
            })
        }

        pub fn pending_update(
            self,
            update_description: &UpdateDescription,
            extra_status_updates: impl Fn(&mut WorkerStatusRecord),
        ) -> Self {
            let entry = OplogEntry::pending_update(update_description.clone()).rounded();
            let oplog_idx = OplogIndex::from_u64(self.entries.len() as u64 + 1);
            self.add(entry.clone(), move |mut status| {
                status
                    .pending_updates
                    .push_back(TimestampedUpdateDescription {
                        timestamp: entry.timestamp(),
                        oplog_index: oplog_idx,
                        description: update_description.clone(),
                    });

                if !status.pending_invocations.is_empty() {
                    status.pending_invocations.pop();
                }

                if let UpdateDescription::SnapshotBased { .. } = update_description {
                    status
                        .skipped_regions
                        .set_override(DeletedRegions::from_regions(vec![
                            OplogRegion::from_index_range(OplogIndex::INITIAL.next()..=oplog_idx),
                        ]));
                }

                extra_status_updates(&mut status);

                status
            })
        }

        pub fn successful_update(
            self,
            update_description: UpdateDescription,
            new_component_size: u64,
            new_active_plugins: &HashSet<PluginPriority>,
        ) -> Self {
            let old_status = self.entries.first().unwrap().expected_status.clone();
            let entry = OplogEntry::successful_update(
                *update_description.target_version(),
                new_component_size,
                new_active_plugins.clone(),
            )
            .rounded();
            self.add(entry.clone(), move |mut status| {
                let _ = status.pending_updates.pop_front();
                status.successful_updates.push(SuccessfulUpdateRecord {
                    timestamp: entry.timestamp(),
                    target_version: *update_description.target_version(),
                });
                status.component_size = new_component_size;
                status.component_version = *update_description.target_version();
                status.active_plugins = new_active_plugins.clone();

                if status.skipped_regions.is_overridden() {
                    status.skipped_regions.merge_override();
                    status.total_linear_memory_size = old_status.total_linear_memory_size;
                    status.owned_resources = HashMap::new();
                }

                if let UpdateDescription::SnapshotBased { target_version, .. } = update_description
                {
                    status.component_version_for_replay = target_version;
                };

                status
            })
        }

        pub fn failed_update(self, update_description: UpdateDescription) -> Self {
            let entry = OplogEntry::failed_update(
                *update_description.target_version(),
                Some("details".to_string()),
            )
            .rounded();
            self.add(entry.clone(), move |mut status| {
                status.failed_updates.push(FailedUpdateRecord {
                    timestamp: entry.timestamp(),
                    target_version: *update_description.target_version(),
                    details: Some("details".to_string()),
                });
                status.pending_updates.pop_front();

                if status.skipped_regions.is_overridden() {
                    status.skipped_regions.drop_override();
                }

                if let UpdateDescription::SnapshotBased { target_version, .. } = update_description
                {
                    status
                        .pending_invocations
                        .retain(|invocation| match invocation {
                            TimestampedWorkerInvocation {
                                invocation:
                                    WorkerInvocation::ManualUpdate {
                                        target_version: version,
                                        ..
                                    },
                                ..
                            } => *version != target_version,
                            _ => true,
                        });
                };

                status
            })
        }

        pub fn build(self) -> TestCase {
            TestCase {
                owned_worker_id: self.owned_worker_id,
                entries: self
                    .entries
                    .into_iter()
                    .map(|entry| entry.rounded())
                    .collect(),
            }
        }
    }

    #[derive(Debug, Clone)]
    struct TestEntry {
        oplog_entry: OplogEntry,
        expected_status: WorkerStatusRecord,
    }

    impl TestEntry {
        pub fn rounded(self) -> Self {
            TestEntry {
                oplog_entry: self.oplog_entry.rounded(),
                expected_status: self.expected_status,
            }
        }
    }

    #[derive(Debug, Clone)]
    struct TestCase {
        owned_worker_id: OwnedWorkerId,
        entries: Vec<TestEntry>,
    }

    impl TestCase {
        pub fn builder(initial_component_version: u64) -> TestCaseBuilder {
            let environment_id = EnvironmentId::new_v4();
            let account_id = AccountId::new_v4();
            let owned_worker_id = OwnedWorkerId::new(
                &environment_id,
                &WorkerId {
                    component_id: ComponentId::new_v4(),
                    worker_name: "test-worker".to_string(),
                },
            );
            TestCaseBuilder::new(
                account_id,
                owned_worker_id,
                ComponentRevision(initial_component_version),
            )
        }
    }

    impl HasOplogService for TestCase {
        fn oplog_service(&self) -> Arc<dyn OplogService> {
            Arc::new(self.clone())
        }
    }

    #[async_trait]
    impl OplogService for TestCase {
        async fn create(
            &self,
            _owned_worker_id: &OwnedWorkerId,
            _initial_entry: OplogEntry,
            _initial_worker_metadata: WorkerMetadata,
            _last_known_status: read_only_lock::tokio::ReadOnlyLock<WorkerStatusRecord>,
            _execution_status: read_only_lock::std::ReadOnlyLock<ExecutionStatus>,
        ) -> Arc<dyn Oplog + 'static> {
            unreachable!()
        }

        async fn open(
            &self,
            _owned_worker_id: &OwnedWorkerId,
            _last_oplog_index: OplogIndex,
            _initial_worker_metadata: WorkerMetadata,
            _last_known_status: read_only_lock::tokio::ReadOnlyLock<WorkerStatusRecord>,
            _execution_status: read_only_lock::std::ReadOnlyLock<ExecutionStatus>,
        ) -> Arc<dyn Oplog + 'static> {
            unreachable!()
        }

        async fn get_last_index(&self, _owned_worker_id: &OwnedWorkerId) -> OplogIndex {
            OplogIndex::from_u64(self.entries.len() as u64)
        }

        async fn delete(&self, _owned_worker_id: &OwnedWorkerId) {
            unreachable!()
        }

        async fn read(
            &self,
            _owned_worker_id: &OwnedWorkerId,
            idx: OplogIndex,
            n: u64,
        ) -> BTreeMap<OplogIndex, OplogEntry> {
            let mut result = BTreeMap::new();
            let idx_u64: u64 = idx.into();
            for i in idx_u64..(idx_u64 + n) {
                if let Some(entry) = self.entries.get((i - 1) as usize) {
                    result.insert(OplogIndex::from_u64(i), entry.oplog_entry.clone());
                }
            }
            result
        }

        async fn exists(&self, _owned_worker_id: &OwnedWorkerId) -> bool {
            unreachable!()
        }

        async fn scan_for_component(
            &self,
            _environment_id: &EnvironmentId,
            _component_id: &ComponentId,
            _cursor: ScanCursor,
            _count: u64,
        ) -> Result<(ScanCursor, Vec<OwnedWorkerId>), WorkerExecutorError> {
            unreachable!()
        }

        async fn upload_raw_payload(
            &self,
            _owned_worker_id: &OwnedWorkerId,
            _data: Vec<u8>,
        ) -> Result<RawOplogPayload, String> {
            unreachable!()
        }

        async fn download_raw_payload(
            &self,
            _owned_worker_id: &OwnedWorkerId,
            _payload_id: PayloadId,
            _md5_hash: Vec<u8>,
        ) -> Result<Vec<u8>, String> {
            unreachable!()
        }
    }

    impl HasConfig for TestCase {
        fn config(&self) -> Arc<GolemConfig> {
            Arc::new(GolemConfig {
                retry: RetryConfig::default(),
                ..Default::default()
            })
        }
    }

    async fn run_test_case(test_case: TestCase) {
        let final_expected_status = test_case.entries.last().unwrap().expected_status.clone();

        for idx in 0..=test_case.entries.len() {
            let last_known_status = if idx == 0 {
                None
            } else {
                Some(test_case.entries[idx - 1].expected_status.clone())
            };
            let final_status = calculate_last_known_status_for_existing_worker(
                &test_case,
                &test_case.owned_worker_id,
                last_known_status,
            )
            .await;

            assert_eq!(
                final_status, final_expected_status,
                "Calculating the last known status from oplog index {idx}"
            )
        }
    }
}<|MERGE_RESOLUTION|>--- conflicted
+++ resolved
@@ -137,16 +137,16 @@
         pending_updates,
         failed_updates,
         successful_updates,
-        component_version,
+        component_revision,
         component_size,
-        component_version_for_replay,
+        component_revision_for_replay,
     ) = calculate_update_fields(
         last_known.pending_updates,
         last_known.failed_updates,
         last_known.successful_updates,
-        last_known.component_version,
+        last_known.component_revision,
         last_known.component_size,
-        last_known.component_version_for_replay,
+        last_known.component_revision_for_replay,
         &deleted_regions,
         &new_entries,
     );
@@ -184,13 +184,13 @@
         successful_updates,
         invocation_results,
         current_idempotency_key,
-        component_version,
+        component_revision,
         component_size,
         owned_resources,
         total_linear_memory_size,
         active_plugins,
         deleted_regions,
-        component_version_for_replay,
+        component_revision_for_replay,
         current_retry_count,
     };
 
@@ -458,32 +458,35 @@
                 });
             }
             OplogEntry::PendingUpdate {
-                description: UpdateDescription::SnapshotBased { target_version, .. },
+                description:
+                    UpdateDescription::SnapshotBased {
+                        target_revision, ..
+                    },
                 ..
             } => result.retain(|invocation| match invocation {
                 TimestampedWorkerInvocation {
                     invocation:
                         WorkerInvocation::ManualUpdate {
-                            target_version: version,
+                            target_revision: revision,
                             ..
                         },
                     ..
-                } => version != target_version,
+                } => revision != target_revision,
                 _ => true,
             }),
-            OplogEntry::FailedUpdate { target_version, .. } => {
-                result.retain(|invocation| match invocation {
-                    TimestampedWorkerInvocation {
-                        invocation:
-                            WorkerInvocation::ManualUpdate {
-                                target_version: version,
-                                ..
-                            },
-                        ..
-                    } => version != target_version,
-                    _ => true,
-                })
-            }
+            OplogEntry::FailedUpdate {
+                target_revision, ..
+            } => result.retain(|invocation| match invocation {
+                TimestampedWorkerInvocation {
+                    invocation:
+                        WorkerInvocation::ManualUpdate {
+                            target_revision: revision,
+                            ..
+                        },
+                    ..
+                } => revision != target_revision,
+                _ => true,
+            }),
             OplogEntry::CancelPendingInvocation {
                 idempotency_key, ..
             } => {
@@ -525,9 +528,9 @@
     let mut pending_updates = initial_pending_updates;
     let mut failed_updates = initial_failed_updates;
     let mut successful_updates = initial_successful_updates;
-    let mut version = initial_version;
+    let mut revision = initial_version;
     let mut size = initial_component_size;
-    let mut component_version_for_replay = initial_component_version_for_replay;
+    let mut component_revision_for_replay = initial_component_version_for_replay;
 
     for (oplog_idx, entry) in entries {
         // Skipping entries in deleted regions (by revert)
@@ -537,12 +540,12 @@
 
         match entry {
             OplogEntry::Create {
-                component_version,
+                component_revision,
                 component_size,
                 ..
             } => {
-                version = *component_version;
-                component_version_for_replay = *component_version;
+                revision = *component_revision;
+                component_revision_for_replay = *component_revision;
                 size = *component_size;
             }
             OplogEntry::PendingUpdate {
@@ -558,27 +561,27 @@
             }
             OplogEntry::FailedUpdate {
                 timestamp,
-                target_version,
+                target_revision,
                 details,
             } => {
                 failed_updates.push(FailedUpdateRecord {
                     timestamp: *timestamp,
-                    target_version: *target_version,
+                    target_revision: *target_revision,
                     details: details.clone(),
                 });
                 pending_updates.pop_front();
             }
             OplogEntry::SuccessfulUpdate {
                 timestamp,
-                target_version,
+                target_revision,
                 new_component_size,
                 ..
             } => {
                 successful_updates.push(SuccessfulUpdateRecord {
                     timestamp: *timestamp,
-                    target_version: *target_version,
+                    target_revision: *target_revision,
                 });
-                version = *target_version;
+                revision = *target_revision;
                 size = *new_component_size;
 
                 let applied_update = pending_updates.pop_front();
@@ -589,7 +592,7 @@
                         ..
                     })
                 ) {
-                    component_version_for_replay = *target_version
+                    component_revision_for_replay = *target_revision
                 }
             }
             _ => {}
@@ -599,9 +602,9 @@
         pending_updates,
         failed_updates,
         successful_updates,
-        version,
+        revision,
         size,
-        component_version_for_replay,
+        component_revision_for_replay,
     )
 }
 
@@ -860,7 +863,7 @@
     async fn single_auto_update_for_running() {
         let k1 = IdempotencyKey::fresh();
         let update1 = UpdateDescription::Automatic {
-            target_version: ComponentRevision(2),
+            target_revision: ComponentRevision(2),
         };
 
         let test_case = TestCase::builder(1)
@@ -890,10 +893,10 @@
     async fn auto_update_for_running_with_jump() {
         let k1 = IdempotencyKey::fresh();
         let update1 = UpdateDescription::Automatic {
-            target_version: ComponentRevision(2),
+            target_revision: ComponentRevision(2),
         };
         let update2 = UpdateDescription::Automatic {
-            target_version: ComponentRevision(3),
+            target_revision: ComponentRevision(3),
         };
 
         let test_case = TestCase::builder(1)
@@ -927,146 +930,8 @@
         let k1 = IdempotencyKey::fresh();
         let k2 = IdempotencyKey::fresh();
         let update1 = UpdateDescription::SnapshotBased {
-<<<<<<< HEAD
-            target_version: ComponentRevision(2),
-            payload: OplogPayload::Inline(vec![]),
-=======
-            target_version: 2,
+            target_revision: ComponentRevision(2),
             payload: OplogPayload::Inline(Box::new(vec![])),
->>>>>>> 3b984e4a
-        };
-
-        let test_case = TestCase::builder(1)
-            .exported_function_invoked("a", vec![], k1.clone())
-            .grow_memory(10)
-<<<<<<< HEAD
-            .imported_function_invoked("b", &0, &1, DurableFunctionType::ReadLocal)
-            .pending_invocation(WorkerInvocation::ManualUpdate {
-                target_version: ComponentRevision(2),
-            })
-            .imported_function_invoked("b", &0, &1, DurableFunctionType::ReadLocal)
-            .exported_function_completed(&'x', k1)
-=======
-            .imported_function_invoked(
-                "b",
-                HostRequest::NoInput(HostRequestNoInput {}),
-                HostResponse::Custom(1.into_value_and_type()),
-                DurableFunctionType::ReadLocal,
-            )
-            .pending_invocation(WorkerInvocation::ManualUpdate { target_version: 2 })
-            .imported_function_invoked(
-                "b",
-                HostRequest::NoInput(HostRequestNoInput {}),
-                HostResponse::Custom(1.into_value_and_type()),
-                DurableFunctionType::ReadLocal,
-            )
-            .exported_function_completed(None, k1)
->>>>>>> 3b984e4a
-            .pending_update(&update1, |status| status.total_linear_memory_size = 200)
-            .successful_update(update1, 2000, &HashSet::new())
-            .exported_function_invoked("c", vec![], k2.clone())
-            .exported_function_completed(None, k2)
-            .build();
-
-        run_test_case(test_case).await;
-    }
-
-    #[test]
-    async fn single_manual_failed_update() {
-        let k1 = IdempotencyKey::fresh();
-        let k2 = IdempotencyKey::fresh();
-        let update1 = UpdateDescription::SnapshotBased {
-<<<<<<< HEAD
-            target_version: ComponentRevision(2),
-            payload: OplogPayload::Inline(vec![]),
-=======
-            target_version: 2,
-            payload: OplogPayload::Inline(Box::new(vec![])),
->>>>>>> 3b984e4a
-        };
-
-        let test_case = TestCase::builder(1)
-            .exported_function_invoked("a", vec![], k1.clone())
-            .grow_memory(10)
-<<<<<<< HEAD
-            .imported_function_invoked("b", &0, &1, DurableFunctionType::ReadLocal)
-            .pending_invocation(WorkerInvocation::ManualUpdate {
-                target_version: ComponentRevision(2),
-            })
-            .imported_function_invoked("b", &0, &1, DurableFunctionType::ReadLocal)
-            .exported_function_completed(&'x', k1)
-=======
-            .imported_function_invoked(
-                "b",
-                HostRequest::NoInput(HostRequestNoInput {}),
-                HostResponse::Custom(1.into_value_and_type()),
-                DurableFunctionType::ReadLocal,
-            )
-            .pending_invocation(WorkerInvocation::ManualUpdate { target_version: 2 })
-            .imported_function_invoked(
-                "b",
-                HostRequest::NoInput(HostRequestNoInput {}),
-                HostResponse::Custom(1.into_value_and_type()),
-                DurableFunctionType::ReadLocal,
-            )
-            .exported_function_completed(None, k1)
->>>>>>> 3b984e4a
-            .pending_update(&update1, |_| {})
-            .failed_update(update1)
-            .exported_function_invoked("c", vec![], k2.clone())
-            .exported_function_completed(None, k2)
-            .build();
-
-        run_test_case(test_case).await;
-    }
-
-    #[test]
-    async fn single_manual_failed_update_during_snapshot() {
-        let k1 = IdempotencyKey::fresh();
-        let k2 = IdempotencyKey::fresh();
-        let update2 = UpdateDescription::SnapshotBased {
-<<<<<<< HEAD
-            target_version: ComponentRevision(2),
-            payload: OplogPayload::Inline(vec![]),
-=======
-            target_version: 2,
-            payload: OplogPayload::Inline(Box::new(vec![])),
->>>>>>> 3b984e4a
-        };
-
-        let test_case = TestCase::builder(1)
-            .exported_function_invoked("a", vec![], k1.clone())
-            .grow_memory(10)
-<<<<<<< HEAD
-            .imported_function_invoked("b", &0, &1, DurableFunctionType::ReadLocal)
-            .pending_invocation(WorkerInvocation::ManualUpdate {
-                target_version: ComponentRevision(2),
-            })
-=======
-            .imported_function_invoked(
-                "b",
-                HostRequest::NoInput(HostRequestNoInput {}),
-                HostResponse::Custom(1.into_value_and_type()),
-                DurableFunctionType::ReadLocal,
-            )
-            .pending_invocation(WorkerInvocation::ManualUpdate { target_version: 2 })
->>>>>>> 3b984e4a
-            .failed_update(update2)
-            .exported_function_invoked("c", vec![], k2.clone())
-            .exported_function_completed(None, k2)
-            .build();
-
-        run_test_case(test_case).await;
-    }
-
-    #[test]
-    async fn auto_update_for_running_with_jump_and_revert() {
-        let k1 = IdempotencyKey::fresh();
-        let update1 = UpdateDescription::Automatic {
-            target_version: ComponentRevision(2),
-        };
-        let update2 = UpdateDescription::Automatic {
-            target_version: ComponentRevision(3),
         };
 
         let test_case = TestCase::builder(1)
@@ -1078,6 +943,110 @@
                 HostResponse::Custom(1.into_value_and_type()),
                 DurableFunctionType::ReadLocal,
             )
+            .pending_invocation(WorkerInvocation::ManualUpdate {
+                target_revision: ComponentRevision(2),
+            })
+            .imported_function_invoked(
+                "b",
+                HostRequest::NoInput(HostRequestNoInput {}),
+                HostResponse::Custom(1.into_value_and_type()),
+                DurableFunctionType::ReadLocal,
+            )
+            .exported_function_completed(None, k1)
+            .pending_update(&update1, |status| status.total_linear_memory_size = 200)
+            .successful_update(update1, 2000, &HashSet::new())
+            .exported_function_invoked("c", vec![], k2.clone())
+            .exported_function_completed(None, k2)
+            .build();
+
+        run_test_case(test_case).await;
+    }
+
+    #[test]
+    async fn single_manual_failed_update() {
+        let k1 = IdempotencyKey::fresh();
+        let k2 = IdempotencyKey::fresh();
+        let update1 = UpdateDescription::SnapshotBased {
+            target_revision: ComponentRevision(2),
+            payload: OplogPayload::Inline(Box::new(vec![])),
+        };
+
+        let test_case = TestCase::builder(1)
+            .exported_function_invoked("a", vec![], k1.clone())
+            .grow_memory(10)
+            .imported_function_invoked(
+                "b",
+                HostRequest::NoInput(HostRequestNoInput {}),
+                HostResponse::Custom(1.into_value_and_type()),
+                DurableFunctionType::ReadLocal,
+            )
+            .pending_invocation(WorkerInvocation::ManualUpdate {
+                target_revision: ComponentRevision(2),
+            })
+            .imported_function_invoked(
+                "b",
+                HostRequest::NoInput(HostRequestNoInput {}),
+                HostResponse::Custom(1.into_value_and_type()),
+                DurableFunctionType::ReadLocal,
+            )
+            .exported_function_completed(None, k1)
+            .pending_update(&update1, |_| {})
+            .failed_update(update1)
+            .exported_function_invoked("c", vec![], k2.clone())
+            .exported_function_completed(None, k2)
+            .build();
+
+        run_test_case(test_case).await;
+    }
+
+    #[test]
+    async fn single_manual_failed_update_during_snapshot() {
+        let k1 = IdempotencyKey::fresh();
+        let k2 = IdempotencyKey::fresh();
+        let update2 = UpdateDescription::SnapshotBased {
+            target_revision: ComponentRevision(2),
+            payload: OplogPayload::Inline(Box::new(vec![])),
+        };
+
+        let test_case = TestCase::builder(1)
+            .exported_function_invoked("a", vec![], k1.clone())
+            .grow_memory(10)
+            .imported_function_invoked(
+                "b",
+                HostRequest::NoInput(HostRequestNoInput {}),
+                HostResponse::Custom(1.into_value_and_type()),
+                DurableFunctionType::ReadLocal,
+            )
+            .pending_invocation(WorkerInvocation::ManualUpdate {
+                target_revision: ComponentRevision(2),
+            })
+            .failed_update(update2)
+            .exported_function_invoked("c", vec![], k2.clone())
+            .exported_function_completed(None, k2)
+            .build();
+
+        run_test_case(test_case).await;
+    }
+
+    #[test]
+    async fn auto_update_for_running_with_jump_and_revert() {
+        let k1 = IdempotencyKey::fresh();
+        let update1 = UpdateDescription::Automatic {
+            target_revision: ComponentRevision(2),
+        };
+        let update2 = UpdateDescription::Automatic {
+            target_revision: ComponentRevision(3),
+        };
+
+        let test_case = TestCase::builder(1)
+            .exported_function_invoked("a", vec![], k1.clone())
+            .grow_memory(10)
+            .imported_function_invoked(
+                "b",
+                HostRequest::NoInput(HostRequestNoInput {}),
+                HostResponse::Custom(1.into_value_and_type()),
+                DurableFunctionType::ReadLocal,
+            )
             .imported_function_invoked(
                 "b",
                 HostRequest::NoInput(HostRequestNoInput {}),
@@ -1101,33 +1070,22 @@
         let k1 = IdempotencyKey::fresh();
         let k2 = IdempotencyKey::fresh();
         let update1 = UpdateDescription::SnapshotBased {
-<<<<<<< HEAD
-            target_version: ComponentRevision(2),
-            payload: OplogPayload::Inline(vec![]),
-=======
-            target_version: 2,
+            target_revision: ComponentRevision(2),
             payload: OplogPayload::Inline(Box::new(vec![])),
->>>>>>> 3b984e4a
         };
 
         let test_case = TestCase::builder(1)
             .exported_function_invoked("a", vec![], k1.clone())
             .grow_memory(10)
-<<<<<<< HEAD
-            .imported_function_invoked("b", &0, &1, DurableFunctionType::ReadLocal)
-            .pending_invocation(WorkerInvocation::ManualUpdate {
-                target_version: ComponentRevision(2),
-            })
-            .imported_function_invoked("b", &0, &1, DurableFunctionType::ReadLocal)
-            .exported_function_completed(&'x', k1)
-=======
             .imported_function_invoked(
                 "b",
                 HostRequest::NoInput(HostRequestNoInput {}),
                 HostResponse::Custom(1.into_value_and_type()),
                 DurableFunctionType::ReadLocal,
             )
-            .pending_invocation(WorkerInvocation::ManualUpdate { target_version: 2 })
+            .pending_invocation(WorkerInvocation::ManualUpdate {
+                target_revision: ComponentRevision(2),
+            })
             .imported_function_invoked(
                 "b",
                 HostRequest::NoInput(HostRequestNoInput {}),
@@ -1135,7 +1093,6 @@
                 DurableFunctionType::ReadLocal,
             )
             .exported_function_completed(None, k1)
->>>>>>> 3b984e4a
             .pending_update(&update1, |_| {})
             .successful_update(update1, 2000, &HashSet::new())
             .exported_function_invoked("c", vec![], k2.clone())
@@ -1151,48 +1108,26 @@
         let k1 = IdempotencyKey::fresh();
         let k2 = IdempotencyKey::fresh();
         let update1 = UpdateDescription::SnapshotBased {
-<<<<<<< HEAD
-            target_version: ComponentRevision(2),
-            payload: OplogPayload::Inline(vec![]),
-        };
-        let update2 = UpdateDescription::SnapshotBased {
-            target_version: ComponentRevision(2),
-            payload: OplogPayload::Inline(vec![]),
-=======
-            target_version: 2,
+            target_revision: ComponentRevision(2),
             payload: OplogPayload::Inline(Box::new(vec![])),
         };
         let update2 = UpdateDescription::SnapshotBased {
-            target_version: 2,
+            target_revision: ComponentRevision(2),
             payload: OplogPayload::Inline(Box::new(vec![])),
->>>>>>> 3b984e4a
         };
 
         let test_case = TestCase::builder(1)
             .exported_function_invoked("a", vec![], k1.clone())
             .grow_memory(10)
-<<<<<<< HEAD
-            .imported_function_invoked("b", &0, &1, DurableFunctionType::ReadLocal)
-            .pending_invocation(WorkerInvocation::ManualUpdate {
-                target_version: ComponentRevision(2),
-            })
-            .imported_function_invoked("b", &0, &1, DurableFunctionType::ReadLocal)
-            .exported_function_completed(&'x', k1)
-            .pending_update(&update1, |_| {})
-            .failed_update(update1)
-            .exported_function_invoked("c", &0, k2.clone())
-            .pending_invocation(WorkerInvocation::ManualUpdate {
-                target_version: ComponentRevision(2),
-            })
-            .exported_function_completed(&'y', k2)
-=======
             .imported_function_invoked(
                 "b",
                 HostRequest::NoInput(HostRequestNoInput {}),
                 HostResponse::Custom(1.into_value_and_type()),
                 DurableFunctionType::ReadLocal,
             )
-            .pending_invocation(WorkerInvocation::ManualUpdate { target_version: 2 })
+            .pending_invocation(WorkerInvocation::ManualUpdate {
+                target_revision: ComponentRevision(2),
+            })
             .imported_function_invoked(
                 "b",
                 HostRequest::NoInput(HostRequestNoInput {}),
@@ -1203,9 +1138,10 @@
             .pending_update(&update1, |_| {})
             .failed_update(update1)
             .exported_function_invoked("c", vec![], k2.clone())
-            .pending_invocation(WorkerInvocation::ManualUpdate { target_version: 2 })
+            .pending_invocation(WorkerInvocation::ManualUpdate {
+                target_revision: ComponentRevision(2),
+            })
             .exported_function_completed(None, k2)
->>>>>>> 3b984e4a
             .pending_update(&update2, |_| {})
             .successful_update(update2, 2000, &HashSet::new())
             .revert(OplogIndex::from_u64(5))
@@ -1295,11 +1231,11 @@
         pub fn new(
             account_id: AccountId,
             owned_worker_id: OwnedWorkerId,
-            component_version: ComponentRevision,
+            component_revision: ComponentRevision,
         ) -> Self {
             let status = WorkerStatusRecord {
-                component_version,
-                component_version_for_replay: component_version,
+                component_revision,
+                component_revision_for_replay: component_revision,
                 component_size: 100,
                 total_linear_memory_size: 200,
                 oplog_idx: OplogIndex::INITIAL,
@@ -1309,15 +1245,10 @@
                 entries: vec![TestEntry {
                     oplog_entry: OplogEntry::create(
                         owned_worker_id.worker_id(),
-                        component_version,
+                        component_revision,
                         vec![],
                         vec![],
-<<<<<<< HEAD
-                        BTreeMap::new(),
                         owned_worker_id.environment_id(),
-=======
-                        owned_worker_id.project_id(),
->>>>>>> 3b984e4a
                         account_id.clone(),
                         None,
                         100,
@@ -1438,7 +1369,7 @@
                 .clone();
             self.add(OplogEntry::jump(region.clone()), move |mut status| {
                 status.status = old_status.status;
-                status.component_version = old_status.component_version;
+                status.component_revision = old_status.component_revision;
                 status.current_idempotency_key = old_status.current_idempotency_key;
                 status.total_linear_memory_size = old_status.total_linear_memory_size;
                 status.component_size = old_status.component_size;
@@ -1466,7 +1397,7 @@
                 status.deleted_regions.add(region);
 
                 status.status = old_status.status;
-                status.component_version = old_status.component_version;
+                status.component_revision = old_status.component_revision;
                 status.current_idempotency_key = old_status.current_idempotency_key;
                 status.total_linear_memory_size = old_status.total_linear_memory_size;
                 status.component_size = old_status.component_size;
@@ -1476,7 +1407,7 @@
                 status.successful_updates = old_status.successful_updates;
                 status.failed_updates = old_status.failed_updates;
                 status.invocation_results = old_status.invocation_results;
-                status.component_version_for_replay = old_status.component_version_for_replay;
+                status.component_revision_for_replay = old_status.component_revision_for_replay;
 
                 status
             })
@@ -1557,7 +1488,7 @@
         ) -> Self {
             let old_status = self.entries.first().unwrap().expected_status.clone();
             let entry = OplogEntry::successful_update(
-                *update_description.target_version(),
+                *update_description.target_revision(),
                 new_component_size,
                 new_active_plugins.clone(),
             )
@@ -1566,10 +1497,10 @@
                 let _ = status.pending_updates.pop_front();
                 status.successful_updates.push(SuccessfulUpdateRecord {
                     timestamp: entry.timestamp(),
-                    target_version: *update_description.target_version(),
+                    target_revision: *update_description.target_revision(),
                 });
                 status.component_size = new_component_size;
-                status.component_version = *update_description.target_version();
+                status.component_revision = *update_description.target_revision();
                 status.active_plugins = new_active_plugins.clone();
 
                 if status.skipped_regions.is_overridden() {
@@ -1578,9 +1509,11 @@
                     status.owned_resources = HashMap::new();
                 }
 
-                if let UpdateDescription::SnapshotBased { target_version, .. } = update_description
+                if let UpdateDescription::SnapshotBased {
+                    target_revision, ..
+                } = update_description
                 {
-                    status.component_version_for_replay = target_version;
+                    status.component_revision_for_replay = target_revision;
                 };
 
                 status
@@ -1589,14 +1522,14 @@
 
         pub fn failed_update(self, update_description: UpdateDescription) -> Self {
             let entry = OplogEntry::failed_update(
-                *update_description.target_version(),
+                *update_description.target_revision(),
                 Some("details".to_string()),
             )
             .rounded();
             self.add(entry.clone(), move |mut status| {
                 status.failed_updates.push(FailedUpdateRecord {
                     timestamp: entry.timestamp(),
-                    target_version: *update_description.target_version(),
+                    target_revision: *update_description.target_revision(),
                     details: Some("details".to_string()),
                 });
                 status.pending_updates.pop_front();
@@ -1605,7 +1538,9 @@
                     status.skipped_regions.drop_override();
                 }
 
-                if let UpdateDescription::SnapshotBased { target_version, .. } = update_description
+                if let UpdateDescription::SnapshotBased {
+                    target_revision, ..
+                } = update_description
                 {
                     status
                         .pending_invocations
@@ -1613,11 +1548,11 @@
                             TimestampedWorkerInvocation {
                                 invocation:
                                     WorkerInvocation::ManualUpdate {
-                                        target_version: version,
+                                        target_revision: revision,
                                         ..
                                     },
                                 ..
-                            } => *version != target_version,
+                            } => *revision != target_revision,
                             _ => true,
                         });
                 };
