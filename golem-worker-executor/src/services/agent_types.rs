--- conflicted
+++ resolved
@@ -120,33 +120,16 @@
 mod grpc {
     use crate::services::agent_types::AgentTypesService;
     use async_trait::async_trait;
-
     use golem_common::model::agent::RegisteredAgentType;
     use golem_common::model::environment::EnvironmentId;
-
+    use golem_service_base::clients::registry::RegistryService;
     use golem_service_base::error::worker_executor::WorkerExecutorError;
-<<<<<<< HEAD
-
-    use golem_service_base::clients::registry::RegistryService;
     use golem_service_base::model::auth::AuthCtx;
     use std::sync::Arc;
 
     #[derive(Clone)]
     pub struct AgentTypesServiceGrpc {
         client: Arc<dyn RegistryService>,
-=======
-    use http::Uri;
-    use std::time::Duration;
-    use tonic::codec::CompressionEncoding;
-    use tonic::transport::Channel;
-    use tonic_tracing_opentelemetry::middleware::client::OtelGrpcService;
-    use uuid::Uuid;
-
-    #[derive(Clone)]
-    pub struct AgentTypesServiceGrpc {
-        agent_types_client: GrpcClient<AgentTypesServiceClient<OtelGrpcService<Channel>>>,
-        access_token: Uuid,
->>>>>>> 86f9cd79
     }
 
     impl AgentTypesServiceGrpc {
