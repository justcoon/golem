--- conflicted
+++ resolved
@@ -107,14 +107,9 @@
 }
 
 #[async_trait]
-<<<<<<< HEAD
 pub trait Rdbms<T: RdbmsType>: Send + Sync {
-    async fn create(&self, address: &str, worker_id: &WorkerId) -> Result<RdbmsPoolKey, Error>;
-=======
-pub trait Rdbms<T: RdbmsType> {
     async fn create(&self, address: &str, worker_id: &WorkerId)
         -> Result<RdbmsPoolKey, RdbmsError>;
->>>>>>> 3b984e4a
 
     async fn exists(&self, key: &RdbmsPoolKey, worker_id: &WorkerId) -> bool;
 
