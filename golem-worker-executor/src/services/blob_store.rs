--- conflicted
+++ resolved
@@ -14,19 +14,11 @@
 
 use anyhow::anyhow;
 use async_trait::async_trait;
-<<<<<<< HEAD
-use bincode::{Decode, Encode};
 use golem_common::model::environment::EnvironmentId;
+use golem_common::model::oplog::types::ObjectMetadata;
 use golem_service_base::storage::blob::{BlobStorage, BlobStorageNamespace, ExistsResult};
-use golem_wasm_derive::{FromValue, IntoValue};
 use std::path::{Path, PathBuf};
 use std::sync::Arc;
-=======
-use golem_common::model::oplog::types::ObjectMetadata;
-use golem_common::model::ProjectId;
-
-use golem_service_base::storage::blob::{BlobStorage, BlobStorageNamespace, ExistsResult};
->>>>>>> 3b984e4a
 
 /// Interface for storing blobs in a persistent storage.
 #[async_trait]
@@ -422,7 +414,7 @@
                 "write_data",
                 BlobStorageNamespace::CustomStorage { environment_id },
                 &Path::new(&container_name).join(&object_name),
-                data,
+                &data,
             )
             .await
             .map_err(|err| anyhow!(err))
