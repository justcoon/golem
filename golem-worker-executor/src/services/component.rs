--- conflicted
+++ resolved
@@ -31,7 +31,7 @@
 use std::time::Duration;
 use std::time::Instant;
 use tokio::task::spawn_blocking;
-use tracing::{debug, warn};
+use tracing::{debug, info_span, warn};
 use wasmtime::component::Component;
 use wasmtime::Engine;
 
@@ -173,311 +173,15 @@
 
                             let start = Instant::now();
                             let component_id_clone2 = component_id_clone.clone();
+                            let span = info_span!("Loading WASM component");
                             let component = spawn_blocking(move || {
+                                let _enter = span.enter();
                                 Component::from_binary(&engine, &bytes).map_err(|e| {
                                     WorkerExecutorError::ComponentParseFailed {
                                         component_id: component_id_clone2,
                                         component_version,
                                         reason: format!("{e}"),
                                     }
-<<<<<<< HEAD
-=======
-                                }
-                            }
-                        }
-                    })
-                })
-                .await
-        }
-
-        async fn get_metadata_for_version(
-            &self,
-            component_id: &ComponentId,
-            component_version: ComponentVersion,
-        ) -> Result<golem_service_base::model::Component, WorkerExecutorError> {
-            let key = ComponentKey {
-                component_id: component_id.clone(),
-                component_version,
-            };
-            let metadata = self.index.read().await.metadata.get(&key).cloned();
-
-            let metadata = if let Some(metadata) = metadata {
-                metadata
-            } else {
-                self.refresh_index().await?;
-                let metadata = self.index.read().await.metadata.get(&key).cloned();
-                metadata.ok_or(WorkerExecutorError::unknown(format!(
-                    "No such component found: {component_id}/{component_version}"
-                )))?
-            };
-
-            Ok(metadata.into())
-        }
-
-        async fn get_latest_metadata(
-            &self,
-            component_id: &ComponentId,
-        ) -> Result<golem_service_base::model::Component, WorkerExecutorError> {
-            self.refresh_index().await?;
-
-            let index = self.index.read().await;
-
-            let latest_version = index.latest_versions.get(component_id);
-
-            let metadata = match latest_version {
-                Some(component_version) => {
-                    let key = ComponentKey {
-                        component_id: component_id.clone(),
-                        component_version: *component_version,
-                    };
-                    let metadata = index.metadata.get(&key).cloned();
-                    metadata.ok_or(WorkerExecutorError::unknown(format!(
-                        "No such component found: {component_id}/{component_version}"
-                    )))?
-                }
-                None => Err(WorkerExecutorError::unknown(
-                    "Could not find any component with the given id",
-                ))?,
-            };
-
-            Ok(metadata.into())
-        }
-    }
-
-    #[async_trait]
-    impl ComponentService for ComponentServiceLocalFileSystem {
-        async fn get(
-            &self,
-            engine: &Engine,
-            component_id: &ComponentId,
-            component_version: ComponentVersion,
-        ) -> Result<(Component, golem_service_base::model::Component), WorkerExecutorError>
-        {
-            let key = ComponentKey {
-                component_id: component_id.clone(),
-                component_version,
-            };
-            let metadata = self.index.read().await.metadata.get(&key).cloned();
-
-            let metadata = if let Some(metadata) = metadata {
-                metadata
-            } else {
-                self.refresh_index().await?;
-                let metadata = self.index.read().await.metadata.get(&key).cloned();
-                metadata.ok_or(WorkerExecutorError::unknown(format!(
-                    "No such component found: {component_id}/{component_version}"
-                )))?
-            };
-
-            let wasm_path = self.root.join(metadata.wasm_filename.clone());
-
-            let component = self
-                .get_component_from_path(
-                    &wasm_path,
-                    engine,
-                    &metadata.project_id,
-                    component_id,
-                    component_version,
-                )
-                .await?;
-
-            Ok((component, metadata.into()))
-        }
-
-        async fn get_metadata(
-            &self,
-            component_id: &ComponentId,
-            forced_version: Option<ComponentVersion>,
-        ) -> Result<golem_service_base::model::Component, WorkerExecutorError> {
-            match forced_version {
-                Some(version) => self.get_metadata_for_version(component_id, version).await,
-                None => self.get_latest_metadata(component_id).await,
-            }
-        }
-
-        async fn resolve_component(
-            &self,
-            component_reference: String,
-            _resolving_component: ComponentOwner,
-        ) -> Result<Option<ComponentId>, WorkerExecutorError> {
-            Ok(self
-                .index
-                .read()
-                .await
-                .id_by_name
-                .get(&component_reference)
-                .cloned())
-        }
-
-        async fn all_cached_metadata(&self) -> Vec<golem_service_base::model::Component> {
-            self.index
-                .read()
-                .await
-                .metadata
-                .values()
-                .map(|local_metadata| {
-                    golem_service_base::model::Component::from(local_metadata.clone())
-                })
-                .collect()
-        }
-    }
-
-    struct ComponentMetadataIndex {
-        processed_files: HashSet<String>,
-        metadata: HashMap<ComponentKey, LocalFileSystemComponentMetadata>,
-        latest_versions: HashMap<ComponentId, u64>,
-        id_by_name: HashMap<String, ComponentId>,
-    }
-
-    impl ComponentMetadataIndex {
-        fn new() -> Self {
-            Self {
-                processed_files: HashSet::new(),
-                metadata: HashMap::new(),
-                latest_versions: HashMap::new(),
-                id_by_name: HashMap::new(),
-            }
-        }
-    }
-}
-
-mod grpc {
-    use super::{create_component_cache, ComponentKey, ComponentService};
-    use crate::grpc::{authorised_grpc_request, is_grpc_retriable, GrpcError};
-    use crate::metrics::component::record_compilation_time;
-    use crate::services::compiled_component::CompiledComponentService;
-    use crate::services::plugins::PluginsObservations;
-    use crate::services::projects::ProjectService;
-    use async_trait::async_trait;
-    use futures::TryStreamExt;
-    use golem_api_grpc::proto::golem::component::v1::component_service_client::ComponentServiceClient;
-    use golem_api_grpc::proto::golem::component::v1::{
-        download_component_response, get_component_metadata_response, ComponentError,
-        DownloadComponentRequest, GetComponentsRequest, GetLatestComponentRequest,
-        GetVersionedComponentRequest,
-    };
-    use golem_common::cache::{BackgroundEvictionMode, Cache, FullCacheEvictionMode, SimpleCache};
-    use golem_common::client::{GrpcClient, GrpcClientConfig};
-    use golem_common::metrics::external_calls::record_external_call_response_size_bytes;
-    use golem_common::model::component::ComponentOwner;
-    use golem_common::model::{AccountId, ComponentId, ComponentVersion};
-    use golem_common::model::{ProjectId, RetryConfig};
-    use golem_common::retries::with_retries;
-    use golem_service_base::error::worker_executor::WorkerExecutorError;
-
-    use http::Uri;
-    use prost::Message;
-
-    use std::future::Future;
-    use std::sync::Arc;
-    use std::time::{Duration, Instant};
-    use tokio::task::spawn_blocking;
-    use tonic::codec::CompressionEncoding;
-    use tonic::transport::Channel;
-    use tonic_tracing_opentelemetry::middleware::client::OtelGrpcService;
-    use tracing::{debug, info_span, warn};
-    use uuid::Uuid;
-    use wasmtime::component::Component;
-    use wasmtime::Engine;
-
-    pub struct ComponentServiceGrpc {
-        component_cache: Cache<ComponentKey, (), Component, WorkerExecutorError>,
-        component_metadata_cache:
-            Cache<ComponentKey, (), golem_service_base::model::Component, WorkerExecutorError>,
-        resolved_component_cache:
-            Cache<(ProjectId, String), (), Option<ComponentId>, WorkerExecutorError>,
-        access_token: Uuid,
-        retry_config: RetryConfig,
-        compiled_component_service: Arc<dyn CompiledComponentService>,
-        component_client: GrpcClient<ComponentServiceClient<OtelGrpcService<Channel>>>,
-        plugin_observations: Arc<dyn PluginsObservations>,
-        project_service: Arc<dyn ProjectService>,
-    }
-
-    impl ComponentServiceGrpc {
-        pub fn new(
-            component_endpoint: Uri,
-            access_token: Uuid,
-            max_component_capacity: usize,
-            max_metadata_capacity: usize,
-            max_resolved_component_capacity: usize,
-            time_to_idle: Duration,
-            retry_config: RetryConfig,
-            connect_timeout: Duration,
-            compiled_component_service: Arc<dyn CompiledComponentService>,
-            max_component_size: usize,
-            plugin_observations: Arc<dyn PluginsObservations>,
-            project_service: Arc<dyn ProjectService>,
-        ) -> Self {
-            Self {
-                component_cache: create_component_cache(max_component_capacity, time_to_idle),
-                component_metadata_cache: create_component_metadata_cache(
-                    max_metadata_capacity,
-                    time_to_idle,
-                ),
-                resolved_component_cache: create_resolved_component_cache(
-                    max_resolved_component_capacity,
-                    time_to_idle,
-                ),
-                access_token,
-                retry_config: retry_config.clone(),
-                compiled_component_service,
-                component_client: GrpcClient::new(
-                    "component_service",
-                    move |channel| {
-                        ComponentServiceClient::new(channel)
-                            .max_decoding_message_size(max_component_size)
-                            .send_compressed(CompressionEncoding::Gzip)
-                            .accept_compressed(CompressionEncoding::Gzip)
-                    },
-                    component_endpoint,
-                    GrpcClientConfig {
-                        retries_on_unavailable: retry_config.clone(),
-                        connect_timeout,
-                    },
-                ),
-                plugin_observations,
-                project_service,
-            }
-        }
-
-        fn resolve_component_remotely(
-            &self,
-            project_id: &ProjectId,
-            component_name: &str,
-        ) -> impl Future<Output = Result<Option<ComponentId>, WorkerExecutorError>> + 'static
-        {
-            use golem_api_grpc::proto::golem::component::v1::{
-                get_components_response, ComponentError,
-            };
-
-            let client = self.component_client.clone();
-            let retry_config = self.retry_config.clone();
-            let access_token = self.access_token;
-
-            let project_id = project_id.clone();
-            let component_name = component_name.to_string();
-
-            async move {
-                with_retries(
-                    "component",
-                    "resolve_component_remotely",
-                    Some(format!("{project_id}/{component_name}").to_string()),
-                    &retry_config,
-                    &(client, project_id, component_name, access_token),
-                    |(client, project_id, component_name, access_token)| {
-                        Box::pin(async move {
-                            let response = client
-                                .call("lookup_component_by_name", move |client| {
-                                    let request = authorised_grpc_request(
-                                        GetComponentsRequest {
-                                            project_id: Some(project_id.clone().into()),
-                                            component_name: Some(component_name.clone()),
-                                        },
-                                        access_token,
-                                    );
-                                    Box::pin(client.get_components(request))
->>>>>>> 86f9cd79
                                 })
                             })
                             .await
@@ -501,38 +205,7 @@
                                     component_version,
                                     &component,
                                 )
-<<<<<<< HEAD
                                 .await;
-=======
-                                .await?;
-
-                                let start = Instant::now();
-                                let component_id_clone2 = component_id_clone.clone();
-                                let span = info_span!("Loading WASM component");
-                                let component = spawn_blocking(move || {
-                                    let _enter = span.enter();
-                                    Component::from_binary(&engine, &bytes).map_err(|e| {
-                                        WorkerExecutorError::ComponentParseFailed {
-                                            component_id: component_id_clone2,
-                                            component_version,
-                                            reason: format!("{e}"),
-                                        }
-                                    })
-                                })
-                                .await
-                                .map_err(|join_err| {
-                                    WorkerExecutorError::unknown(join_err.to_string())
-                                })??;
-                                let end = Instant::now();
-
-                                let compilation_time = end.duration_since(start);
-                                record_compilation_time(compilation_time);
-                                debug!(
-                                    "Compiled {} in {}ms",
-                                    component_id_clone,
-                                    compilation_time.as_millis(),
-                                );
->>>>>>> 86f9cd79
 
                             match result {
                                 Ok(_) => Ok(component),
@@ -646,46 +319,11 @@
     }
 }
 
-<<<<<<< HEAD
 #[derive(Clone, Debug, Eq, Hash, PartialEq)]
 struct ComponentKey {
     component_id: ComponentId,
     component_version: ComponentRevision,
 }
-=======
-    async fn download_via_grpc(
-        client: &GrpcClient<ComponentServiceClient<OtelGrpcService<Channel>>>,
-        access_token: &Uuid,
-        retry_config: &RetryConfig,
-        component_id: &ComponentId,
-        component_version: ComponentVersion,
-    ) -> Result<Vec<u8>, WorkerExecutorError> {
-        with_retries(
-            "components",
-            "download",
-            Some(component_id.to_string()),
-            retry_config,
-            &(
-                client.clone(),
-                component_id.clone(),
-                access_token.to_owned(),
-            ),
-            |(client, component_id, access_token)| {
-                Box::pin(async move {
-                    let response = client
-                        .call("download_component", move |client| {
-                            let request = authorised_grpc_request(
-                                DownloadComponentRequest {
-                                    component_id: Some(component_id.clone().into()),
-                                    version: Some(component_version),
-                                },
-                                access_token,
-                            );
-                            Box::pin(client.download_component(request))
-                        })
-                        .await?
-                        .into_inner();
->>>>>>> 86f9cd79
 
 fn create_component_metadata_cache(
     max_capacity: usize,
@@ -732,70 +370,7 @@
             Err("Empty component references are not allowed")?;
         };
 
-<<<<<<< HEAD
         let mut parts = str.split("/").collect::<Vec<_>>();
-=======
-    async fn get_metadata_via_grpc(
-        client: &GrpcClient<ComponentServiceClient<OtelGrpcService<Channel>>>,
-        access_token: &Uuid,
-        retry_config: &RetryConfig,
-        component_id: &ComponentId,
-        component_version: Option<ComponentVersion>,
-    ) -> Result<golem_service_base::model::Component, WorkerExecutorError> {
-        let desc = format!("Getting component metadata of {component_id}");
-        debug!("{}", &desc);
-        with_retries(
-            "components",
-            "get_metadata",
-            Some(component_id.to_string()),
-            retry_config,
-            &(
-                client.clone(),
-                component_id.clone(),
-                access_token.to_owned(),
-            ),
-            |(client, component_id, access_token)| {
-                Box::pin(async move {
-                    let response = match component_version {
-                        Some(component_version) => client
-                            .call("get_component_metadata", move |client| {
-                                let request = authorised_grpc_request(
-                                    GetVersionedComponentRequest {
-                                        component_id: Some(component_id.clone().into()),
-                                        version: component_version,
-                                    },
-                                    access_token,
-                                );
-                                Box::pin(client.get_component_metadata(request))
-                            })
-                            .await?
-                            .into_inner(),
-                        None => client
-                            .call("get_latest_component_metadata", move |client| {
-                                let request = authorised_grpc_request(
-                                    GetLatestComponentRequest {
-                                        component_id: Some(component_id.clone().into()),
-                                    },
-                                    access_token,
-                                );
-                                Box::pin(client.get_latest_component_metadata(request))
-                            })
-                            .await?
-                            .into_inner(),
-                    };
-                    let len = response.encoded_len();
-                    let component = match response.result {
-                        None => Err("Empty response".to_string().into()),
-                        Some(get_component_metadata_response::Result::Success(response)) => {
-                            Ok(response.component.ok_or(GrpcError::Unexpected(
-                                "No component information in response".to_string(),
-                            ))?)
-                        }
-                        Some(get_component_metadata_response::Result::Error(error)) => {
-                            Err(GrpcError::Domain(error))
-                        }
-                    }?;
->>>>>>> 86f9cd79
 
         if parts.is_empty() || parts.len() > 4 {
             Err("Unexpected number of \"/\"-delimited parts in component reference")?
