--- conflicted
+++ resolved
@@ -392,17 +392,9 @@
 async fn open_add_and_read_back(_tracing: &Tracing) {
     let indexed_storage = Arc::new(InMemoryIndexedStorage::new());
     let blob_storage = Arc::new(InMemoryBlobStorage::new());
-<<<<<<< HEAD
-    let oplog_service = PrimaryOplogService::new(indexed_storage, blob_storage, 1, 100).await;
+    let oplog_service = PrimaryOplogService::new(indexed_storage, blob_storage, 1, 1, 100).await;
     let account_id = AccountId::new_v4();
     let environment_id = EnvironmentId::new_v4();
-=======
-    let oplog_service = PrimaryOplogService::new(indexed_storage, blob_storage, 1, 1, 100).await;
-    let account_id = AccountId {
-        value: "user1".to_string(),
-    };
-    let project_id = ProjectId::new_v4();
->>>>>>> 86f9cd79
     let worker_id = WorkerId {
         component_id: ComponentId(Uuid::new_v4()),
         worker_name: "test".to_string(),
@@ -528,17 +520,9 @@
 async fn entries_with_small_payload(_tracing: &Tracing) {
     let indexed_storage = Arc::new(InMemoryIndexedStorage::new());
     let blob_storage = Arc::new(InMemoryBlobStorage::new());
-<<<<<<< HEAD
-    let oplog_service = PrimaryOplogService::new(indexed_storage, blob_storage, 1, 100).await;
+    let oplog_service = PrimaryOplogService::new(indexed_storage, blob_storage, 1, 1, 100).await;
     let account_id = AccountId::new_v4();
     let environment_id = EnvironmentId::new_v4();
-=======
-    let oplog_service = PrimaryOplogService::new(indexed_storage, blob_storage, 1, 1, 100).await;
-    let account_id = AccountId {
-        value: "user1".to_string(),
-    };
-    let project_id = ProjectId::new_v4();
->>>>>>> 86f9cd79
     let worker_id = WorkerId {
         component_id: ComponentId(Uuid::new_v4()),
         worker_name: "test".to_string(),
@@ -656,17 +640,9 @@
 async fn entries_with_large_payload(_tracing: &Tracing) {
     let indexed_storage = Arc::new(InMemoryIndexedStorage::new());
     let blob_storage = Arc::new(InMemoryBlobStorage::new());
-<<<<<<< HEAD
-    let oplog_service = PrimaryOplogService::new(indexed_storage, blob_storage, 1, 100).await;
+    let oplog_service = PrimaryOplogService::new(indexed_storage, blob_storage, 1, 1, 100).await;
     let account_id = AccountId::new_v4();
     let environment_id = EnvironmentId::new_v4();
-=======
-    let oplog_service = PrimaryOplogService::new(indexed_storage, blob_storage, 1, 1, 100).await;
-    let account_id = AccountId {
-        value: "user1".to_string(),
-    };
-    let project_id = ProjectId::new_v4();
->>>>>>> 86f9cd79
     let worker_id = WorkerId {
         component_id: ComponentId(Uuid::new_v4()),
         worker_name: "test".to_string(),
