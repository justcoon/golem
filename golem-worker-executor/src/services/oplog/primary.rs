// Copyright 2024-2025 Golem Cloud
//
// Licensed under the Golem Source License v1.0 (the "License");
// you may not use this file except in compliance with the License.
// You may obtain a copy of the License at
//
//     http://license.golem.cloud/LICENSE
//
// Unless required by applicable law or agreed to in writing, software
// distributed under the License is distributed on an "AS IS" BASIS,
// WITHOUT WARRANTIES OR CONDITIONS OF ANY KIND, either express or implied.
// See the License for the specific language governing permissions and
// limitations under the License.

use crate::metrics::oplog::record_oplog_call;
use crate::model::ExecutionStatus;
use crate::services::oplog::{CommitLevel, OpenOplogs, Oplog, OplogConstructor, OplogService};
use crate::storage::indexed::{IndexedStorage, IndexedStorageLabelledApi, IndexedStorageNamespace};
use async_mutex::Mutex;
use async_trait::async_trait;
<<<<<<< HEAD
use bytes::Bytes;
use golem_common::model::component::ComponentId;
use golem_common::model::environment::EnvironmentId;
=======
>>>>>>> 3b984e4a
use golem_common::model::oplog::{
    OplogEntry, OplogIndex, PayloadId, PersistenceLevel, RawOplogPayload,
};
use golem_common::model::{
    OwnedWorkerId, ScanCursor, WorkerId, WorkerMetadata, WorkerStatusRecord,
};
use golem_common::read_only_lock;
use golem_service_base::error::worker_executor::WorkerExecutorError;
use golem_service_base::storage::blob::{BlobStorage, BlobStorageNamespace};
use std::collections::{BTreeMap, VecDeque};
use std::fmt::{Debug, Formatter};
use std::path::Path;
use std::sync::Arc;
use std::time::Duration;
use tracing::error;

/// The primary oplog service implementation, suitable for direct use (top level of a multi-layered setup).
///
/// Stores and retrieves individual oplog entries from the `IndexedStorage` implementation configured for
/// the executor.
#[derive(Clone, Debug)]
pub struct PrimaryOplogService {
    indexed_storage: Arc<dyn IndexedStorage + Send + Sync>,
    blob_storage: Arc<dyn BlobStorage + Send + Sync>,
    replicas: u8,
    max_operations_before_commit: u64,
    max_operations_before_commit_in_persist_nothing: u64,
    max_payload_size: usize,
    oplogs: OpenOplogs,
}

impl PrimaryOplogService {
    pub async fn new(
        indexed_storage: Arc<dyn IndexedStorage + Send + Sync>,
        blob_storage: Arc<dyn BlobStorage + Send + Sync>,
        max_operations_before_commit: u64,
        max_operations_before_commit_in_persist_nothing: u64,
        max_payload_size: usize,
    ) -> Self {
        let replicas = indexed_storage
            .with("oplog", "new")
            .number_of_replicas()
            .await
            .unwrap_or_else(|err| {
                panic!("failed to get the number of replicas of the indexed storage: {err}")
            });
        Self {
            indexed_storage,
            blob_storage,
            replicas,
            max_operations_before_commit,
            max_operations_before_commit_in_persist_nothing,
            max_payload_size,
            oplogs: OpenOplogs::new("primary oplog"),
        }
    }

    fn oplog_key(worker_id: &WorkerId) -> String {
        worker_id.to_redis_key()
    }

    pub fn key_pattern(component_id: &ComponentId) -> String {
        format!("{}*", component_id.0)
    }

    pub fn get_worker_id_from_key(key: &str, component_id: &ComponentId) -> WorkerId {
        let redis_prefix = format!("{}:", component_id.0);
        if key.starts_with(&redis_prefix) {
            let worker_name = &key[redis_prefix.len()..];
            WorkerId {
                worker_name: worker_name.to_string(),
                component_id: component_id.clone(),
            }
        } else {
            panic!("Failed to get worker id from indexed storage key: {key}")
        }
    }

    async fn upload_raw_payload(
        blob_storage: Arc<dyn BlobStorage + Send + Sync>,
        max_payload_size: usize,
        owned_worker_id: &OwnedWorkerId,
        data: Vec<u8>,
    ) -> Result<RawOplogPayload, String> {
        if data.len() > max_payload_size {
            let payload_id: PayloadId = PayloadId::new();
            let md5_hash = md5::compute(&data).to_vec();

            blob_storage
                .put_raw(
                    "oplog",
                    "upload_payload",
                    BlobStorageNamespace::OplogPayload {
                        environment_id: owned_worker_id.environment_id(),
                        worker_id: owned_worker_id.worker_id(),
                    },
                    Path::new(&format!("{}/{}", hex::encode(&md5_hash), payload_id.0)),
                    data,
                )
                .await
                .map_err(|e| format!("Failed uploading oplog data to the blob store {e}"))?;

            Ok(RawOplogPayload::External {
                payload_id,
                md5_hash,
            })
        } else {
            Ok(RawOplogPayload::SerializedInline(data))
        }
    }

    async fn download_raw_payload(
        blob_storage: Arc<dyn BlobStorage + Send + Sync>,
        owned_worker_id: &OwnedWorkerId,
        payload_id: PayloadId,
        md5_hash: Vec<u8>,
    ) -> Result<Vec<u8>, String> {
        blob_storage
                    .get_raw(
                        "oplog",
                        "download_payload",
                        BlobStorageNamespace::OplogPayload {
                            environment_id: owned_worker_id.environment_id(),
                            worker_id: owned_worker_id.worker_id(),
                        },
                        Path::new(&format!("{}/{}", hex::encode(&md5_hash), payload_id.0)),
                    )
                    .await
                    .map_err(|e| format!("Failed downloading oplog data from the blob store {e}"))?
                    .ok_or(format!("Payload not found (worker: {owned_worker_id}, payload_id: {payload_id}, md5 hash: {md5_hash:02X?})"))
    }
}

#[async_trait]
impl OplogService for PrimaryOplogService {
    async fn create(
        &self,
        owned_worker_id: &OwnedWorkerId,
        initial_entry: OplogEntry,
        initial_worker_metadata: WorkerMetadata,
        last_known_status: read_only_lock::tokio::ReadOnlyLock<WorkerStatusRecord>,
        execution_status: read_only_lock::std::ReadOnlyLock<ExecutionStatus>,
    ) -> Arc<dyn Oplog> {
        record_oplog_call("create");

        let key = Self::oplog_key(&owned_worker_id.worker_id);
        let already_exists: bool = self
            .indexed_storage
            .with("oplog", "create")
            .exists(IndexedStorageNamespace::OpLog, &key)
            .await
            .unwrap_or_else(|err| {
                panic!("failed to check if oplog exists for worker {owned_worker_id} in indexed storage: {err}")
            });

        if already_exists {
            panic!("oplog for worker {owned_worker_id} already exists in indexed storage")
        }

        self.indexed_storage
            .with_entity("oplog", "create", "entry")
            .append(IndexedStorageNamespace::OpLog, &key, 1, &initial_entry)
            .await
            .unwrap_or_else(|err| {
                panic!(
                    "failed to append initial oplog entry for worker {owned_worker_id} in indexed storage: {err}"
                )
            });

        self.open(
            owned_worker_id,
            OplogIndex::INITIAL,
            initial_worker_metadata,
            last_known_status,
            execution_status,
        )
        .await
    }

    async fn open(
        &self,
        owned_worker_id: &OwnedWorkerId,
        last_oplog_index: OplogIndex,
        _initial_worker_metadata: WorkerMetadata,
        _last_known_status: read_only_lock::tokio::ReadOnlyLock<WorkerStatusRecord>,
        _execution_status: read_only_lock::std::ReadOnlyLock<ExecutionStatus>,
    ) -> Arc<dyn Oplog> {
        record_oplog_call("open");

        let key = Self::oplog_key(&owned_worker_id.worker_id);

        self.oplogs
            .get_or_open(
                &owned_worker_id.worker_id,
                CreateOplogConstructor::new(
                    self.indexed_storage.clone(),
                    self.blob_storage.clone(),
                    self.replicas,
                    self.max_operations_before_commit,
                    self.max_operations_before_commit_in_persist_nothing,
                    self.max_payload_size,
                    key,
                    last_oplog_index,
                    owned_worker_id.clone(),
                ),
            )
            .await
    }

    async fn get_last_index(&self, owned_worker_id: &OwnedWorkerId) -> OplogIndex {
        record_oplog_call("get_last_index");

        OplogIndex::from_u64(
            self.indexed_storage
                .with_entity("oplog", "get_last_index", "entry")
                .last_id(IndexedStorageNamespace::OpLog, &Self::oplog_key(&owned_worker_id.worker_id))
                .await
                .unwrap_or_else(|err| {
                    panic!(
                        "failed to get last oplog index for worker {owned_worker_id} from indexed storage: {err}"
                    )
                })
                .unwrap_or_default()
        )
    }

    async fn delete(&self, owned_worker_id: &OwnedWorkerId) {
        record_oplog_call("delete");

        self.indexed_storage
            .with("oplog", "delete")
            .delete(
                IndexedStorageNamespace::OpLog,
                &Self::oplog_key(&owned_worker_id.worker_id),
            )
            .await
            .unwrap_or_else(|err| {
                panic!(
                    "failed to drop oplog for worker {owned_worker_id} in indexed storage: {err}"
                )
            });
    }

    async fn read(
        &self,
        owned_worker_id: &OwnedWorkerId,
        idx: OplogIndex,
        n: u64,
    ) -> BTreeMap<OplogIndex, OplogEntry> {
        record_oplog_call("read");

        self.indexed_storage
            .with_entity("oplog", "read", "entry")
            .read(
                IndexedStorageNamespace::OpLog,
                &Self::oplog_key(&owned_worker_id.worker_id),
                idx.into(),
                idx.range_end(n).into(),
            )
            .await
            .unwrap_or_else(|err| {
                panic!(
                    "failed to read oplog for worker {owned_worker_id} from indexed storage: {err}"
                )
            })
            .into_iter()
            .map(|(k, v): (u64, OplogEntry)| (OplogIndex::from_u64(k), v))
            .collect()
    }

    async fn exists(&self, owned_worker_id: &OwnedWorkerId) -> bool {
        record_oplog_call("exists");

        self.indexed_storage
            .with("oplog", "exists")
            .exists(IndexedStorageNamespace::OpLog, &Self::oplog_key(&owned_worker_id.worker_id))
            .await
            .unwrap_or_else(|err| {
                panic!("failed to check if oplog exists for worker {owned_worker_id} in indexed storage: {err}")
            })
    }

    async fn scan_for_component(
        &self,
        environment_id: &EnvironmentId,
        component_id: &ComponentId,
        cursor: ScanCursor,
        count: u64,
    ) -> Result<(ScanCursor, Vec<OwnedWorkerId>), WorkerExecutorError> {
        record_oplog_call("scan");

        let (cursor, keys) = self
            .indexed_storage
            .with("oplog", "scan")
            .scan(
                IndexedStorageNamespace::OpLog,
                &Self::key_pattern(component_id),
                cursor.cursor,
                count,
            )
            .await
            .unwrap_or_else(|err| {
                panic!("failed to scan for component {component_id} in indexed storage: {err}")
            });

        Ok((
            ScanCursor { cursor, layer: 0 },
            keys.into_iter()
                .map(|key| OwnedWorkerId {
                    worker_id: Self::get_worker_id_from_key(&key, component_id),
                    environment_id: environment_id.clone(),
                })
                .collect(),
        ))
    }

    async fn upload_raw_payload(
        &self,
        owned_worker_id: &OwnedWorkerId,
        data: Vec<u8>,
    ) -> Result<RawOplogPayload, String> {
        Self::upload_raw_payload(
            self.blob_storage.clone(),
            self.max_payload_size,
            owned_worker_id,
            data,
        )
        .await
    }

    async fn download_raw_payload(
        &self,
        owned_worker_id: &OwnedWorkerId,
        payload_id: PayloadId,
        md5_hash: Vec<u8>,
    ) -> Result<Vec<u8>, String> {
        Self::download_raw_payload(
            self.blob_storage.clone(),
            owned_worker_id,
            payload_id,
            md5_hash,
        )
        .await
    }
}

#[derive(Clone)]
struct CreateOplogConstructor {
    indexed_storage: Arc<dyn IndexedStorage + Send + Sync>,
    blob_storage: Arc<dyn BlobStorage + Send + Sync>,
    replicas: u8,
    max_operations_before_commit: u64,
    max_operations_before_commit_in_persist_nothing: u64,
    max_payload_size: usize,
    key: String,
    last_oplog_idx: OplogIndex,
    owned_worker_id: OwnedWorkerId,
}

impl CreateOplogConstructor {
    fn new(
        indexed_storage: Arc<dyn IndexedStorage + Send + Sync>,
        blob_storage: Arc<dyn BlobStorage + Send + Sync>,
        replicas: u8,
        max_operations_before_commit: u64,
        max_operations_before_commit_in_persist_nothing: u64,
        max_payload_size: usize,
        key: String,
        last_oplog_idx: OplogIndex,
        owned_worker_id: OwnedWorkerId,
    ) -> Self {
        Self {
            indexed_storage,
            blob_storage,
            replicas,
            max_operations_before_commit,
            max_operations_before_commit_in_persist_nothing,
            max_payload_size,
            key,
            last_oplog_idx,
            owned_worker_id,
        }
    }
}

#[async_trait]
impl OplogConstructor for CreateOplogConstructor {
    async fn create_oplog(self, close: Box<dyn FnOnce() + Send + Sync>) -> Arc<dyn Oplog> {
        Arc::new(PrimaryOplog::new(
            self.indexed_storage,
            self.blob_storage,
            self.replicas,
            self.max_operations_before_commit,
            self.max_operations_before_commit_in_persist_nothing,
            self.max_payload_size,
            self.key,
            self.last_oplog_idx,
            self.owned_worker_id,
            close,
        ))
    }
}

struct PrimaryOplog {
    state: Arc<Mutex<PrimaryOplogState>>,
    key: String,
    close: Option<Box<dyn FnOnce() + Send + Sync>>,
}

impl Drop for PrimaryOplog {
    fn drop(&mut self) {
        if let Some(close) = self.close.take() {
            close();
        }
    }
}

impl PrimaryOplog {
    fn new(
        indexed_storage: Arc<dyn IndexedStorage + Send + Sync>,
        blob_storage: Arc<dyn BlobStorage + Send + Sync>,
        replicas: u8,
        max_operations_before_commit: u64,
        max_operations_before_commit_in_persist_nothing: u64,
        max_payload_size: usize,
        key: String,
        last_oplog_idx: OplogIndex,
        owned_worker_id: OwnedWorkerId,
        close: Box<dyn FnOnce() + Send + Sync>,
    ) -> Self {
        Self {
            state: Arc::new(Mutex::new(PrimaryOplogState {
                indexed_storage,
                blob_storage,
                replicas,
                max_operations_before_commit,
                max_operations_before_commit_in_persist_nothing,
                max_payload_size,
                key: key.clone(),
                buffer: VecDeque::new(),
                last_committed_idx: last_oplog_idx,
                last_oplog_idx,
                owned_worker_id,
                last_added_non_hint_entry: None,
                persistence_level: PersistenceLevel::Smart,
            })),
            key,
            close: Some(close),
        }
    }
}

struct PrimaryOplogState {
    indexed_storage: Arc<dyn IndexedStorage + Send + Sync>,
    blob_storage: Arc<dyn BlobStorage + Send + Sync>,
    replicas: u8,
    max_operations_before_commit: u64,
    max_operations_before_commit_in_persist_nothing: u64,
    max_payload_size: usize,
    key: String,
    buffer: VecDeque<OplogEntry>,
    last_oplog_idx: OplogIndex,
    last_committed_idx: OplogIndex,
    owned_worker_id: OwnedWorkerId,
    last_added_non_hint_entry: Option<OplogIndex>,
    persistence_level: PersistenceLevel,
}

impl PrimaryOplogState {
    async fn append(&mut self, entries: Vec<OplogEntry>) -> BTreeMap<OplogIndex, OplogEntry> {
        record_oplog_call("append");

        let mut pairs = Vec::with_capacity(entries.len());
        let mut last_idx = self.last_committed_idx;
        for entry in entries {
            let oplog_idx = last_idx.next();
            pairs.push((oplog_idx.into(), entry));
            last_idx = oplog_idx;
        }
        let pairs_ref: Vec<(u64, &OplogEntry)> = pairs.iter().map(|(id, e)| (*id, e)).collect();
        self.indexed_storage
            .with_entity("oplog", "append", "entry")
            .append_many(IndexedStorageNamespace::OpLog, &self.key, &pairs_ref)
            .await
            .unwrap_or_else(|err| {
                panic!(
                    "failed to append oplog entry for {} in indexed storage: {err}",
                    self.key
                )
            });
        drop(pairs_ref);

        self.last_committed_idx = last_idx;
        BTreeMap::from_iter(
            pairs
                .into_iter()
                .map(|(idx, entry)| (OplogIndex::from_u64(idx), entry)),
        )
    }

    async fn add(&mut self, entry: OplogEntry) -> OplogIndex {
        record_oplog_call("add");

        let is_hint = entry.is_hint();
        let limit = match &self.persistence_level {
            PersistenceLevel::PersistNothing => {
                self.max_operations_before_commit_in_persist_nothing
            }
            PersistenceLevel::PersistRemoteSideEffects | PersistenceLevel::Smart => {
                self.max_operations_before_commit
            }
        };
        self.buffer.push_back(entry);
        if self.buffer.len() > limit as usize {
            self.commit(CommitLevel::Always).await;
        }
        self.last_oplog_idx = self.last_oplog_idx.next();
        if !is_hint {
            self.last_added_non_hint_entry = Some(self.last_oplog_idx);
        }
        self.last_oplog_idx
    }

    async fn commit(&mut self, level: CommitLevel) -> BTreeMap<OplogIndex, OplogEntry> {
        record_oplog_call("commit");

        if level == CommitLevel::Always
            || self.persistence_level != PersistenceLevel::PersistNothing
        {
            let entries = self.buffer.drain(..).collect::<Vec<OplogEntry>>();
            self.append(entries).await
        } else {
            BTreeMap::new()
        }
    }

    async fn wait_for_replicas(&self, replicas: u8, timeout: Duration) -> bool {
        record_oplog_call("wait_for_replicas");

        let replicas = replicas.min(self.replicas);
        match self
            .indexed_storage
            .with("oplog", "wait_for_replicas")
            .wait_for_replicas(replicas, timeout)
            .await
        {
            Ok(n) => n == replicas,
            Err(err) => {
                error!("Failed to wait for replicas to sync indexed storage: {err}");
                false
            }
        }
    }

    async fn read(&self, oplog_index: OplogIndex) -> OplogEntry {
        record_oplog_call("read");

        let entries: Vec<(u64, OplogEntry)> = self
            .indexed_storage
            .with_entity("oplog", "read", "entry")
            .read(
                IndexedStorageNamespace::OpLog,
                &self.key,
                oplog_index.into(),
                oplog_index.into(),
            )
            .await
            .unwrap_or_else(|err| {
                panic!(
                    "failed to read oplog entry {oplog_index} from {} from indexed storage: {err}",
                    self.key
                )
            });

        entries
            .into_iter()
            .next()
            .unwrap_or_else(|| {
                panic!(
                    "Missing oplog entry {oplog_index} for {} in indexed storage",
                    self.key
                )
            })
            .1
    }

    async fn drop_prefix(&self, last_dropped_id: OplogIndex) {
        record_oplog_call("drop_prefix");

        self.indexed_storage
            .with("oplog", "drop_prefix")
            .drop_prefix(
                IndexedStorageNamespace::OpLog,
                &self.key,
                last_dropped_id.into(),
            )
            .await
            .unwrap_or_else(|err| {
                panic!(
                    "failed to drop prefix for {} in indexed storage: {err}",
                    self.key
                )
            });
    }

    async fn length(&self) -> u64 {
        record_oplog_call("length");

        self.indexed_storage
            .with("oplog", "length")
            .length(IndexedStorageNamespace::OpLog, &self.key)
            .await
            .unwrap_or_else(|err| {
                panic!(
                    "failed to get the length of oplog for {} from indexed storage: {err}",
                    self.key
                )
            })
    }

    async fn delete(&self) {
        record_oplog_call("delete");

        self.indexed_storage
            .with("oplog", "delete")
            .delete(IndexedStorageNamespace::OpLog, &self.key)
            .await
            .unwrap_or_else(|err| {
                panic!(
                    "failed to delete oplog for {} from indexed storage: {err}",
                    self.key
                )
            });
    }

    fn switch_persistence_level(&mut self, level: PersistenceLevel) {
        self.persistence_level = level;
    }
}

impl Debug for PrimaryOplog {
    fn fmt(&self, f: &mut Formatter<'_>) -> std::fmt::Result {
        write!(f, "{}", self.key)
    }
}

#[async_trait]
impl Oplog for PrimaryOplog {
    async fn add(&self, entry: OplogEntry) -> OplogIndex {
        let mut state = self.state.lock().await;
        state.add(entry).await
    }

    async fn drop_prefix(&self, last_dropped_id: OplogIndex) -> u64 {
        let state = self.state.lock().await;
        let before = state.length().await;
        state.drop_prefix(last_dropped_id).await;
        let remaining = state.length().await;
        if remaining == 0 {
            state.delete().await;
        }
        before - remaining
    }

    async fn commit(&self, level: CommitLevel) -> BTreeMap<OplogIndex, OplogEntry> {
        let mut state = self.state.lock().await;
        state.commit(level).await
    }

    async fn current_oplog_index(&self) -> OplogIndex {
        let state = self.state.lock().await;
        state.last_oplog_idx
    }

    async fn last_added_non_hint_entry(&self) -> Option<OplogIndex> {
        let state = self.state.lock().await;
        state.last_added_non_hint_entry
    }

    async fn wait_for_replicas(&self, replicas: u8, timeout: Duration) -> bool {
        let mut state = self.state.lock().await;
        state.commit(CommitLevel::Always).await;
        state.wait_for_replicas(replicas, timeout).await
    }

    async fn read(&self, oplog_index: OplogIndex) -> OplogEntry {
        let state = self.state.lock().await;
        state.read(oplog_index).await
    }

    async fn length(&self) -> u64 {
        let state = self.state.lock().await;
        state.length().await
    }

    async fn upload_raw_payload(&self, data: Vec<u8>) -> Result<RawOplogPayload, String> {
        let (blob_storage, owned_worker_id, max_length) = {
            let state = self.state.lock().await;
            (
                state.blob_storage.clone(),
                state.owned_worker_id.clone(),
                state.max_payload_size,
            )
        };
        PrimaryOplogService::upload_raw_payload(blob_storage, max_length, &owned_worker_id, data)
            .await
    }

    async fn download_raw_payload(
        &self,
        payload_id: PayloadId,
        md5_hash: Vec<u8>,
    ) -> Result<Vec<u8>, String> {
        let (blob_storage, owned_worker_id) = {
            let state = self.state.lock().await;
            (state.blob_storage.clone(), state.owned_worker_id.clone())
        };
        PrimaryOplogService::download_raw_payload(
            blob_storage,
            &owned_worker_id,
            payload_id,
            md5_hash,
        )
        .await
    }

    async fn switch_persistence_level(&self, mode: PersistenceLevel) {
        let mut state = self.state.lock().await;
        state.switch_persistence_level(mode)
    }
}<|MERGE_RESOLUTION|>--- conflicted
+++ resolved
@@ -18,12 +18,8 @@
 use crate::storage::indexed::{IndexedStorage, IndexedStorageLabelledApi, IndexedStorageNamespace};
 use async_mutex::Mutex;
 use async_trait::async_trait;
-<<<<<<< HEAD
-use bytes::Bytes;
 use golem_common::model::component::ComponentId;
 use golem_common::model::environment::EnvironmentId;
-=======
->>>>>>> 3b984e4a
 use golem_common::model::oplog::{
     OplogEntry, OplogIndex, PayloadId, PersistenceLevel, RawOplogPayload,
 };
@@ -121,7 +117,7 @@
                         worker_id: owned_worker_id.worker_id(),
                     },
                     Path::new(&format!("{}/{}", hex::encode(&md5_hash), payload_id.0)),
-                    data,
+                    &data,
                 )
                 .await
                 .map_err(|e| format!("Failed uploading oplog data to the blob store {e}"))?;
