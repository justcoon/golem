// Copyright 2024-2025 Golem Cloud
//
// Licensed under the Golem Source License v1.0 (the "License");
// you may not use this file except in compliance with the License.
// You may obtain a copy of the License at
//
//     http://license.golem.cloud/LICENSE
//
// Unless required by applicable law or agreed to in writing, software
// distributed under the License is distributed on an "AS IS" BASIS,
// WITHOUT WARRANTIES OR CONDITIONS OF ANY KIND, either express or implied.
// See the License for the specific language governing permissions and
// limitations under the License.

use crate::model::ExecutionStatus;
use async_trait::async_trait;
pub use blob::BlobOplogArchiveService;
pub use compressed::{CompressedOplogArchive, CompressedOplogArchiveService, CompressedOplogChunk};
use desert_rust::BinaryCodec;
use golem_common::cache::{BackgroundEvictionMode, Cache, FullCacheEvictionMode};
use golem_common::model::component::{ComponentId, ComponentRevision};
use golem_common::model::environment::EnvironmentId;
use golem_common::model::invocation_context::InvocationContextStack;
use golem_common::model::oplog::host_functions::HostFunctionName;
use golem_common::model::oplog::{
    DurableFunctionType, HostRequest, HostResponse, OplogEntry, OplogIndex, OplogPayload,
    PayloadId, PersistenceLevel, RawOplogPayload, UpdateDescription,
};
use golem_common::model::{
    IdempotencyKey, OwnedWorkerId, ScanCursor, Timestamp, WorkerId, WorkerMetadata,
    WorkerStatusRecord,
};
use golem_common::read_only_lock;
use golem_common::serialization::{deserialize, serialize};
use golem_service_base::error::worker_executor::WorkerExecutorError;
use golem_wasm::{Value, ValueAndType};
pub use multilayer::{MultiLayerOplog, MultiLayerOplogService, OplogArchiveService};
pub use primary::PrimaryOplogService;
use std::any::{Any, TypeId};
use std::collections::BTreeMap;
use std::fmt::{Debug, Formatter};
use std::ops::Deref;
use std::sync::atomic::{AtomicBool, Ordering};
use std::sync::{Arc, Weak};
use std::time::Duration;

mod blob;
mod compressed;
mod ephemeral;
mod multilayer;
pub mod plugin;
mod primary;

#[cfg(test)]
pub mod tests;

/// A top-level service for managing worker oplogs
///
/// For write access an oplog has to be opened with the `open` function (or if it doesn't exist,
/// created with the `create` function), which returns an implementation of the `Oplog` trait
/// providing synchronized access to the worker's oplog.
///
/// The following implementations are provided:
/// - `PrimaryOplogService` - based on the configured indexed storage, directly stores oplog entries.
///    This should always be the top-level implementation even in case of multi-layering.
/// - `CompressedOplogService` - uses the configured indexed storage, but stores oplog entries in
///    compressed chunks. Reads a whole chunk in memory when accessed. Should not be used on top level.
/// - `MultiLayerOplogService` - a service that can be used to stack multiple oplog services on each
///    other. Old entries are moved down the stack based on configurable conditions.
///
#[async_trait]
pub trait OplogService: Debug + Send + Sync {
    async fn create(
        &self,
        owned_worker_id: &OwnedWorkerId,
        initial_entry: OplogEntry,
        initial_worker_metadata: WorkerMetadata,
        last_known_status: read_only_lock::tokio::ReadOnlyLock<WorkerStatusRecord>,
        execution_status: read_only_lock::std::ReadOnlyLock<ExecutionStatus>,
    ) -> Arc<dyn Oplog>;

    async fn open(
        &self,
        owned_worker_id: &OwnedWorkerId,
        last_oplog_index: OplogIndex,
        initial_worker_metadata: WorkerMetadata,
        last_known_status: read_only_lock::tokio::ReadOnlyLock<WorkerStatusRecord>,
        execution_status: read_only_lock::std::ReadOnlyLock<ExecutionStatus>,
    ) -> Arc<dyn Oplog>;

    async fn get_last_index(&self, owned_worker_id: &OwnedWorkerId) -> OplogIndex;

    async fn delete(&self, owned_worker_id: &OwnedWorkerId);

    async fn read(
        &self,
        owned_worker_id: &OwnedWorkerId,
        idx: OplogIndex,
        n: u64,
    ) -> BTreeMap<OplogIndex, OplogEntry>;

    /// Reads an inclusive range of entries from the oplog
    async fn read_range(
        &self,
        owned_worker_id: &OwnedWorkerId,
        start_idx: OplogIndex,
        last_idx: OplogIndex,
    ) -> BTreeMap<OplogIndex, OplogEntry> {
        assert!(
            start_idx <= last_idx,
            "Invalid range passed to OplogService::read_range: start_idx = {start_idx}, last_idx = {last_idx}"
        );

        self.read(
            owned_worker_id,
            start_idx,
            Into::<u64>::into(last_idx) - Into::<u64>::into(start_idx) + 1,
        )
        .await
    }

    async fn read_prefix(
        &self,
        owned_worker_id: &OwnedWorkerId,
        last_idx: OplogIndex,
    ) -> BTreeMap<OplogIndex, OplogEntry> {
        self.read_range(owned_worker_id, OplogIndex::INITIAL, last_idx)
            .await
    }

    /// Checks whether the oplog exists in the oplog, without opening it
    async fn exists(&self, owned_worker_id: &OwnedWorkerId) -> bool;

    /// Scans the oplog for all workers belonging to the given component, in a paginated way.
    ///
    /// Pages can be empty. This operation is slow and is not locking the oplog.
    async fn scan_for_component(
        &self,
        environment_id: &EnvironmentId,
        component_id: &ComponentId,
        cursor: ScanCursor,
        count: u64,
    ) -> Result<(ScanCursor, Vec<OwnedWorkerId>), WorkerExecutorError>;

    /// Uploads a big oplog payload and returns a reference to it
    async fn upload_raw_payload(
        &self,
        owned_worker_id: &OwnedWorkerId,
        data: Vec<u8>,
    ) -> Result<RawOplogPayload, String>;

    /// Downloads a big oplog payload by its reference
    async fn download_raw_payload(
        &self,
        owned_worker_id: &OwnedWorkerId,
        payload_id: PayloadId,
        md5_hash: Vec<u8>,
    ) -> Result<Vec<u8>, String>;
}

/// Level of commit guarantees
#[derive(Copy, Clone, Debug, PartialEq, Eq)]
pub enum CommitLevel {
    /// Always commit immediately and do not return until it is done
    Always,
    /// Only commit immediately if the worker is durable
    DurableOnly,
}

/// An open oplog providing write access
#[async_trait]
pub trait Oplog: Any + Debug + Send + Sync {
    /// Adds a single entry to the oplog (possibly buffered), and returns its index
    async fn add(&self, entry: OplogEntry) -> OplogIndex;

    /// A variant of add that can inject failures in tests. TO BE REMOVED
    async fn fallible_add(&self, entry: OplogEntry) -> Result<(), String> {
        self.add(entry).await;
        Ok(())
    }

    /// Drop a chunk of entries from the beginning of the oplog
    ///
    /// This should only be called _after_ `append` succeeded in the layer below this one
    ///
    /// Returns the number of dropped entries.
    async fn drop_prefix(&self, last_dropped_id: OplogIndex) -> u64;

    /// Commits the buffered entries to the oplog
    async fn commit(&self, level: CommitLevel) -> BTreeMap<OplogIndex, OplogEntry>;

    /// Returns the current oplog index
    async fn current_oplog_index(&self) -> OplogIndex;

    /// Returns the index of the last non-hint entry which was added in this session with `add`. If
    /// there is no such entry, returns `None`.
    async fn last_added_non_hint_entry(&self) -> Option<OplogIndex>;

    /// Waits until indexed store writes all changes into at least `replicas` replicas (or the maximum
    /// available).
    /// Returns true if the maximum possible number of replicas is reached within the timeout,
    /// otherwise false.
    async fn wait_for_replicas(&self, replicas: u8, timeout: Duration) -> bool;

    /// Reads the entry at the given oplog index
    async fn read(&self, oplog_index: OplogIndex) -> OplogEntry;

    /// Gets the total number of entries in the oplog
    async fn length(&self) -> u64;

    /// Adds an entry to the oplog and immediately commits it
    async fn add_and_commit(&self, entry: OplogEntry) -> OplogIndex {
        let index = self.add(entry).await;
        self.commit(CommitLevel::Always).await;
        index
    }

    /// Uploads a big oplog payload and returns a reference to it
    async fn upload_raw_payload(&self, data: Vec<u8>) -> Result<RawOplogPayload, String>;

    /// Downloads a big oplog payload by its reference
    async fn download_raw_payload(
        &self,
        payload_id: PayloadId,
        md5_hash: Vec<u8>,
    ) -> Result<Vec<u8>, String>;

    /// Switched to a different persistence level. This can be used as an optimization hint in the implementations.
    async fn switch_persistence_level(&self, mode: PersistenceLevel);
}

pub(crate) fn downcast_oplog<T: Oplog>(oplog: &Arc<dyn Oplog>) -> Option<Arc<T>> {
    if oplog.deref().type_id() == TypeId::of::<T>() {
        let raw: *const dyn Oplog = Arc::into_raw(oplog.clone());
        let raw: *const T = raw.cast();
        Some(unsafe { Arc::from_raw(raw) })
    } else {
        None
    }
}

#[async_trait]
pub trait OplogOps: Oplog {
    /// Uploads a big oplog payload and returns a reference to it
    async fn upload_payload<T: BinaryCodec + Debug + Clone + PartialEq + Sync>(
        &self,
        data: &T,
    ) -> Result<OplogPayload<T>, String> {
        let bytes = serialize(&data)?;
        let raw_payload = self.upload_raw_payload(bytes).await?;
        let payload = raw_payload.into_payload()?;
        Ok(payload)
    }

    /// Downloads a big oplog payload by its reference
    async fn download_payload<T: BinaryCodec + Debug + Clone + PartialEq + Send>(
        &self,
        payload: OplogPayload<T>,
    ) -> Result<T, String> {
        match payload {
            OplogPayload::Inline(value) => Ok(*value),
            OplogPayload::SerializedInline(data) => deserialize(&data),
            OplogPayload::External {
                payload_id,
                md5_hash,
            } => {
                let bytes = self.download_raw_payload(payload_id, md5_hash).await?;
                deserialize(&bytes)
            }
        }
    }

    async fn add_imported_function_invoked(
        &self,
        function_name: HostFunctionName,
        request: &HostRequest,
        response: &HostResponse,
        function_type: DurableFunctionType,
    ) -> Result<OplogEntry, String> {
        let request_payload: OplogPayload<HostRequest> = self.upload_payload(request).await?;
        let response_payload: OplogPayload<HostResponse> = self.upload_payload(response).await?;
        let entry = OplogEntry::ImportedFunctionInvoked {
            timestamp: Timestamp::now_utc(),
            function_name,
            request: request_payload,
            response: response_payload,
            durable_function_type: function_type,
        };
        self.add(entry.clone()).await;
        Ok(entry)
    }

    async fn add_exported_function_invoked(
        &self,
        function_name: String,
        request: &Vec<Value>,
        idempotency_key: IdempotencyKey,
        invocation_context: InvocationContextStack,
    ) -> Result<OplogEntry, String> {
        let payload = self.upload_payload(request).await?;
        let entry = OplogEntry::ExportedFunctionInvoked {
            timestamp: Timestamp::now_utc(),
            function_name,
            request: payload,
            idempotency_key,
            invocation_context: invocation_context.to_oplog_data(),
            trace_id: invocation_context.trace_id,
            trace_states: invocation_context.trace_states,
        };

        self.add(entry.clone()).await;
        Ok(entry)
    }

    async fn add_exported_function_completed(
        &self,
        response: &Option<ValueAndType>,
        consumed_fuel: i64,
    ) -> Result<OplogEntry, String> {
        let payload = self.upload_payload(response).await?;
        let entry = OplogEntry::ExportedFunctionCompleted {
            timestamp: Timestamp::now_utc(),
            response: payload,
            consumed_fuel,
        };
        self.add(entry.clone()).await;
        Ok(entry)
    }

    async fn create_snapshot_based_update_description(
        &self,
<<<<<<< HEAD
        target_version: ComponentRevision,
        payload: &[u8],
=======
        target_version: ComponentVersion,
        payload: Vec<u8>,
>>>>>>> 3b984e4a
    ) -> Result<UpdateDescription, String> {
        let payload = self.upload_payload(&payload).await?;
        Ok(UpdateDescription::SnapshotBased {
            target_version,
            payload,
        })
    }

    async fn get_upload_description_payload(
        &self,
        description: UpdateDescription,
    ) -> Result<Option<Vec<u8>>, String> {
        match description {
            UpdateDescription::SnapshotBased { payload, .. } => {
                let bytes = self.download_payload(payload).await?;
                Ok(Some(bytes))
            }
            UpdateDescription::Automatic { .. } => Ok(None),
        }
    }
}

#[async_trait]
impl<O: Oplog + ?Sized> OplogOps for O {}

#[async_trait]
pub trait OplogServiceOps: OplogService {
    /// Uploads a big oplog payload and returns a reference to it
    async fn upload_payload<T: BinaryCodec + Debug + Clone + PartialEq + Sync>(
        &self,
        owned_worker_id: &OwnedWorkerId,
        data: &T,
    ) -> Result<OplogPayload<T>, String> {
        let bytes = serialize(&data)?;
        let raw_payload = self.upload_raw_payload(owned_worker_id, bytes).await?;
        let payload = raw_payload.into_payload()?;
        Ok(payload)
    }

    /// Downloads a big oplog payload by its reference
    async fn download_payload<T: BinaryCodec + Debug + Clone + PartialEq + Send>(
        &self,
        owned_worker_id: &OwnedWorkerId,
        payload: OplogPayload<T>,
    ) -> Result<T, String> {
        match payload {
            OplogPayload::Inline(value) => Ok(*value),
            OplogPayload::SerializedInline(data) => deserialize(&data),
            OplogPayload::External {
                payload_id,
                md5_hash,
            } => {
                let bytes = self
                    .download_raw_payload(owned_worker_id, payload_id, md5_hash)
                    .await?;
                deserialize(&bytes)
            }
        }
    }
}

#[async_trait]
impl<O: OplogService + ?Sized> OplogServiceOps for O {}

#[derive(Clone)]
struct OpenOplogEntry {
    pub oplog: Weak<dyn Oplog>,
    pub initial: Arc<AtomicBool>,
}

impl OpenOplogEntry {
    pub fn new(oplog: Arc<dyn Oplog>) -> Self {
        Self {
            oplog: Arc::downgrade(&oplog),
            initial: Arc::new(AtomicBool::new(true)),
        }
    }
}

#[derive(Clone)]
pub struct OpenOplogs {
    oplogs: Cache<WorkerId, (), OpenOplogEntry, ()>,
}

impl OpenOplogs {
    pub fn new(name: &'static str) -> Self {
        Self {
            oplogs: Cache::new(
                None,
                FullCacheEvictionMode::None,
                BackgroundEvictionMode::None,
                name,
            ),
        }
    }

    pub async fn get_or_open(
        &self,
        worker_id: &WorkerId,
        constructor: impl OplogConstructor + 'static,
    ) -> Arc<dyn Oplog> {
        loop {
            let constructor_clone = constructor.clone();
            let close = Box::new(self.oplogs.create_weak_remover(worker_id.clone()));

            let entry = self
                .oplogs
                .get_or_insert(
                    worker_id,
                    || (),
                    async |_| {
                        let result = constructor_clone.create_oplog(close).await;

                        // Temporarily increasing ref count because we want to store a weak pointer
                        // but not drop it before we re-gain a strong reference when got out of the cache
                        let result = unsafe {
                            let ptr = Arc::into_raw(result);
                            Arc::increment_strong_count(ptr);
                            Arc::from_raw(ptr)
                        };
                        Ok(OpenOplogEntry::new(result))
                    },
                )
                .await
                .unwrap();
            if let Some(oplog) = entry.oplog.upgrade() {
                let oplog = if entry.initial.load(Ordering::Acquire) {
                    let oplog = unsafe {
                        let ptr = Arc::into_raw(oplog);
                        Arc::decrement_strong_count(ptr);
                        Arc::from_raw(ptr)
                    };
                    entry.initial.store(false, Ordering::Release);
                    oplog
                } else {
                    oplog
                };

                break oplog;
            } else {
                self.oplogs.remove(worker_id).await;
                continue;
            }
        }
    }
}

impl Debug for OpenOplogs {
    fn fmt(&self, f: &mut Formatter<'_>) -> std::fmt::Result {
        f.debug_struct("OpenOplogs").finish()
    }
}

#[async_trait]
pub trait OplogConstructor: Clone + Send {
    async fn create_oplog(self, close: Box<dyn FnOnce() + Send + Sync>) -> Arc<dyn Oplog>;
}<|MERGE_RESOLUTION|>--- conflicted
+++ resolved
@@ -329,17 +329,12 @@
 
     async fn create_snapshot_based_update_description(
         &self,
-<<<<<<< HEAD
-        target_version: ComponentRevision,
-        payload: &[u8],
-=======
-        target_version: ComponentVersion,
+        target_revision: ComponentRevision,
         payload: Vec<u8>,
->>>>>>> 3b984e4a
     ) -> Result<UpdateDescription, String> {
         let payload = self.upload_payload(&payload).await?;
         Ok(UpdateDescription::SnapshotBased {
-            target_version,
+            target_revision,
             payload,
         })
     }
