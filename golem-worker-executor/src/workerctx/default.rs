// Copyright 2024-2025 Golem Cloud
//
// Licensed under the Golem Source License v1.0 (the "License");
// you may not use this file except in compliance with the License.
// You may obtain a copy of the License at
//
//     http://license.golem.cloud/LICENSE
//
// Unless required by applicable law or agreed to in writing, software
// distributed under the License is distributed on an "AS IS" BASIS,
// WITHOUT WARRANTIES OR CONDITIONS OF ANY KIND, either express or implied.
// See the License for the specific language governing permissions and
// limitations under the License.

use super::{HasWasiConfigVars, LogEventEmitBehaviour};
use crate::durable_host::{DurableWorkerCtx, DurableWorkerCtxView, PublicDurableWorkerState};
use crate::metrics::wasm::record_allocated_memory;
use crate::model::{
    CurrentResourceLimits, ExecutionStatus, LastError, ReadFileResult, TrapType, WorkerConfig,
};
use crate::services::active_workers::ActiveWorkers;
use crate::services::agent_types::AgentTypesService;
use crate::services::blob_store::BlobStoreService;
use crate::services::component::ComponentService;
use crate::services::file_loader::FileLoader;
use crate::services::golem_config::GolemConfig;
use crate::services::key_value::KeyValueService;
use crate::services::oplog::{Oplog, OplogService};
use crate::services::plugins::PluginsService;
use crate::services::promise::PromiseService;
use crate::services::rdbms::RdbmsService;
use crate::services::resource_limits::ResourceLimits;
use crate::services::rpc::Rpc;
use crate::services::scheduler::SchedulerService;
use crate::services::shard::ShardService;
use crate::services::worker::WorkerService;
use crate::services::worker_event::WorkerEventService;
use crate::services::worker_fork::WorkerForkService;
use crate::services::worker_proxy::WorkerProxy;
use crate::services::{worker_enumeration, HasAll, NoAdditionalDeps};
use crate::worker::{RetryDecision, Worker};
use crate::workerctx::{
    DynamicLinking, ExternalOperations, FileSystemReading, FuelManagement,
    InvocationContextManagement, InvocationHooks, InvocationManagement, StatusManagement,
    UpdateManagement, WorkerCtx,
};
use anyhow::{anyhow, Error};
use async_trait::async_trait;
use golem_common::base_model::OplogIndex;
use golem_common::model::account::AccountId;
use golem_common::model::agent::AgentId;
use golem_common::model::component::{
    ComponentDto, ComponentFilePath, ComponentRevision, PluginPriority,
};
use golem_common::model::invocation_context::{
    self, AttributeValue, InvocationContextStack, SpanId,
};
<<<<<<< HEAD
use golem_common::model::oplog::{TimestampedUpdateDescription, UpdateDescription};
use golem_common::model::{IdempotencyKey, OwnedWorkerId, WorkerId, WorkerStatusRecord};
=======
use golem_common::model::oplog::TimestampedUpdateDescription;
use golem_common::model::{
    AccountId, ComponentFilePath, ComponentVersion, GetFileSystemNodeResult, IdempotencyKey,
    OwnedWorkerId, PluginInstallationId, WorkerId, WorkerStatusRecord,
};
>>>>>>> 3b984e4a
use golem_service_base::error::worker_executor::{
    GolemSpecificWasmTrap, InterruptKind, WorkerExecutorError,
};
use golem_service_base::model::GetFileSystemNodeResult;
use golem_wasm::golem_rpc_0_2_x::types::{
    Datetime, FutureInvokeResult, HostFutureInvokeResult, Pollable, WasmRpc,
};
use golem_wasm::wasmtime::{ResourceStore, ResourceTypeId};
use golem_wasm::{
    CancellationTokenEntry, HostWasmRpc, RpcError, Uri, Value, ValueAndType, WitValue,
};
use std::collections::{BTreeMap, HashSet};
use std::future::Future;
use std::sync::{Arc, Weak};
use tracing::debug;
use wasmtime::component::{Component, Instance, Linker, Resource, ResourceAny};
use wasmtime::{AsContextMut, Engine, ResourceLimiterAsync};
use wasmtime_wasi::p2::WasiView;
use wasmtime_wasi_http::WasiHttpView;

pub struct Context {
    pub durable_ctx: DurableWorkerCtx<Context>,
    config: Arc<GolemConfig>,
    environment_owner_account_id: AccountId,
    resource_limits: Arc<dyn ResourceLimits>,
    last_fuel_level: i64,
    min_fuel_level: i64,
}

impl Context {
    pub fn new(
        golem_ctx: DurableWorkerCtx<Context>,
        config: Arc<GolemConfig>,
        project_owner_account_id: AccountId,
        resource_limits: Arc<dyn ResourceLimits + Send + Sync>,
    ) -> Self {
        Self {
            durable_ctx: golem_ctx,
            config,
            environment_owner_account_id: project_owner_account_id,
            resource_limits,
            last_fuel_level: i64::MAX,
            min_fuel_level: i64::MAX,
        }
    }

    pub async fn get_max_memory(&self) -> Result<usize, WorkerExecutorError> {
        self.resource_limits
            .get_max_memory(&self.environment_owner_account_id)
            .await
    }
}

impl DurableWorkerCtxView<Context> for Context {
    fn durable_ctx(&self) -> &DurableWorkerCtx<Context> {
        &self.durable_ctx
    }

    fn durable_ctx_mut(&mut self) -> &mut DurableWorkerCtx<Context> {
        &mut self.durable_ctx
    }
}

#[async_trait]
impl FuelManagement for Context {
    fn is_out_of_fuel(&self, current_level: i64) -> bool {
        current_level < self.min_fuel_level
    }

    async fn borrow_fuel(&mut self) -> Result<(), WorkerExecutorError> {
        let amount = self
            .resource_limits
            .borrow_fuel(
                &self.environment_owner_account_id,
                self.config.limits.fuel_to_borrow,
            )
            .await?;
        self.min_fuel_level -= amount;
        debug!(
            "borrowed fuel for {}: {}",
            self.environment_owner_account_id, amount
        );
        Ok(())
    }

    fn borrow_fuel_sync(&mut self) {
        let amount = self.resource_limits.borrow_fuel_sync(
            &self.environment_owner_account_id,
            self.config.limits.fuel_to_borrow,
        );
        match amount {
            Some(amount) => {
                debug!("borrowed fuel for {}: {}", self.environment_owner_account_id, amount);
                self.min_fuel_level -= amount;
            }
            None => panic!("Illegal state: account's resource limits are not available when borrow_fuel_sync is called")
        }
    }

    async fn return_fuel(&mut self, current_level: i64) -> Result<i64, WorkerExecutorError> {
        let unused = current_level - self.min_fuel_level;
        if unused > 0 {
            debug!("current_level: {current_level}");
            debug!("min_fuel_level: {}", self.min_fuel_level);
            debug!("last_fuel_level: {}", self.last_fuel_level);
            debug!(
                "returning unused fuel for {}: {}",
                self.environment_owner_account_id, unused
            );
            self.resource_limits
                .return_fuel(&self.environment_owner_account_id, unused)
                .await?
        }
        let consumed = self.last_fuel_level - current_level;
        self.last_fuel_level = current_level;
        debug!(
            "reset fuel mark for {}: {}",
            self.environment_owner_account_id, current_level
        );
        Ok(consumed)
    }
}

#[async_trait]
impl InvocationManagement for Context {
    async fn set_current_idempotency_key(&mut self, key: IdempotencyKey) {
        self.durable_ctx.set_current_idempotency_key(key).await
    }

    async fn get_current_idempotency_key(&self) -> Option<IdempotencyKey> {
        self.durable_ctx.get_current_idempotency_key().await
    }

    async fn set_current_invocation_context(
        &mut self,
        stack: InvocationContextStack,
    ) -> Result<(), WorkerExecutorError> {
        self.durable_ctx.set_current_invocation_context(stack).await
    }

    async fn get_current_invocation_context(&self) -> InvocationContextStack {
        self.durable_ctx.get_current_invocation_context().await
    }

    fn is_live(&self) -> bool {
        self.durable_ctx.is_live()
    }

    fn is_replay(&self) -> bool {
        self.durable_ctx.is_replay()
    }
}

#[async_trait]
impl StatusManagement for Context {
    fn check_interrupt(&self) -> Option<InterruptKind> {
        self.durable_ctx.check_interrupt()
    }

    fn set_suspended(&self) {
        self.durable_ctx.set_suspended()
    }

    fn set_running(&self) {
        self.durable_ctx.set_running()
    }
}

#[async_trait]
impl InvocationHooks for Context {
    async fn on_exported_function_invoked(
        &mut self,
        full_function_name: &str,
        function_input: &Vec<Value>,
    ) -> Result<(), WorkerExecutorError> {
        self.durable_ctx
            .on_exported_function_invoked(full_function_name, function_input)
            .await
    }

    async fn on_invocation_failure(&mut self, trap_type: &TrapType) -> RetryDecision {
        self.durable_ctx.on_invocation_failure(trap_type).await
    }

    async fn on_invocation_success(
        &mut self,
        full_function_name: &str,
        function_input: &Vec<Value>,
        consumed_fuel: i64,
        output: Option<ValueAndType>,
    ) -> Result<(), WorkerExecutorError> {
        self.durable_ctx
            .on_invocation_success(full_function_name, function_input, consumed_fuel, output)
            .await
    }

    async fn get_current_retry_point(&self) -> OplogIndex {
        self.durable_ctx.get_current_retry_point().await
    }
}

#[async_trait]
impl ResourceLimiterAsync for Context {
    async fn memory_growing(
        &mut self,
        current: usize,
        desired: usize,
        maximum: Option<usize>,
    ) -> anyhow::Result<bool> {
        let limit = self.get_max_memory().await?;
        debug!(
            "memory_growing: current={}, desired={}, maximum={:?}, account limit={}",
            current, desired, maximum, limit
        );

        if desired > limit || maximum.map(|m| desired > m).unwrap_or_default() {
            Err(anyhow!(GolemSpecificWasmTrap::WorkerExceededMemoryLimit))?;
        };

        let current_known = self.durable_ctx.total_linear_memory_size();
        let delta = (desired as u64).saturating_sub(current_known);

        if delta > 0 {
            // Get more permits from the host. If this is not allowed the worker will fail immediately and will retry with more permits.
            self.durable_ctx.increase_memory(delta).await?;
            record_allocated_memory(desired);
        }

        Ok(true)
    }

    async fn table_growing(
        &mut self,
        current: usize,
        desired: usize,
        maximum: Option<usize>,
    ) -> anyhow::Result<bool> {
        debug!(
            "table_growing: current={}, desired={}, maximum={:?}",
            current, desired, maximum
        );
        Ok(true)
    }
}

#[async_trait]
impl ExternalOperations<Context> for Context {
    type ExtraDeps = NoAdditionalDeps;

    async fn get_last_error_and_retry_count<T: HasAll<Context> + Send + Sync>(
        this: &T,
        worker_id: &OwnedWorkerId,
        worker_status_record: &WorkerStatusRecord,
    ) -> Option<LastError> {
        DurableWorkerCtx::<Context>::get_last_error_and_retry_count(
            this,
            worker_id,
            worker_status_record,
        )
        .await
    }

    async fn resume_replay(
        store: &mut (impl AsContextMut<Data = Context> + Send),
        instance: &Instance,
        refresh_replay_target: bool,
    ) -> Result<Option<RetryDecision>, WorkerExecutorError> {
        DurableWorkerCtx::<Context>::resume_replay(store, instance, refresh_replay_target).await
    }

    async fn prepare_instance(
        worker_id: &WorkerId,
        instance: &Instance,
        store: &mut (impl AsContextMut<Data = Self> + Send),
    ) -> Result<Option<RetryDecision>, WorkerExecutorError> {
        DurableWorkerCtx::<Context>::prepare_instance(worker_id, instance, store).await
    }

    async fn record_last_known_limits<T: HasAll<Context> + Send + Sync>(
        this: &T,
        account_id: &AccountId,
        last_known_limits: &CurrentResourceLimits,
    ) -> Result<(), WorkerExecutorError> {
        this.resource_limits()
            .update_last_known_limits(account_id, last_known_limits)
            .await
    }

    async fn on_shard_assignment_changed<T: HasAll<Context> + Send + Sync + 'static>(
        this: &T,
    ) -> Result<(), Error> {
        DurableWorkerCtx::<Context>::on_shard_assignment_changed(this).await
    }
}

#[async_trait]
impl ResourceStore for Context {
    fn self_uri(&self) -> Uri {
        self.durable_ctx.self_uri()
    }

    async fn add(&mut self, resource: ResourceAny, name: ResourceTypeId) -> u64 {
        self.durable_ctx.add(resource, name).await
    }

    async fn get(&mut self, resource_id: u64) -> Option<(ResourceTypeId, ResourceAny)> {
        ResourceStore::get(&mut self.durable_ctx, resource_id).await
    }

    async fn borrow(&self, resource_id: u64) -> Option<(ResourceTypeId, ResourceAny)> {
        self.durable_ctx.borrow(resource_id).await
    }
}

#[async_trait]
impl UpdateManagement for Context {
    fn begin_call_snapshotting_function(&mut self) {
        self.durable_ctx.begin_call_snapshotting_function()
    }

    fn end_call_snapshotting_function(&mut self) {
        self.durable_ctx.end_call_snapshotting_function()
    }

    async fn on_worker_update_failed(
        &self,
        target_version: ComponentRevision,
        details: Option<String>,
    ) {
        self.durable_ctx
            .on_worker_update_failed(target_version, details)
            .await
    }

    async fn on_worker_update_succeeded(
        &self,
        target_version: ComponentVersion,
        new_component_size: u64,
        new_active_plugins: HashSet<PluginPriority>,
    ) {
        self.durable_ctx
            .on_worker_update_succeeded(target_version, new_component_size, new_active_plugins)
            .await
    }
}

#[async_trait]
impl FileSystemReading for Context {
    async fn get_file_system_node(
        &self,
        path: &ComponentFilePath,
    ) -> Result<GetFileSystemNodeResult, WorkerExecutorError> {
        self.durable_ctx.get_file_system_node(path).await
    }

    async fn read_file(
        &self,
        path: &ComponentFilePath,
    ) -> Result<ReadFileResult, WorkerExecutorError> {
        self.durable_ctx.read_file(path).await
    }
}

impl HostWasmRpc for Context {
    async fn new(&mut self, worker_id: golem_wasm::AgentId) -> anyhow::Result<Resource<WasmRpc>> {
        self.durable_ctx.new(worker_id).await
    }

    async fn invoke_and_await(
        &mut self,
        self_: Resource<WasmRpc>,
        function_name: String,
        function_params: Vec<WitValue>,
    ) -> anyhow::Result<Result<WitValue, RpcError>> {
        self.durable_ctx
            .invoke_and_await(self_, function_name, function_params)
            .await
    }

    async fn invoke(
        &mut self,
        self_: Resource<WasmRpc>,
        function_name: String,
        function_params: Vec<WitValue>,
    ) -> anyhow::Result<Result<(), RpcError>> {
        self.durable_ctx
            .invoke(self_, function_name, function_params)
            .await
    }

    async fn async_invoke_and_await(
        &mut self,
        self_: Resource<WasmRpc>,
        function_name: String,
        function_params: Vec<WitValue>,
    ) -> anyhow::Result<Resource<FutureInvokeResult>> {
        self.durable_ctx
            .async_invoke_and_await(self_, function_name, function_params)
            .await
    }

    async fn schedule_invocation(
        &mut self,
        self_: Resource<WasmRpc>,
        scheduled_time: Datetime,
        function_name: String,
        function_params: Vec<WitValue>,
    ) -> anyhow::Result<()> {
        self.durable_ctx
            .schedule_invocation(self_, scheduled_time, function_name, function_params)
            .await
    }

    async fn schedule_cancelable_invocation(
        &mut self,
        self_: Resource<WasmRpc>,
        scheduled_time: Datetime,
        function_name: String,
        function_params: Vec<WitValue>,
    ) -> anyhow::Result<Resource<CancellationTokenEntry>> {
        self.durable_ctx
            .schedule_cancelable_invocation(self_, scheduled_time, function_name, function_params)
            .await
    }

    async fn drop(&mut self, rep: Resource<WasmRpc>) -> anyhow::Result<()> {
        HostWasmRpc::drop(&mut self.durable_ctx, rep).await
    }
}

impl HostFutureInvokeResult for Context {
    async fn subscribe(
        &mut self,
        self_: Resource<FutureInvokeResult>,
    ) -> anyhow::Result<Resource<Pollable>> {
        HostFutureInvokeResult::subscribe(&mut self.durable_ctx, self_).await
    }

    async fn get(
        &mut self,
        self_: Resource<FutureInvokeResult>,
    ) -> anyhow::Result<Option<Result<WitValue, RpcError>>> {
        HostFutureInvokeResult::get(&mut self.durable_ctx, self_).await
    }

    async fn drop(&mut self, rep: Resource<FutureInvokeResult>) -> anyhow::Result<()> {
        HostFutureInvokeResult::drop(&mut self.durable_ctx, rep).await
    }
}

impl wasmtime_wasi::p2::bindings::cli::environment::Host for Context {
    fn get_environment(
        &mut self,
    ) -> impl Future<Output = anyhow::Result<Vec<(String, String)>>> + Send {
        wasmtime_wasi::p2::bindings::cli::environment::Host::get_environment(&mut self.durable_ctx)
    }

    fn get_arguments(&mut self) -> impl Future<Output = anyhow::Result<Vec<String>>> + Send {
        wasmtime_wasi::p2::bindings::cli::environment::Host::get_arguments(&mut self.durable_ctx)
    }

    fn initial_cwd(&mut self) -> impl Future<Output = anyhow::Result<Option<String>>> + Send {
        wasmtime_wasi::p2::bindings::cli::environment::Host::initial_cwd(&mut self.durable_ctx)
    }
}

#[async_trait]
impl DynamicLinking<Context> for Context {
    fn link(
        &mut self,
        engine: &Engine,
        linker: &mut Linker<Context>,
        component: &Component,
        component_metadata: &ComponentDto,
    ) -> anyhow::Result<()> {
        self.durable_ctx
            .link(engine, linker, component, component_metadata)
    }
}

#[async_trait]
impl InvocationContextManagement for Context {
    async fn start_span(
        &mut self,
        initial_attributes: &[(String, AttributeValue)],
        activate: bool,
    ) -> Result<Arc<invocation_context::InvocationContextSpan>, WorkerExecutorError> {
        self.durable_ctx
            .start_span(initial_attributes, activate)
            .await
    }

    async fn start_child_span(
        &mut self,
        parent: &invocation_context::SpanId,
        initial_attributes: &[(String, invocation_context::AttributeValue)],
    ) -> Result<Arc<invocation_context::InvocationContextSpan>, WorkerExecutorError> {
        self.durable_ctx
            .start_child_span(parent, initial_attributes)
            .await
    }

    fn remove_span(
        &mut self,
        span_id: &invocation_context::SpanId,
    ) -> Result<(), WorkerExecutorError> {
        self.durable_ctx.remove_span(span_id)
    }

    async fn finish_span(
        &mut self,
        span_id: &invocation_context::SpanId,
    ) -> Result<(), WorkerExecutorError> {
        self.durable_ctx.finish_span(span_id).await
    }

    async fn set_span_attribute(
        &mut self,
        span_id: &SpanId,
        key: &str,
        value: AttributeValue,
    ) -> Result<(), WorkerExecutorError> {
        self.durable_ctx
            .set_span_attribute(span_id, key, value)
            .await
    }

    fn clone_as_inherited_stack(&self, current_span_id: &SpanId) -> InvocationContextStack {
        self.durable_ctx.clone_as_inherited_stack(current_span_id)
    }
}

impl HasWasiConfigVars for Context {
    fn wasi_config_vars(&self) -> BTreeMap<String, String> {
        self.durable_ctx.wasi_config_vars()
    }
}

#[async_trait]
impl WorkerCtx for Context {
    type PublicState = PublicDurableWorkerState<Context>;

    const LOG_EVENT_EMIT_BEHAVIOUR: LogEventEmitBehaviour = LogEventEmitBehaviour::LiveOnly;

    async fn create(
        account_id: AccountId,
        owned_worker_id: OwnedWorkerId,
        agent_id: Option<AgentId>,
        promise_service: Arc<dyn PromiseService>,
        worker_service: Arc<dyn WorkerService>,
        worker_enumeration_service: Arc<dyn worker_enumeration::WorkerEnumerationService>,
        key_value_service: Arc<dyn KeyValueService>,
        blob_store_service: Arc<dyn BlobStoreService>,
        rdbms_service: Arc<dyn RdbmsService>,
        event_service: Arc<dyn WorkerEventService>,
        _active_workers: Arc<ActiveWorkers<Self>>,
        oplog_service: Arc<dyn OplogService>,
        oplog: Arc<dyn Oplog>,
        invocation_queue: Weak<Worker<Self>>,
        scheduler_service: Arc<dyn SchedulerService>,
        rpc: Arc<dyn Rpc>,
        worker_proxy: Arc<dyn WorkerProxy>,
        component_service: Arc<dyn ComponentService>,
        _extra_deps: Self::ExtraDeps,
        config: Arc<GolemConfig>,
        worker_config: WorkerConfig,
        execution_status: Arc<std::sync::RwLock<ExecutionStatus>>,
        file_loader: Arc<FileLoader>,
        plugins: Arc<dyn PluginsService>,
        worker_fork: Arc<dyn WorkerForkService>,
        resource_limits: Arc<dyn ResourceLimits>,
        agent_types_service: Arc<dyn AgentTypesService>,
        shard_service: Arc<dyn ShardService>,
        pending_update: Option<TimestampedUpdateDescription>,
    ) -> Result<Self, WorkerExecutorError> {
        let golem_ctx = DurableWorkerCtx::create(
            owned_worker_id.clone(),
            agent_id,
            promise_service,
            worker_service,
            worker_enumeration_service,
            key_value_service,
            blob_store_service,
            rdbms_service,
            event_service,
            oplog_service,
            oplog,
            invocation_queue,
            scheduler_service,
            rpc,
            worker_proxy,
            component_service,
            config.clone(),
            worker_config.clone(),
            execution_status,
            file_loader,
            plugins,
            worker_fork,
            agent_types_service,
            shard_service,
            pending_update,
        )
        .await?;
        Ok(Self::new(golem_ctx, config, account_id, resource_limits))
    }

    fn as_wasi_view(&mut self) -> impl WasiView {
        self.durable_ctx.as_wasi_view()
    }

    fn as_wasi_http_view(&mut self) -> impl WasiHttpView {
        self.durable_ctx.as_wasi_http_view()
    }

    fn get_public_state(&self) -> &Self::PublicState {
        &self.durable_ctx.public_state
    }

    fn resource_limiter(&mut self) -> &mut dyn ResourceLimiterAsync {
        self
    }

    fn worker_id(&self) -> &WorkerId {
        self.durable_ctx.worker_id()
    }

    fn owned_worker_id(&self) -> &OwnedWorkerId {
        self.durable_ctx.owned_worker_id()
    }

    fn agent_id(&self) -> Option<AgentId> {
        self.durable_ctx.agent_id()
    }

    fn created_by(&self) -> &AccountId {
        self.durable_ctx.created_by()
    }

    fn component_metadata(&self) -> &ComponentDto {
        self.durable_ctx.component_metadata()
    }

    fn is_exit(error: &Error) -> Option<i32> {
        DurableWorkerCtx::<Context>::is_exit(error)
    }

    fn rpc(&self) -> Arc<dyn Rpc> {
        self.durable_ctx.rpc()
    }

    fn worker_proxy(&self) -> Arc<dyn WorkerProxy> {
        self.durable_ctx.worker_proxy()
    }

    fn component_service(&self) -> Arc<dyn ComponentService> {
        self.durable_ctx.component_service()
    }

    fn worker_fork(&self) -> Arc<dyn WorkerForkService> {
        self.durable_ctx.worker_fork()
    }
}<|MERGE_RESOLUTION|>--- conflicted
+++ resolved
@@ -55,16 +55,8 @@
 use golem_common::model::invocation_context::{
     self, AttributeValue, InvocationContextStack, SpanId,
 };
-<<<<<<< HEAD
-use golem_common::model::oplog::{TimestampedUpdateDescription, UpdateDescription};
+use golem_common::model::oplog::TimestampedUpdateDescription;
 use golem_common::model::{IdempotencyKey, OwnedWorkerId, WorkerId, WorkerStatusRecord};
-=======
-use golem_common::model::oplog::TimestampedUpdateDescription;
-use golem_common::model::{
-    AccountId, ComponentFilePath, ComponentVersion, GetFileSystemNodeResult, IdempotencyKey,
-    OwnedWorkerId, PluginInstallationId, WorkerId, WorkerStatusRecord,
-};
->>>>>>> 3b984e4a
 use golem_service_base::error::worker_executor::{
     GolemSpecificWasmTrap, InterruptKind, WorkerExecutorError,
 };
@@ -401,12 +393,12 @@
 
     async fn on_worker_update_succeeded(
         &self,
-        target_version: ComponentVersion,
+        target_revision: ComponentRevision,
         new_component_size: u64,
         new_active_plugins: HashSet<PluginPriority>,
     ) {
         self.durable_ctx
-            .on_worker_update_succeeded(target_version, new_component_size, new_active_plugins)
+            .on_worker_update_succeeded(target_revision, new_component_size, new_active_plugins)
             .await
     }
 }
