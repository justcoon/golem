--- conflicted
+++ resolved
@@ -14,22 +14,7 @@
 
 use crate::preview2::golem_api_1_x::oplog;
 use crate::preview2::wasi::clocks::wall_clock::Datetime;
-<<<<<<< HEAD
-use golem_common::model::public_oplog::{
-    ActivatePluginParameters, BeginRemoteTransactionParameters, CancelInvocationParameters,
-    ChangePersistenceLevelParameters, ChangeRetryPolicyParameters, CreateParameters,
-    DeactivatePluginParameters, EndRegionParameters, ErrorParameters,
-    ExportedFunctionCompletedParameters, ExportedFunctionInvokedParameters,
-    ExportedFunctionParameters, FailedUpdateParameters, FinishSpanParameters, GrowMemoryParameters,
-    ImportedFunctionInvokedParameters, JumpParameters, LogParameters, ManualUpdateParameters,
-    PendingUpdateParameters, PendingWorkerInvocationParameters, PluginInstallationDescription,
-    PublicAttributeValue, PublicDurableFunctionType, PublicRetryConfig, PublicSpanData,
-    PublicWorkerInvocation, RemoteTransactionParameters, ResourceParameters, RevertParameters,
-    SetSpanAttributeParameters, SnapshotBasedUpdateParameters, StartSpanParameters,
-    StringAttributeValue, SuccessfulUpdateParameters, TimestampParameter,
-    WriteRemoteBatchedParameters, WriteRemoteTransactionParameters,
-=======
-use golem_common::base_model::ProjectId;
+use golem_common::model::environment::EnvironmentId;
 use golem_common::model::oplog::public_oplog_entry::{
     ActivatePluginParams, BeginAtomicRegionParams, BeginRemoteTransactionParams,
     BeginRemoteWriteParams, CancelPendingInvocationParams, ChangePersistenceLevelParams,
@@ -48,7 +33,6 @@
 };
 use golem_common::model::oplog::{
     PublicOplogEntry, PublicUpdateDescription, SnapshotBasedUpdateParameters,
->>>>>>> 3b984e4a
 };
 use golem_common::model::Timestamp;
 
@@ -58,7 +42,7 @@
             PublicOplogEntry::Create(CreateParams {
                 timestamp,
                 worker_id,
-                component_version,
+                component_revision,
                 args,
                 env,
                 created_by,
@@ -71,7 +55,7 @@
             }) => Self::Create(oplog::CreateParameters {
                 timestamp: timestamp.into(),
                 agent_id: worker_id.into(),
-                component_version: component_version.0,
+                component_version: component_revision.0,
                 args,
                 env: env.into_iter().collect(),
                 created_by: created_by.into(),
@@ -193,31 +177,31 @@
             }),
             PublicOplogEntry::PendingUpdate(PendingUpdateParams {
                 timestamp,
-                target_version,
+                target_revision,
                 description,
             }) => Self::PendingUpdate(oplog::PendingUpdateParameters {
                 timestamp: timestamp.into(),
-                target_version: target_version.0,
+                target_version: target_revision.0,
                 update_description: description.into(),
             }),
             PublicOplogEntry::SuccessfulUpdate(SuccessfulUpdateParams {
                 timestamp,
-                target_version,
+                target_revision,
                 new_component_size,
                 new_active_plugins,
             }) => Self::SuccessfulUpdate(oplog::SuccessfulUpdateParameters {
                 timestamp: timestamp.into(),
-                target_version: target_version.0,
+                target_version: target_revision.0,
                 new_component_size,
                 new_active_plugins: new_active_plugins.into_iter().map(|pr| pr.into()).collect(),
             }),
             PublicOplogEntry::FailedUpdate(FailedUpdateParams {
                 timestamp,
-                target_version,
+                target_revision,
                 details,
             }) => Self::FailedUpdate(oplog::FailedUpdateParameters {
                 timestamp: timestamp.into(),
-                target_version: target_version.0,
+                target_version: target_revision.0,
                 details,
             }),
             PublicOplogEntry::GrowMemory(GrowMemoryParams { timestamp, delta }) => {
@@ -447,8 +431,8 @@
                     .map(|inner| inner.into_iter().map(|span| span.into()).collect())
                     .collect(),
             }),
-            PublicWorkerInvocation::ManualUpdate(ManualUpdateParameters { target_version }) => {
-                Self::ManualUpdate(target_version.0)
+            PublicWorkerInvocation::ManualUpdate(ManualUpdateParameters { target_revision }) => {
+                Self::ManualUpdate(target_revision.0)
             }
         }
     }
@@ -509,12 +493,10 @@
             PublicAttributeValue::String(StringAttributeValue { value }) => Self::String(value),
         }
     }
-<<<<<<< HEAD
-=======
-}
-
-impl From<ProjectId> for oplog::ProjectId {
-    fn from(value: ProjectId) -> Self {
+}
+
+impl From<EnvironmentId> for oplog::EnvironmentId {
+    fn from(value: EnvironmentId) -> Self {
         Self {
             uuid: value.0.into(),
         }
@@ -527,5 +509,4 @@
             timestamp: value.into(),
         }
     }
->>>>>>> 3b984e4a
 }