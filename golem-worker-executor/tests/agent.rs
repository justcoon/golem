--- conflicted
+++ resolved
@@ -250,25 +250,7 @@
             ("ENV1".to_string(), "1".to_string()),
             ("ENV2".to_string(), "22".to_string()),
             ("ENV3".to_string(), "33".to_string()),
-<<<<<<< HEAD
-            (
-                "GOLEM_AGENT_ID".to_string(),
-                child_worker_id.worker_name.to_string()
-            ),
-            ("GOLEM_AGENT_TYPE".to_string(), "ChildAgent".to_string()),
-            (
-                "GOLEM_COMPONENT_ID".to_string(),
-                child_worker_id.component_id.to_string()
-            ),
-            ("GOLEM_COMPONENT_VERSION".to_string(), "0".to_string()),
-            (
-                "GOLEM_WORKER_NAME".to_string(),
-                child_worker_id.worker_name.to_string()
-            ),
         ])
-=======
-        ]
->>>>>>> 55979841
     );
 
     Ok(())
