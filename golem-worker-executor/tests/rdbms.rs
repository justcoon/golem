--- conflicted
+++ resolved
@@ -1088,7 +1088,7 @@
     let db_address = mysql.public_connection_string();
 
     let context = TestContext::new(last_unique_id);
-    let executor = start(deps, &context).await.unwrap();
+    let executor = start(deps, &context).await.unwrap().into_admin();
     let component_id = executor.component("rdbms-service").store().await;
 
     let worker_ids = start_workers::<MysqlType>(&executor, &component_id, &db_address, "", 1).await;
@@ -1402,7 +1402,6 @@
     }
 }
 
-<<<<<<< HEAD
 #[test]
 #[tracing::instrument]
 async fn rdbms_mysql_pre_rollback_recovery(
@@ -1423,11 +1422,6 @@
         ],
     )
     .await;
-=======
-    let context = TestContext::new(last_unique_id);
-    let executor = start(deps, &context).await.unwrap().into_admin();
-    let component_id = executor.component("rdbms-service").store().await;
->>>>>>> 26845080
 
     mysql_transaction_recovery_test(
         last_unique_id,
@@ -1922,14 +1916,10 @@
     worker_ids
 }
 
-<<<<<<< HEAD
-async fn workers_interrupt_test(executor: &TestWorkerExecutor, worker_ids: Vec<WorkerId>) {
-=======
-async fn workers_resume_test(
+async fn workers_interrupt_test(
     executor: &(impl TestDslUnsafe + Clone + Send + 'static),
     worker_ids: Vec<WorkerId>,
 ) {
->>>>>>> 26845080
     let mut workers_results: HashMap<WorkerId, WorkerStatus> = HashMap::new();
 
     let mut fibers = JoinSet::new();
