use crate::{LastUniqueId, WorkerExecutorPerTestDependencies, WorkerExecutorTestDependencies};
use anyhow::Error;
use async_trait::async_trait;
use bytes::Bytes;
use dashmap::DashMap;
use golem_api_grpc::proto::golem::workerexecutor::v1::worker_executor_client::WorkerExecutorClient;
use golem_api_grpc::proto::golem::workerexecutor::v1::{
    get_running_workers_metadata_response, GetRunningWorkersMetadataRequest,
    GetRunningWorkersMetadataSuccessResponse,
};
use golem_common::config::RedisConfig;
use golem_common::model::invocation_context::{
    AttributeValue, InvocationContextSpan, InvocationContextStack, SpanId,
};
use golem_common::model::oplog::WorkerResourceId;
use golem_common::model::oplog::{OplogEntry, OplogPayload, UpdateDescription};
use golem_common::model::{
<<<<<<< HEAD
    AccountId, ComponentFilePath, ComponentId, ComponentVersion, IdempotencyKey, OplogIndex,
    OwnedWorkerId, PluginInstallationId, RetryConfig, TargetWorkerId, WorkerFilter, WorkerId,
=======
    AccountId, ComponentFilePath, ComponentId, ComponentVersion, IdempotencyKey, OwnedWorkerId,
    PluginInstallationId, ProjectId, RetryConfig, TargetWorkerId, WorkerFilter, WorkerId,
>>>>>>> d1137ef9
    WorkerMetadata, WorkerStatus, WorkerStatusRecord,
};
use golem_service_base::config::{BlobStorageConfig, LocalFileSystemBlobStorageConfig};
use golem_service_base::error::worker_executor::{InterruptKind, WorkerExecutorError};
use golem_service_base::service::initial_component_files::InitialComponentFilesService;
use golem_service_base::service::plugin_wasm_files::PluginWasmFilesService;
use golem_service_base::storage::blob::BlobStorage;
use golem_test_framework::components::cloud_service::CloudService;
use golem_test_framework::components::component_compilation_service::ComponentCompilationService;
use golem_test_framework::components::rdb::Rdb;
use golem_test_framework::components::redis::Redis;
use golem_test_framework::components::redis_monitor::RedisMonitor;
use golem_test_framework::components::shard_manager::ShardManager;
use golem_test_framework::components::worker_executor_cluster::WorkerExecutorCluster;
use golem_test_framework::config::TestDependencies;
use golem_test_framework::dsl::to_worker_metadata;
use golem_wasm_rpc::golem_rpc_0_2_x::types::{FutureInvokeResult, WasmRpc};
use golem_wasm_rpc::golem_rpc_0_2_x::types::{HostFutureInvokeResult, Pollable};
use golem_wasm_rpc::wasmtime::ResourceStore;
use golem_wasm_rpc::{HostWasmRpc, RpcError, Uri, Value, ValueAndType, WitValue};
use golem_worker_executor::durable_host::{
    DurableWorkerCtx, DurableWorkerCtxView, PublicDurableWorkerState,
};
use golem_worker_executor::model::{
    CurrentResourceLimits, ExecutionStatus, LastError, ListDirectoryResult, ReadFileResult,
    TrapType, WorkerConfig,
};
use golem_worker_executor::preview2::golem::durability;
use golem_worker_executor::preview2::golem_api_1_x;
use golem_worker_executor::services::active_workers::ActiveWorkers;
use golem_worker_executor::services::blob_store::BlobStoreService;
use golem_worker_executor::services::component::{ComponentMetadata, ComponentService};
use golem_worker_executor::services::events::Events;
use golem_worker_executor::services::file_loader::FileLoader;
use golem_worker_executor::services::golem_config::{
    CompiledComponentServiceConfig, CompiledComponentServiceEnabledConfig, ComponentServiceConfig,
    ComponentServiceLocalConfig, GolemConfig, IndexedStorageConfig,
    IndexedStorageKVStoreRedisConfig, KeyValueStorageConfig, MemoryConfig, ProjectServiceConfig,
    ProjectServiceDisabledConfig, ShardManagerServiceConfig, ShardManagerServiceSingleShardConfig,
};
use golem_worker_executor::services::key_value::KeyValueService;
use golem_worker_executor::services::oplog::plugin::OplogProcessorPlugin;
use golem_worker_executor::services::oplog::{CommitLevel, Oplog, OplogService};
use golem_worker_executor::services::plugins::{Plugins, PluginsObservations};
use golem_worker_executor::services::projects::ProjectService;
use golem_worker_executor::services::promise::PromiseService;
use golem_worker_executor::services::rdbms::mysql::MysqlType;
use golem_worker_executor::services::rdbms::postgres::PostgresType;
use golem_worker_executor::services::rdbms::{
    DbResult, DbResultStream, DbTransaction, Rdbms, RdbmsPoolKey, RdbmsStatus, RdbmsTransactionId,
    RdbmsTransactionStatus, RdbmsType,
};
use golem_worker_executor::services::resource_limits::ResourceLimits;
use golem_worker_executor::services::rpc::{DirectWorkerInvocationRpc, RemoteInvocationRpc, Rpc};
use golem_worker_executor::services::scheduler::SchedulerService;
use golem_worker_executor::services::shard::ShardService;
use golem_worker_executor::services::shard_manager::ShardManagerService;
use golem_worker_executor::services::worker::WorkerService;
use golem_worker_executor::services::worker_activator::WorkerActivator;
use golem_worker_executor::services::worker_enumeration::{
    RunningWorkerEnumerationService, WorkerEnumerationService,
};
use golem_worker_executor::services::worker_event::WorkerEventService;
use golem_worker_executor::services::worker_fork::{DefaultWorkerFork, WorkerForkService};
use golem_worker_executor::services::worker_proxy::WorkerProxy;
use golem_worker_executor::services::{
    rdbms, resource_limits, All, HasAll, HasConfig, HasOplogService,
};
use golem_worker_executor::wasi_host::create_linker;
use golem_worker_executor::worker::{RetryDecision, Worker};
use golem_worker_executor::workerctx::{
    DynamicLinking, ExternalOperations, FileSystemReading, FuelManagement, IndexedResourceStore,
    InvocationContextManagement, InvocationHooks, InvocationManagement, StatusManagement,
    UpdateManagement, WorkerCtx,
};
use golem_worker_executor::{Bootstrap, RunDetails};
use prometheus::Registry;
use regex::Regex;
use std::collections::HashSet;
use std::fmt::{Debug, Formatter};
use std::ops::Deref;
use std::path::Path;
use std::sync::atomic::Ordering;
use std::sync::{Arc, RwLock, Weak};
use std::time::Duration;
use tokio::runtime::Handle;
use tokio::task::JoinSet;
use tonic::transport::Channel;
use tracing::{debug, info};
use uuid::Uuid;
use wasmtime::component::{Component, Instance, Linker, Resource, ResourceAny};
use wasmtime::{AsContextMut, Engine, ResourceLimiterAsync};
use wasmtime_wasi::p2::WasiView;
use wasmtime_wasi_http::WasiHttpView;

pub struct TestWorkerExecutor {
    _join_set: Option<JoinSet<anyhow::Result<()>>>,
    deps: WorkerExecutorPerTestDependencies,
}

impl TestWorkerExecutor {
    pub async fn client(&self) -> golem_test_framework::Result<WorkerExecutorClient<Channel>> {
        self.deps.worker_executor.client().await
    }

    pub async fn get_running_workers_metadata(
        &self,
        component_id: &ComponentId,
        filter: Option<WorkerFilter>,
    ) -> Vec<(WorkerMetadata, Option<String>)> {
        let component_id: golem_api_grpc::proto::golem::component::ComponentId =
            component_id.clone().into();
        let response = self
            .client()
            .await
            .expect("Failed to get client")
            .get_running_workers_metadata(GetRunningWorkersMetadataRequest {
                component_id: Some(component_id),
                filter: filter.map(|f| f.into()),
            })
            .await
            .expect("Failed to get running workers metadata")
            .into_inner();

        match response.result {
            None => panic!("No response from get_running_workers_metadata"),
            Some(get_running_workers_metadata_response::Result::Success(
                GetRunningWorkersMetadataSuccessResponse { workers },
            )) => workers.iter().map(to_worker_metadata).collect(),

            Some(get_running_workers_metadata_response::Result::Failure(error)) => {
                panic!("Failed to get worker metadata: {error:?}")
            }
        }
    }
}

impl Clone for TestWorkerExecutor {
    fn clone(&self) -> Self {
        Self {
            _join_set: None,
            deps: self.deps.clone(),
        }
    }
}

#[async_trait]
impl TestDependencies for TestWorkerExecutor {
    fn rdb(&self) -> Arc<dyn Rdb> {
        panic!("Not supported")
    }

    fn redis(&self) -> Arc<dyn Redis> {
        self.deps.redis.clone()
    }

    fn blob_storage(&self) -> Arc<dyn BlobStorage> {
        self.deps.blob_storage.clone()
    }

    fn redis_monitor(&self) -> Arc<dyn RedisMonitor> {
        self.deps.redis_monitor.clone()
    }

    fn shard_manager(&self) -> Arc<dyn ShardManager> {
        panic!("Not supported")
    }

    fn component_directory(&self) -> &Path {
        &self.deps.component_directory
    }

    fn component_temp_directory(&self) -> &Path {
        self.deps.component_temp_directory.path()
    }

    fn component_service(
        &self,
    ) -> Arc<dyn golem_test_framework::components::component_service::ComponentService> {
        self.deps.component_service.clone()
    }

    fn component_compilation_service(&self) -> Arc<dyn ComponentCompilationService> {
        panic!("Not supported")
    }

    fn worker_service(
        &self,
    ) -> Arc<dyn golem_test_framework::components::worker_service::WorkerService> {
        self.deps.worker_service.clone()
    }

    fn worker_executor_cluster(&self) -> Arc<dyn WorkerExecutorCluster> {
        panic!("Not supported")
    }

    fn initial_component_files_service(&self) -> Arc<InitialComponentFilesService> {
        self.deps.initial_component_files_service.clone()
    }

    fn plugin_wasm_files_service(&self) -> Arc<PluginWasmFilesService> {
        self.deps.plugin_wasm_files_service.clone()
    }

    fn cloud_service(&self) -> Arc<dyn CloudService> {
        self.deps.cloud_service.clone()
    }
}

pub struct TestContext {
    base_prefix: String,
    unique_id: u16,
}

impl TestContext {
    pub fn new(last_unique_id: &LastUniqueId) -> Self {
        let base_prefix = Uuid::new_v4().to_string();
        let unique_id = last_unique_id.id.fetch_add(1, Ordering::Relaxed);
        Self {
            base_prefix,
            unique_id,
        }
    }

    pub fn redis_prefix(&self) -> String {
        format!("test-{}-{}:", self.base_prefix, self.unique_id)
    }
}

pub async fn start(
    deps: &WorkerExecutorTestDependencies,
    context: &TestContext,
) -> anyhow::Result<TestWorkerExecutor> {
    start_customized(deps, context, None, None).await
}

pub async fn start_customized(
    deps: &WorkerExecutorTestDependencies,
    context: &TestContext,
    system_memory_override: Option<u64>,
    retry_override: Option<RetryConfig>,
) -> anyhow::Result<TestWorkerExecutor> {
    let redis = deps.redis.clone();
    let redis_monitor = deps.redis_monitor.clone();
    redis.assert_valid();
    redis_monitor.assert_valid();
    info!("Using Redis on port {}", redis.public_port());

    let prometheus = golem_worker_executor::metrics::register_all();
    let admin_account_id = deps.cloud_service.admin_account_id();
    let admin_project_id = deps
        .cloud_service
        .get_default_project(&deps.cloud_service.admin_token())
        .await?;
    let admin_project_name = deps
        .cloud_service
        .get_project_name(&admin_project_id)
        .await?;
    let mut config = GolemConfig {
        key_value_storage: KeyValueStorageConfig::Redis(RedisConfig {
            port: redis.public_port(),
            key_prefix: context.redis_prefix(),
            ..Default::default()
        }),
        indexed_storage: IndexedStorageConfig::KVStoreRedis(IndexedStorageKVStoreRedisConfig {}),
        blob_storage: BlobStorageConfig::LocalFileSystem(LocalFileSystemBlobStorageConfig {
            root: Path::new("data/blobs").to_path_buf(),
        }),
        port: 0,
        http_port: 0,
        compiled_component_service: CompiledComponentServiceConfig::Enabled(
            CompiledComponentServiceEnabledConfig {},
        ),
        shard_manager_service: ShardManagerServiceConfig::SingleShard(
            ShardManagerServiceSingleShardConfig {},
        ),
        memory: MemoryConfig {
            system_memory_override,
            ..Default::default()
        },
        component_service: ComponentServiceConfig::Local(ComponentServiceLocalConfig {
            root: Path::new("data/components").to_path_buf(),
        }),
        project_service: ProjectServiceConfig::Disabled(ProjectServiceDisabledConfig {
            account_id: admin_account_id,
            project_id: admin_project_id,
            project_name: admin_project_name,
        }),
        ..Default::default()
    };
    if let Some(retry) = retry_override {
        config.retry = retry;
    }

    let handle = Handle::current();

    let mut join_set = JoinSet::new();

    let details = run(config, prometheus, handle, &mut join_set).await?;
    let grpc_port = details.grpc_port;

    let start = std::time::Instant::now();
    loop {
        info!("Waiting for worker-executor to be reachable on port {grpc_port}");
        let client = WorkerExecutorClient::connect(format!("http://127.0.0.1:{grpc_port}")).await;
        if client.is_ok() {
            let deps = deps.per_test(&context.redis_prefix(), details.http_port, grpc_port);
            break Ok(TestWorkerExecutor {
                _join_set: Some(join_set),
                deps,
            });
        } else if start.elapsed().as_secs() > 10 {
            break Err(anyhow::anyhow!("Timeout waiting for server to start"));
        }
    }
}

async fn run(
    golem_config: GolemConfig,
    prometheus_registry: Registry,
    runtime: Handle,
    join_set: &mut JoinSet<Result<(), Error>>,
) -> Result<RunDetails, Error> {
    info!("Golem Worker Executor starting up...");

    ServerBootstrap {}
        .run(golem_config, prometheus_registry, runtime, join_set)
        .await
}

struct TestWorkerCtx {
    durable_ctx: DurableWorkerCtx<TestWorkerCtx>,
}

impl DurableWorkerCtxView<TestWorkerCtx> for TestWorkerCtx {
    fn durable_ctx(&self) -> &DurableWorkerCtx<TestWorkerCtx> {
        &self.durable_ctx
    }

    fn durable_ctx_mut(&mut self) -> &mut DurableWorkerCtx<TestWorkerCtx> {
        &mut self.durable_ctx
    }
}

#[async_trait]
impl FuelManagement for TestWorkerCtx {
    fn is_out_of_fuel(&self, _current_level: i64) -> bool {
        false
    }

    async fn borrow_fuel(&mut self) -> Result<(), WorkerExecutorError> {
        Ok(())
    }

    fn borrow_fuel_sync(&mut self) {}

    async fn return_fuel(&mut self, _current_level: i64) -> Result<i64, WorkerExecutorError> {
        Ok(0)
    }
}

#[async_trait]
impl IndexedResourceStore for TestWorkerCtx {
    fn get_indexed_resource(
        &self,
        resource_name: &str,
        resource_params: &[String],
    ) -> Option<WorkerResourceId> {
        self.durable_ctx
            .get_indexed_resource(resource_name, resource_params)
    }

    async fn store_indexed_resource(
        &mut self,
        resource_name: &str,
        resource_params: &[String],
        resource: WorkerResourceId,
    ) {
        self.durable_ctx
            .store_indexed_resource(resource_name, resource_params, resource)
            .await
    }

    fn drop_indexed_resource(&mut self, resource_name: &str, resource_params: &[String]) {
        self.durable_ctx
            .drop_indexed_resource(resource_name, resource_params)
    }
}

#[async_trait]
impl ExternalOperations<TestWorkerCtx> for TestWorkerCtx {
    type ExtraDeps = AdditionalTestDeps;

    async fn get_last_error_and_retry_count<T: HasAll<TestWorkerCtx> + Send + Sync>(
        this: &T,
        owned_worker_id: &OwnedWorkerId,
        latest_worker_status: &WorkerStatusRecord,
    ) -> Option<LastError> {
        DurableWorkerCtx::<TestWorkerCtx>::get_last_error_and_retry_count(
            this,
            owned_worker_id,
            latest_worker_status,
        )
        .await
    }

    async fn compute_latest_worker_status<T: HasOplogService + HasConfig + Send + Sync>(
        this: &T,
        owned_worker_id: &OwnedWorkerId,
        metadata: &Option<WorkerMetadata>,
    ) -> Result<WorkerStatusRecord, WorkerExecutorError> {
        DurableWorkerCtx::<TestWorkerCtx>::compute_latest_worker_status(
            this,
            owned_worker_id,
            metadata,
        )
        .await
    }

    async fn resume_replay(
        store: &mut (impl AsContextMut<Data = TestWorkerCtx> + Send),
        instance: &Instance,
    ) -> Result<RetryDecision, WorkerExecutorError> {
        DurableWorkerCtx::<TestWorkerCtx>::resume_replay(store, instance).await
    }

    async fn prepare_instance(
        worker_id: &WorkerId,
        instance: &Instance,
        store: &mut (impl AsContextMut<Data = TestWorkerCtx> + Send),
    ) -> Result<RetryDecision, WorkerExecutorError> {
        DurableWorkerCtx::<TestWorkerCtx>::prepare_instance(worker_id, instance, store).await
    }

    async fn record_last_known_limits<T: HasAll<TestWorkerCtx> + Send + Sync>(
        this: &T,
        project_id: &ProjectId,
        last_known_limits: &CurrentResourceLimits,
    ) -> Result<(), WorkerExecutorError> {
        DurableWorkerCtx::<TestWorkerCtx>::record_last_known_limits(
            this,
            project_id,
            last_known_limits,
        )
        .await
    }

    async fn on_worker_deleted<T: HasAll<TestWorkerCtx> + Send + Sync>(
        this: &T,
        worker_id: &WorkerId,
    ) -> Result<(), WorkerExecutorError> {
        DurableWorkerCtx::<TestWorkerCtx>::on_worker_deleted(this, worker_id).await
    }

    async fn on_shard_assignment_changed<T: HasAll<TestWorkerCtx> + Send + Sync + 'static>(
        this: &T,
    ) -> Result<(), Error> {
        DurableWorkerCtx::<TestWorkerCtx>::on_shard_assignment_changed(this).await
    }

    async fn on_worker_update_failed_to_start<T: HasAll<TestWorkerCtx> + Send + Sync>(
        this: &T,
        account_id: &AccountId,
        owned_worker_id: &OwnedWorkerId,
        target_version: ComponentVersion,
        details: Option<String>,
    ) -> Result<(), WorkerExecutorError> {
        DurableWorkerCtx::<TestWorkerCtx>::on_worker_update_failed_to_start(
            this,
            account_id,
            owned_worker_id,
            target_version,
            details,
        )
        .await
    }
}

#[async_trait]
impl InvocationManagement for TestWorkerCtx {
    async fn set_current_idempotency_key(&mut self, key: IdempotencyKey) {
        self.durable_ctx.set_current_idempotency_key(key).await
    }

    async fn get_current_idempotency_key(&self) -> Option<IdempotencyKey> {
        self.durable_ctx.get_current_idempotency_key().await
    }

    async fn set_current_invocation_context(
        &mut self,
        invocation_context: InvocationContextStack,
    ) -> Result<(), WorkerExecutorError> {
        self.durable_ctx
            .set_current_invocation_context(invocation_context)
            .await
    }

    async fn get_current_invocation_context(&self) -> InvocationContextStack {
        self.durable_ctx.get_current_invocation_context().await
    }

    fn is_live(&self) -> bool {
        self.durable_ctx.is_live()
    }

    fn is_replay(&self) -> bool {
        self.durable_ctx.is_replay()
    }
}

#[async_trait]
impl StatusManagement for TestWorkerCtx {
    fn check_interrupt(&self) -> Option<InterruptKind> {
        self.durable_ctx.check_interrupt()
    }

    async fn set_suspended(&self) -> Result<(), WorkerExecutorError> {
        self.durable_ctx.set_suspended().await
    }

    fn set_running(&self) {
        self.durable_ctx.set_running()
    }

    async fn get_worker_status(&self) -> WorkerStatus {
        self.durable_ctx.get_worker_status().await
    }

    async fn store_worker_status(&self, status: WorkerStatus) {
        self.durable_ctx.store_worker_status(status).await
    }

    async fn update_pending_invocations(&self) {
        self.durable_ctx.update_pending_invocations().await
    }

    async fn update_pending_updates(&self) {
        self.durable_ctx.update_pending_updates().await
    }
}

#[async_trait]
impl InvocationHooks for TestWorkerCtx {
    async fn on_exported_function_invoked(
        &mut self,
        full_function_name: &str,
        function_input: &Vec<Value>,
    ) -> Result<(), WorkerExecutorError> {
        self.durable_ctx
            .on_exported_function_invoked(full_function_name, function_input)
            .await
    }

    async fn on_invocation_failure(&mut self, trap_type: &TrapType) -> RetryDecision {
        self.durable_ctx.on_invocation_failure(trap_type).await
    }

    async fn on_invocation_success(
        &mut self,
        full_function_name: &str,
        function_input: &Vec<Value>,
        consumed_fuel: i64,
        output: Option<ValueAndType>,
    ) -> Result<(), WorkerExecutorError> {
        self.durable_ctx
            .on_invocation_success(full_function_name, function_input, consumed_fuel, output)
            .await
    }
}

#[async_trait]
impl ResourceStore for TestWorkerCtx {
    fn self_uri(&self) -> Uri {
        self.durable_ctx.self_uri()
    }

    async fn add(&mut self, resource: ResourceAny) -> u64 {
        self.durable_ctx.add(resource).await
    }

    async fn get(&mut self, resource_id: u64) -> Option<ResourceAny> {
        ResourceStore::get(&mut self.durable_ctx, resource_id).await
    }

    async fn borrow(&self, resource_id: u64) -> Option<ResourceAny> {
        self.durable_ctx.borrow(resource_id).await
    }
}

#[async_trait]
impl UpdateManagement for TestWorkerCtx {
    fn begin_call_snapshotting_function(&mut self) {
        self.durable_ctx.begin_call_snapshotting_function()
    }

    fn end_call_snapshotting_function(&mut self) {
        self.durable_ctx.end_call_snapshotting_function()
    }

    async fn on_worker_update_failed(
        &self,
        target_version: ComponentVersion,
        details: Option<String>,
    ) {
        self.durable_ctx
            .on_worker_update_failed(target_version, details)
            .await
    }

    async fn on_worker_update_succeeded(
        &self,
        update: &UpdateDescription,
        new_component_size: u64,
        new_active_plugins: HashSet<PluginInstallationId>,
    ) {
        self.durable_ctx
            .on_worker_update_succeeded(update, new_component_size, new_active_plugins)
            .await
    }
}

struct ServerBootstrap {}

#[async_trait]
impl WorkerCtx for TestWorkerCtx {
    type PublicState = PublicDurableWorkerState<TestWorkerCtx>;

    async fn create(
        _account_id: AccountId,
        owned_worker_id: OwnedWorkerId,
        promise_service: Arc<dyn PromiseService>,
        worker_service: Arc<dyn WorkerService>,
        worker_enumeration_service: Arc<dyn WorkerEnumerationService>,
        key_value_service: Arc<dyn KeyValueService>,
        blob_store_service: Arc<dyn BlobStoreService>,
        rdbms_service: Arc<dyn rdbms::RdbmsService>,
        event_service: Arc<dyn WorkerEventService>,
        _active_workers: Arc<ActiveWorkers<TestWorkerCtx>>,
        oplog_service: Arc<dyn OplogService>,
        oplog: Arc<dyn Oplog>,
        invocation_queue: Weak<Worker<TestWorkerCtx>>,
        scheduler_service: Arc<dyn SchedulerService>,
        rpc: Arc<dyn Rpc>,
        worker_proxy: Arc<dyn WorkerProxy>,
        component_service: Arc<dyn ComponentService>,
        extra_deps: Self::ExtraDeps,
        config: Arc<GolemConfig>,
        worker_config: WorkerConfig,
        execution_status: Arc<RwLock<ExecutionStatus>>,
        file_loader: Arc<FileLoader>,
        plugins: Arc<dyn Plugins>,
        worker_fork: Arc<dyn WorkerForkService>,
        _resource_limits: Arc<dyn ResourceLimits>,
        project_service: Arc<dyn ProjectService>,
    ) -> Result<Self, WorkerExecutorError> {
        let oplog = Arc::new(TestOplog::new(
            owned_worker_id.clone(),
            oplog.clone(),
            extra_deps,
        ));

        let durable_ctx = DurableWorkerCtx::create(
            owned_worker_id,
            promise_service,
            worker_service,
            worker_enumeration_service,
            key_value_service,
            blob_store_service,
            rdbms_service,
            event_service,
            oplog_service,
            oplog,
            invocation_queue,
            scheduler_service,
            rpc,
            worker_proxy,
            component_service,
            config,
            worker_config,
            execution_status,
            file_loader,
            plugins,
            worker_fork,
            project_service,
        )
        .await?;
        Ok(Self { durable_ctx })
    }

    fn as_wasi_view(&mut self) -> impl WasiView {
        self.durable_ctx.as_wasi_view()
    }

    fn as_wasi_http_view(&mut self) -> impl WasiHttpView {
        self.durable_ctx.as_wasi_http_view()
    }

    fn get_public_state(&self) -> &Self::PublicState {
        &self.durable_ctx.public_state
    }

    fn resource_limiter(&mut self) -> &mut dyn ResourceLimiterAsync {
        self
    }

    fn worker_id(&self) -> &WorkerId {
        self.durable_ctx.worker_id()
    }

    fn owned_worker_id(&self) -> &OwnedWorkerId {
        self.durable_ctx.owned_worker_id()
    }

    fn component_metadata(&self) -> &ComponentMetadata {
        self.durable_ctx.component_metadata()
    }

    fn is_exit(error: &Error) -> Option<i32> {
        DurableWorkerCtx::<TestWorkerCtx>::is_exit(error)
    }

    fn rpc(&self) -> Arc<dyn Rpc> {
        self.durable_ctx.rpc()
    }

    fn worker_proxy(&self) -> Arc<dyn WorkerProxy> {
        self.durable_ctx.worker_proxy()
    }

    fn component_service(&self) -> Arc<dyn ComponentService> {
        self.durable_ctx.component_service()
    }

    fn worker_fork(&self) -> Arc<dyn WorkerForkService> {
        self.durable_ctx.worker_fork()
    }

    async fn generate_unique_local_worker_id(
        &mut self,
        remote_worker_id: TargetWorkerId,
    ) -> Result<WorkerId, WorkerExecutorError> {
        self.durable_ctx
            .generate_unique_local_worker_id(remote_worker_id)
            .await
    }
}

#[async_trait]
impl ResourceLimiterAsync for TestWorkerCtx {
    async fn memory_growing(
        &mut self,
        current: usize,
        desired: usize,
        _maximum: Option<usize>,
    ) -> anyhow::Result<bool> {
        debug!(
            "Memory growing for {}: current: {}, desired: {}",
            self.worker_id(),
            current,
            desired
        );
        let current_known = self.durable_ctx.total_linear_memory_size();
        let delta = (desired as u64).saturating_sub(current_known);
        if delta > 0 {
            debug!("CURRENT KNOWN: {current_known} DESIRED: {desired} DELTA: {delta}");
            Ok(self.durable_ctx.increase_memory(delta).await?)
        } else {
            Ok(true)
        }
    }

    async fn table_growing(
        &mut self,
        current: usize,
        desired: usize,
        _maximum: Option<usize>,
    ) -> anyhow::Result<bool> {
        debug!(
            "Table growing for {}: current: {}, desired: {}",
            self.worker_id(),
            current,
            desired
        );
        Ok(true)
    }
}

#[async_trait]
impl FileSystemReading for TestWorkerCtx {
    async fn list_directory(
        &self,
        path: &ComponentFilePath,
    ) -> Result<ListDirectoryResult, WorkerExecutorError> {
        self.durable_ctx.list_directory(path).await
    }

    async fn read_file(
        &self,
        path: &ComponentFilePath,
    ) -> Result<ReadFileResult, WorkerExecutorError> {
        self.durable_ctx.read_file(path).await
    }
}

impl HostWasmRpc for TestWorkerCtx {
    async fn new(
        &mut self,
        worker_id: golem_wasm_rpc::WorkerId,
    ) -> anyhow::Result<Resource<WasmRpc>> {
        self.durable_ctx.new(worker_id).await
    }

    async fn ephemeral(
        &mut self,
        component_id: golem_wasm_rpc::ComponentId,
    ) -> anyhow::Result<Resource<WasmRpc>> {
        self.durable_ctx.ephemeral(component_id).await
    }

    async fn invoke_and_await(
        &mut self,
        self_: Resource<WasmRpc>,
        function_name: String,
        function_params: Vec<WitValue>,
    ) -> anyhow::Result<Result<WitValue, RpcError>> {
        self.durable_ctx
            .invoke_and_await(self_, function_name, function_params)
            .await
    }

    async fn invoke(
        &mut self,
        self_: Resource<WasmRpc>,
        function_name: String,
        function_params: Vec<WitValue>,
    ) -> anyhow::Result<Result<(), RpcError>> {
        self.durable_ctx
            .invoke(self_, function_name, function_params)
            .await
    }

    async fn async_invoke_and_await(
        &mut self,
        self_: Resource<WasmRpc>,
        function_name: String,
        function_params: Vec<WitValue>,
    ) -> anyhow::Result<Resource<FutureInvokeResult>> {
        self.durable_ctx
            .async_invoke_and_await(self_, function_name, function_params)
            .await
    }

    async fn schedule_invocation(
        &mut self,
        self_: Resource<WasmRpc>,
        datetime: golem_wasm_rpc::wasi::clocks::wall_clock::Datetime,
        function_name: String,
        function_params: Vec<WitValue>,
    ) -> anyhow::Result<()> {
        self.durable_ctx
            .schedule_invocation(self_, datetime, function_name, function_params)
            .await
    }

    async fn schedule_cancelable_invocation(
        &mut self,
        self_: Resource<WasmRpc>,
        datetime: golem_wasm_rpc::wasi::clocks::wall_clock::Datetime,
        function_name: String,
        function_params: Vec<WitValue>,
    ) -> anyhow::Result<Resource<golem_wasm_rpc::golem_rpc_0_2_x::types::CancellationToken>> {
        self.durable_ctx
            .schedule_cancelable_invocation(self_, datetime, function_name, function_params)
            .await
    }

    async fn drop(&mut self, rep: Resource<WasmRpc>) -> anyhow::Result<()> {
        HostWasmRpc::drop(&mut self.durable_ctx, rep).await
    }
}

impl HostFutureInvokeResult for TestWorkerCtx {
    async fn subscribe(
        &mut self,
        self_: Resource<FutureInvokeResult>,
    ) -> anyhow::Result<Resource<Pollable>> {
        HostFutureInvokeResult::subscribe(&mut self.durable_ctx, self_).await
    }

    async fn get(
        &mut self,
        self_: Resource<FutureInvokeResult>,
    ) -> anyhow::Result<Option<Result<WitValue, RpcError>>> {
        HostFutureInvokeResult::get(&mut self.durable_ctx, self_).await
    }

    async fn drop(&mut self, rep: Resource<FutureInvokeResult>) -> anyhow::Result<()> {
        HostFutureInvokeResult::drop(&mut self.durable_ctx, rep).await
    }
}

#[async_trait]
impl DynamicLinking<TestWorkerCtx> for TestWorkerCtx {
    fn link(
        &mut self,
        engine: &Engine,
        linker: &mut Linker<TestWorkerCtx>,
        component: &Component,
        component_metadata: &ComponentMetadata,
    ) -> anyhow::Result<()> {
        self.durable_ctx
            .link(engine, linker, component, component_metadata)
    }
}

#[async_trait]
impl InvocationContextManagement for TestWorkerCtx {
    async fn start_span(
        &mut self,
        initial_attributes: &[(String, AttributeValue)],
    ) -> Result<Arc<InvocationContextSpan>, WorkerExecutorError> {
        self.durable_ctx.start_span(initial_attributes).await
    }

    async fn start_child_span(
        &mut self,
        parent: &SpanId,
        initial_attributes: &[(String, AttributeValue)],
    ) -> Result<Arc<InvocationContextSpan>, WorkerExecutorError> {
        self.durable_ctx
            .start_child_span(parent, initial_attributes)
            .await
    }

    fn remove_span(&mut self, span_id: &SpanId) -> Result<(), WorkerExecutorError> {
        self.durable_ctx.remove_span(span_id)
    }

    async fn finish_span(&mut self, span_id: &SpanId) -> Result<(), WorkerExecutorError> {
        self.durable_ctx.finish_span(span_id).await
    }

    async fn set_span_attribute(
        &mut self,
        span_id: &SpanId,
        key: &str,
        value: AttributeValue,
    ) -> Result<(), WorkerExecutorError> {
        self.durable_ctx
            .set_span_attribute(span_id, key, value)
            .await
    }
}

#[async_trait]
impl Bootstrap<TestWorkerCtx> for ServerBootstrap {
    fn create_active_workers(
        &self,
        golem_config: &GolemConfig,
    ) -> Arc<ActiveWorkers<TestWorkerCtx>> {
        Arc::new(ActiveWorkers::<TestWorkerCtx>::new(&golem_config.memory))
    }

    fn create_plugins(
        &self,
        golem_config: &GolemConfig,
    ) -> (Arc<dyn Plugins>, Arc<dyn PluginsObservations>) {
        let plugins =
            golem_worker_executor::services::plugins::configured(&golem_config.plugin_service);
        (plugins.clone(), plugins)
    }

    fn create_component_service(
        &self,
        golem_config: &GolemConfig,
        blob_storage: Arc<dyn BlobStorage>,
        plugin_observations: Arc<dyn PluginsObservations>,
        project_service: Arc<dyn ProjectService>,
    ) -> Arc<dyn ComponentService> {
        golem_worker_executor::services::component::configured(
            &golem_config.component_service,
            &golem_config.component_cache,
            &golem_config.compiled_component_service,
            blob_storage,
            plugin_observations,
            project_service,
        )
    }

    async fn create_services(
        &self,
        active_workers: Arc<ActiveWorkers<TestWorkerCtx>>,
        engine: Arc<Engine>,
        linker: Arc<Linker<TestWorkerCtx>>,
        runtime: Handle,
        component_service: Arc<dyn ComponentService>,
        shard_manager_service: Arc<dyn ShardManagerService>,
        worker_service: Arc<dyn WorkerService>,
        worker_enumeration_service: Arc<dyn WorkerEnumerationService>,
        running_worker_enumeration_service: Arc<dyn RunningWorkerEnumerationService>,
        promise_service: Arc<dyn PromiseService>,
        golem_config: Arc<GolemConfig>,
        shard_service: Arc<dyn ShardService>,
        key_value_service: Arc<dyn KeyValueService>,
        blob_store_service: Arc<dyn BlobStoreService>,
        rdbms_service: Arc<dyn rdbms::RdbmsService>,
        worker_activator: Arc<dyn WorkerActivator<TestWorkerCtx>>,
        oplog_service: Arc<dyn OplogService>,
        scheduler_service: Arc<dyn SchedulerService>,
        worker_proxy: Arc<dyn WorkerProxy>,
        events: Arc<Events>,
        file_loader: Arc<FileLoader>,
        plugins: Arc<dyn Plugins>,
        oplog_processor_plugin: Arc<dyn OplogProcessorPlugin>,
        project_service: Arc<dyn ProjectService>,
    ) -> anyhow::Result<All<TestWorkerCtx>> {
        let resource_limits = resource_limits::configured(&golem_config.resource_limits);
        let extra_deps = AdditionalTestDeps::new();
        let rdbms_service: Arc<dyn rdbms::RdbmsService> = Arc::new(TestRdmsService::new(
            rdbms_service.clone(),
            extra_deps.clone(),
        ));
        let worker_fork = Arc::new(DefaultWorkerFork::new(
            Arc::new(RemoteInvocationRpc::new(
                worker_proxy.clone(),
                shard_service.clone(),
            )),
            active_workers.clone(),
            engine.clone(),
            linker.clone(),
            runtime.clone(),
            component_service.clone(),
            shard_manager_service.clone(),
            worker_service.clone(),
            worker_proxy.clone(),
            worker_enumeration_service.clone(),
            running_worker_enumeration_service.clone(),
            promise_service.clone(),
            golem_config.clone(),
            shard_service.clone(),
            key_value_service.clone(),
            blob_store_service.clone(),
            rdbms_service.clone(),
            oplog_service.clone(),
            scheduler_service.clone(),
            worker_activator.clone(),
            events.clone(),
            file_loader.clone(),
            plugins.clone(),
            oplog_processor_plugin.clone(),
            resource_limits.clone(),
<<<<<<< HEAD
            extra_deps.clone(),
=======
            project_service.clone(),
            (),
>>>>>>> d1137ef9
        ));

        let rpc = Arc::new(DirectWorkerInvocationRpc::new(
            Arc::new(RemoteInvocationRpc::new(
                worker_proxy.clone(),
                shard_service.clone(),
            )),
            active_workers.clone(),
            engine.clone(),
            linker.clone(),
            runtime.clone(),
            component_service.clone(),
            worker_fork.clone(),
            worker_service.clone(),
            worker_enumeration_service.clone(),
            running_worker_enumeration_service.clone(),
            promise_service.clone(),
            golem_config.clone(),
            shard_service.clone(),
            shard_manager_service.clone(),
            key_value_service.clone(),
            blob_store_service.clone(),
            rdbms_service.clone(),
            oplog_service.clone(),
            scheduler_service.clone(),
            worker_activator.clone(),
            events.clone(),
            file_loader.clone(),
            plugins.clone(),
            oplog_processor_plugin.clone(),
            resource_limits.clone(),
<<<<<<< HEAD
            extra_deps.clone(),
=======
            project_service.clone(),
            (),
>>>>>>> d1137ef9
        ));
        Ok(All::new(
            active_workers,
            engine,
            linker,
            runtime,
            component_service,
            shard_manager_service,
            worker_fork,
            worker_service,
            worker_enumeration_service,
            running_worker_enumeration_service,
            promise_service,
            golem_config,
            shard_service,
            key_value_service,
            blob_store_service,
            rdbms_service,
            oplog_service,
            rpc,
            scheduler_service,
            worker_activator,
            worker_proxy,
            events,
            file_loader,
            plugins,
            oplog_processor_plugin,
            resource_limits,
<<<<<<< HEAD
            extra_deps.clone(),
=======
            project_service,
            (),
>>>>>>> d1137ef9
        ))
    }

    fn create_wasmtime_linker(&self, engine: &Engine) -> anyhow::Result<Linker<TestWorkerCtx>> {
        let mut linker = create_linker(engine, get_durable_ctx)?;
        golem_api_1_x::host::add_to_linker_get_host(&mut linker, get_durable_ctx)?;
        golem_api_1_x::oplog::add_to_linker_get_host(&mut linker, get_durable_ctx)?;
        golem_api_1_x::context::add_to_linker_get_host(&mut linker, get_durable_ctx)?;
        durability::durability::add_to_linker_get_host(&mut linker, get_durable_ctx)?;
        golem_wasm_rpc::golem_rpc_0_2_x::types::add_to_linker_get_host(
            &mut linker,
            get_durable_ctx,
        )?;
        Ok(linker)
    }
}

fn get_durable_ctx(ctx: &mut TestWorkerCtx) -> &mut DurableWorkerCtx<TestWorkerCtx> {
    &mut ctx.durable_ctx
}

#[derive(Clone)]
struct TestOplog {
    owned_worker_id: OwnedWorkerId,
    oplog: Arc<dyn Oplog>,
    additional_test_deps: AdditionalTestDeps,
}

impl TestOplog {
    fn new(
        owned_worker_id: OwnedWorkerId,
        oplog: Arc<dyn Oplog>,
        additional_test_deps: AdditionalTestDeps,
    ) -> Self {
        Self {
            owned_worker_id,
            oplog,
            additional_test_deps,
        }
    }

    fn check_oplog_add(&self, entry: &OplogEntry) -> Result<(), String> {
        let entry_name = match entry {
            OplogEntry::BeginRemoteTransaction { .. } => "BeginRemoteTransaction",
            OplogEntry::PreRollbackRemoteTransaction { .. } => "PreRollbackRemoteTransaction",
            OplogEntry::PreCommitRemoteTransaction { .. } => "PreCommitRemoteTransaction",
            OplogEntry::CommittedRemoteTransaction { .. } => "CommittedRemoteTransaction",
            OplogEntry::RolledBackRemoteTransaction { .. } => "RolledBackRemoteTransaction",
            OplogEntry::BeginRemoteWrite { .. } => "BeginRemoteWrite",
            OplogEntry::EndRemoteWrite { .. } => "EndRemoteWrite",
            _ => "Other",
        };

        // FailOplogAdd{times}On{entry}
        let re = Regex::new(r"FailOplogAdd(\d+)On([A-Za-z]+)").unwrap();

        let worker_name = self.owned_worker_id.worker_id.worker_name.as_str();
        if let Some(captures) = re.captures(worker_name) {
            let times = &captures[1].parse::<usize>().unwrap_or_default();
            let entry = &captures[2];
            if entry == entry_name {
                let failed_before = self.additional_test_deps.get_oplog_failures_count(
                    self.owned_worker_id.worker_id.clone(),
                    entry_name.to_string(),
                );

                if failed_before >= *times {
                    Ok(())
                } else {
                    self.additional_test_deps.add_oplog_failure(
                        self.owned_worker_id.worker_id.clone(),
                        entry_name.to_string(),
                    );
                    Err(format!(
                        "worker {worker_name} failed on {entry_name} {} times",
                        failed_before + 1
                    ))
                }
            } else {
                Ok(())
            }
        } else {
            Ok(())
        }
    }
}

#[async_trait]
impl Oplog for TestOplog {
    async fn add_safe(&self, entry: OplogEntry) -> Result<(), String> {
        self.check_oplog_add(&entry)?;
        self.oplog.add_safe(entry).await
    }

    async fn add(&self, entry: OplogEntry) {
        self.oplog.add(entry).await
    }

    async fn drop_prefix(&self, last_dropped_id: OplogIndex) {
        self.oplog.drop_prefix(last_dropped_id).await
    }

    async fn commit(&self, level: CommitLevel) {
        self.oplog.commit(level).await
    }

    async fn current_oplog_index(&self) -> OplogIndex {
        self.oplog.current_oplog_index().await
    }

    async fn wait_for_replicas(&self, replicas: u8, timeout: Duration) -> bool {
        self.oplog.wait_for_replicas(replicas, timeout).await
    }

    async fn read(&self, oplog_index: OplogIndex) -> OplogEntry {
        self.oplog.read(oplog_index).await
    }

    async fn length(&self) -> u64 {
        self.oplog.length().await
    }

    async fn upload_payload(&self, data: &[u8]) -> Result<OplogPayload, String> {
        self.oplog.upload_payload(data).await
    }

    async fn download_payload(&self, payload: &OplogPayload) -> Result<Bytes, String> {
        self.oplog.download_payload(payload).await
    }
}

impl Debug for TestOplog {
    fn fmt(&self, f: &mut Formatter<'_>) -> std::fmt::Result {
        write!(f, "{:?}", self.oplog)
    }
}

#[derive(Clone)]
struct TestRdmsService {
    mysql: Arc<dyn Rdbms<MysqlType> + Send + Sync>,
    postgres: Arc<dyn Rdbms<PostgresType> + Send + Sync>,
}

impl TestRdmsService {
    fn new(rdbms: Arc<dyn rdbms::RdbmsService>, additional_test_deps: AdditionalTestDeps) -> Self {
        let mysql: Arc<dyn Rdbms<MysqlType> + Send + Sync> =
            Arc::new(TestRdms::new(rdbms.mysql(), additional_test_deps.clone()));
        let postgres: Arc<dyn Rdbms<PostgresType> + Send + Sync> = Arc::new(TestRdms::new(
            rdbms.postgres(),
            additional_test_deps.clone(),
        ));
        Self { mysql, postgres }
    }
}

impl rdbms::RdbmsService for TestRdmsService {
    fn mysql(&self) -> Arc<dyn Rdbms<MysqlType> + Send + Sync> {
        self.mysql.clone()
    }

    fn postgres(&self) -> Arc<dyn Rdbms<PostgresType> + Send + Sync> {
        self.postgres.clone()
    }
}

#[derive(Clone)]
struct TestRdms<T: rdbms::RdbmsType> {
    rdbms: Arc<dyn rdbms::Rdbms<T> + Send + Sync>,
    additional_test_deps: AdditionalTestDeps,
}

impl<T: rdbms::RdbmsType> TestRdms<T> {
    fn new(
        rdbms: Arc<dyn rdbms::Rdbms<T> + Send + Sync>,
        additional_test_deps: AdditionalTestDeps,
    ) -> Self {
        Self {
            rdbms,
            additional_test_deps,
        }
    }

    fn check_rdbms_tx(&self, worker_id: &WorkerId, entry_name: &str) -> Result<(), rdbms::Error> {
        // FailRdbmsTx{times}On{entry}
        let re = Regex::new(r"FailRdbmsTx(\d+)On([A-Za-z]+)").unwrap();

        let worker_name = worker_id.worker_name.as_str();
        if let Some(captures) = re.captures(worker_name) {
            let times = &captures[1].parse::<usize>().unwrap_or_default();
            let entry = &captures[2];
            if entry == entry_name {
                let failed_before = self
                    .additional_test_deps
                    .get_rdbms_tx_failures_count(worker_id.clone(), entry_name.to_string());

                if failed_before >= *times {
                    Ok(())
                } else {
                    self.additional_test_deps
                        .add_rdbms_tx_failure(worker_id.clone(), entry_name.to_string());
                    Err(rdbms::Error::Other(format!(
                        "worker {} failed on {} {} times",
                        worker_name,
                        entry_name,
                        failed_before + 1
                    )))
                }
            } else {
                Ok(())
            }
        } else {
            Ok(())
        }
    }
}

#[async_trait]
impl<T: rdbms::RdbmsType> rdbms::Rdbms<T> for TestRdms<T> {
    async fn create(
        &self,
        address: &str,
        worker_id: &WorkerId,
    ) -> Result<RdbmsPoolKey, rdbms::Error> {
        self.rdbms.deref().create(address, worker_id).await
    }

    fn exists(&self, key: &RdbmsPoolKey, worker_id: &WorkerId) -> bool {
        self.rdbms.deref().exists(key, worker_id)
    }

    fn remove(&self, key: &RdbmsPoolKey, worker_id: &WorkerId) -> bool {
        self.rdbms.deref().remove(key, worker_id)
    }

    async fn execute(
        &self,
        key: &RdbmsPoolKey,
        worker_id: &WorkerId,
        statement: &str,
        params: Vec<T::DbValue>,
    ) -> Result<u64, rdbms::Error>
    where
        <T as RdbmsType>::DbValue: 'async_trait,
    {
        self.rdbms
            .deref()
            .execute(key, worker_id, statement, params)
            .await
    }

    async fn query_stream(
        &self,
        key: &RdbmsPoolKey,
        worker_id: &WorkerId,
        statement: &str,
        params: Vec<T::DbValue>,
    ) -> Result<Arc<dyn DbResultStream<T> + Send + Sync>, rdbms::Error>
    where
        <T as RdbmsType>::DbValue: 'async_trait,
    {
        self.rdbms
            .deref()
            .query_stream(key, worker_id, statement, params)
            .await
    }

    async fn query(
        &self,
        key: &RdbmsPoolKey,
        worker_id: &WorkerId,
        statement: &str,
        params: Vec<T::DbValue>,
    ) -> Result<DbResult<T>, rdbms::Error>
    where
        <T as RdbmsType>::DbValue: 'async_trait,
    {
        self.rdbms
            .deref()
            .query(key, worker_id, statement, params)
            .await
    }

    async fn begin_transaction(
        &self,
        key: &RdbmsPoolKey,
        worker_id: &WorkerId,
    ) -> Result<Arc<dyn DbTransaction<T> + Send + Sync>, rdbms::Error> {
        self.check_rdbms_tx(worker_id, "BeginTransaction")?;
        self.rdbms.deref().begin_transaction(key, worker_id).await
    }

    async fn get_transaction_status(
        &self,
        key: &RdbmsPoolKey,
        worker_id: &WorkerId,
        transaction_id: &RdbmsTransactionId,
    ) -> Result<RdbmsTransactionStatus, rdbms::Error> {
        let r = self.check_rdbms_tx(worker_id, "GetTransactionStatusNotFound");
        if r.is_err() {
            Ok(RdbmsTransactionStatus::NotFound)
        } else {
            self.rdbms
                .deref()
                .get_transaction_status(key, worker_id, transaction_id)
                .await
        }
    }

    async fn cleanup_transaction(
        &self,
        key: &RdbmsPoolKey,
        worker_id: &WorkerId,
        transaction_id: &RdbmsTransactionId,
    ) -> Result<(), rdbms::Error> {
        self.check_rdbms_tx(worker_id, "CleanupTransaction")?;
        self.rdbms
            .deref()
            .cleanup_transaction(key, worker_id, transaction_id)
            .await
    }

    fn status(&self) -> RdbmsStatus {
        self.rdbms.deref().status()
    }
}

#[derive(Clone)]
pub struct AdditionalTestDeps {
    oplog_failures: Arc<DashMap<WorkerId, DashMap<String, usize>>>,
    rdbms_tx_failures: Arc<DashMap<WorkerId, DashMap<String, usize>>>,
}

impl AdditionalTestDeps {
    pub fn new() -> Self {
        let oplog_failures = Arc::new(DashMap::new());
        let rdbms_tx_failures = Arc::new(DashMap::new());
        Self {
            oplog_failures,
            rdbms_tx_failures,
        }
    }

    pub fn get_oplog_failures_count(&self, worker_id: WorkerId, entry: String) -> usize {
        let v = self
            .oplog_failures
            .get(&worker_id)
            .and_then(|v| v.get(&entry).map(|v| *v.value()));
        v.unwrap_or_default()
    }

    pub fn add_oplog_failure(&self, worker_id: WorkerId, entry: String) {
        *self
            .oplog_failures
            .entry(worker_id)
            .or_default()
            .entry(entry)
            .or_default()
            .value_mut() += 1;
    }

    pub fn get_rdbms_tx_failures_count(&self, worker_id: WorkerId, entry: String) -> usize {
        let v = self
            .rdbms_tx_failures
            .get(&worker_id)
            .and_then(|v| v.get(&entry).map(|v| *v.value()));
        v.unwrap_or_default()
    }

    pub fn add_rdbms_tx_failure(&self, worker_id: WorkerId, entry: String) {
        *self
            .rdbms_tx_failures
            .entry(worker_id)
            .or_default()
            .entry(entry)
            .or_default()
            .value_mut() += 1;
    }
}<|MERGE_RESOLUTION|>--- conflicted
+++ resolved
@@ -15,13 +15,8 @@
 use golem_common::model::oplog::WorkerResourceId;
 use golem_common::model::oplog::{OplogEntry, OplogPayload, UpdateDescription};
 use golem_common::model::{
-<<<<<<< HEAD
     AccountId, ComponentFilePath, ComponentId, ComponentVersion, IdempotencyKey, OplogIndex,
-    OwnedWorkerId, PluginInstallationId, RetryConfig, TargetWorkerId, WorkerFilter, WorkerId,
-=======
-    AccountId, ComponentFilePath, ComponentId, ComponentVersion, IdempotencyKey, OwnedWorkerId,
-    PluginInstallationId, ProjectId, RetryConfig, TargetWorkerId, WorkerFilter, WorkerId,
->>>>>>> d1137ef9
+    OwnedWorkerId, ProjectId, PluginInstallationId, RetryConfig, TargetWorkerId, WorkerFilter, WorkerId,
     WorkerMetadata, WorkerStatus, WorkerStatusRecord,
 };
 use golem_service_base::config::{BlobStorageConfig, LocalFileSystemBlobStorageConfig};
@@ -1073,12 +1068,8 @@
             plugins.clone(),
             oplog_processor_plugin.clone(),
             resource_limits.clone(),
-<<<<<<< HEAD
+            project_service.clone(),
             extra_deps.clone(),
-=======
-            project_service.clone(),
-            (),
->>>>>>> d1137ef9
         ));
 
         let rpc = Arc::new(DirectWorkerInvocationRpc::new(
@@ -1110,12 +1101,8 @@
             plugins.clone(),
             oplog_processor_plugin.clone(),
             resource_limits.clone(),
-<<<<<<< HEAD
+            project_service.clone(),
             extra_deps.clone(),
-=======
-            project_service.clone(),
-            (),
->>>>>>> d1137ef9
         ));
         Ok(All::new(
             active_workers,
@@ -1144,12 +1131,8 @@
             plugins,
             oplog_processor_plugin,
             resource_limits,
-<<<<<<< HEAD
+            project_service,
             extra_deps.clone(),
-=======
-            project_service,
-            (),
->>>>>>> d1137ef9
         ))
     }
 
