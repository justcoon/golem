--- conflicted
+++ resolved
@@ -213,7 +213,6 @@
     env:
       CARGO_BUILD_JOBS: 10
     steps:
-<<<<<<< HEAD
     - name: Checkout
       uses: actions/checkout@v4
       with:
@@ -237,33 +236,7 @@
     - name: Prepare WIT dependencies
       run: cargo make wit
     - name: Build wasm-rpc in stub mode
-      run: cargo component build -p golem-wasm-rpc --no-default-features --features stub
-=======
-      - name: Checkout
-        uses: actions/checkout@v4
-        with:
-          fetch-depth: 1
-          submodules: recursive
-      - name: Fetch tag
-        run: git fetch origin --deepen=1
-      - name: Setup Rust
-        run: rustup update stable --no-self-update && rustup default stable
-      - name: Install cargo-component
-        run: cargo install --force --locked cargo-component@0.21.1
-      - uses: useblacksmith/rust-cache@v3
-        with:
-          prefix-key: v3-rust
-          shared-key: debug
-          cache-all-crates: true
-          save-if: false
-      - uses: davidB/rust-cargo-make@v1
-      - name: Purge v8 from cache
-        run: cargo make --profile ci clear-v8
-      - name: Prepare WIT dependencies
-        run: cargo make wit
-      - name: Build wasm-rpc in stub mode
-        run: cargo component build -p golem-wasm --no-default-features --features stub
->>>>>>> 78f23786
+      run: cargo component build -p golem-wasm --no-default-features --features stub
 
   build-golem-rust:
     runs-on: blacksmith
