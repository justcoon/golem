[package]
name = "golem-component-compilation-service"
version = "0.0.0"
edition = "2021"

license-file = "../LICENSE"

[lib]
path = "src/lib.rs"
harness = false

[[bin]]
harness = false
name = "golem-component-compilation-service"
path = "src/server.rs"
test = false

[dependencies]
golem-api-grpc = { workspace = true }
<<<<<<< HEAD
golem-common = { workspace = true, default-features = true }
golem-service-base = { workspace = true, features = ["worker-executor"] }
=======
golem-common = { workspace = true }
golem-service-base = { workspace = true }
golem-worker-executor = { workspace = true }
>>>>>>> 78f23786

anyhow = { workspace = true }
async-trait = { workspace = true }
futures = { workspace = true }
http = { workspace = true }
lazy_static.workspace = true
prometheus = { workspace = true }
serde = { workspace = true }
thiserror = { workspace = true }
tokio = { workspace = true }
tokio-stream = { workspace = true }
tonic = { workspace = true }
tonic-health = { workspace = true }
tracing = { workspace = true }
#tracing-subscriber = { workspace = true }
uuid = { workspace = true }
wasmtime = { workspace = true }

[dev-dependencies]
test-r = { workspace = true }<|MERGE_RESOLUTION|>--- conflicted
+++ resolved
@@ -17,14 +17,8 @@
 
 [dependencies]
 golem-api-grpc = { workspace = true }
-<<<<<<< HEAD
-golem-common = { workspace = true, default-features = true }
+golem-common = { workspace = true }
 golem-service-base = { workspace = true, features = ["worker-executor"] }
-=======
-golem-common = { workspace = true }
-golem-service-base = { workspace = true }
-golem-worker-executor = { workspace = true }
->>>>>>> 78f23786
 
 anyhow = { workspace = true }
 async-trait = { workspace = true }
