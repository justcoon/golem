--- conflicted
+++ resolved
@@ -20,16 +20,9 @@
 import { expect } from 'vitest';
 import * as GolemApiHostModule from 'golem:api/host@1.1.7';
 import {
-<<<<<<< HEAD
-  ComplexAgentClassName,
-  SimpleAgentClassName,
-  CustomComplexAgentTypeName,
-=======
   BarAgentClassName,
-  BarAgentName,
+  BarAgentCustomClassName,
   FooAgentClassName,
-  FooAgentName,
->>>>>>> ced679be
 } from './testUtils';
 import * as WitValue from '../src/internal/mapping/values/WitValue';
 import * as fc from 'fast-check';
@@ -93,11 +86,7 @@
         resultTypeNonExact,
         resultTypeNonExact2,
       ) => {
-<<<<<<< HEAD
-        overrideSelfMetadataImpl(SimpleAgentClassName);
-=======
-        overrideSelfMetadataImpl(FooAgentName.value);
->>>>>>> ced679be
+        overrideSelfMetadataImpl(FooAgentClassName);
 
         const typeRegistry = TypeMetadata.get(FooAgentClassName.value);
 
@@ -244,11 +233,7 @@
       fc.oneof(fc.string(), fc.constant(null)),
       fc.oneof(unionArb, fc.constant(null)),
       (interfaceValue, stringValue, unionValue) => {
-<<<<<<< HEAD
-        overrideSelfMetadataImpl(CustomComplexAgentTypeName);
-=======
-        overrideSelfMetadataImpl(BarAgentName.value);
->>>>>>> ced679be
+        overrideSelfMetadataImpl(BarAgentClassName);
 
         const typeRegistry = TypeMetadata.get(BarAgentClassName.value);
 
@@ -316,22 +301,11 @@
         };
 
         const agentInitiator = Option.getOrThrowWith(
-<<<<<<< HEAD
-          AgentInitiatorRegistry.lookup(CustomComplexAgentTypeName.value),
-          () => new Error('ComplexAgent not found in AgentInitiatorRegistry'),
-        );
-
-        const result = agentInitiator.initiate(
-          CustomComplexAgentTypeName,
-          dataValue,
-        );
-=======
-          AgentInitiatorRegistry.lookup(BarAgentName),
+          AgentInitiatorRegistry.lookup(BarAgentCustomClassName.value),
           () => new Error('BarAgent not found in AgentInitiatorRegistry'),
         );
 
-        const result = agentInitiator.initiate(BarAgentName.value, dataValue);
->>>>>>> ced679be
+        const result = agentInitiator.initiate(BarAgentCustomClassName, dataValue);
 
         expect(result.tag).toEqual('ok');
       },
@@ -373,22 +347,11 @@
   };
 
   const agentInitiator = Option.getOrThrowWith(
-<<<<<<< HEAD
-    AgentInitiatorRegistry.lookup(SimpleAgentClassName.value),
-    () => new Error('SimpleAgent not found in AgentInitiatorRegistry'),
-  );
-
-  const result = agentInitiator.initiate(
-    SimpleAgentClassName,
-    constructorParams,
-  );
-=======
-    AgentInitiatorRegistry.lookup(FooAgentName),
+    AgentInitiatorRegistry.lookup(FooAgentClassName.value),
     () => new Error('FooAgent not found in AgentInitiatorRegistry'),
   );
 
-  const result = agentInitiator.initiate(FooAgentName.value, constructorParams);
->>>>>>> ced679be
+  const result = agentInitiator.initiate(FooAgentClassName, constructorParams);
 
   if (result.tag !== 'ok') {
     throw new Error('Agent initiation failed');
