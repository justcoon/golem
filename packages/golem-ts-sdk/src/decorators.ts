// Copyright 2024-2025 Golem Cloud
//
// Licensed under the Golem Source License v1.0 (the "License");
// you may not use this file except in compliance with the License.
// You may obtain a copy of the License at
//
//     http://license.golem.cloud/LICENSE
//
// Unless required by applicable law or agreed to in writing, software
// distributed under the License is distributed on an "AS IS" BASIS,
// WITHOUT WARRANTIES OR CONDITIONS OF ANY KIND, either express or implied.
// See the License for the specific language governing permissions and
// limitations under the License.

import { AgentType, DataValue, AgentError } from 'golem:agent/common';
import { AgentInternal } from './internal/agentInternal';
import { ResolvedAgent } from './internal/resolvedAgent';
import { TypeMetadata } from '@golemcloud/golem-ts-types-core';
<<<<<<< HEAD
import { Type } from '@golemcloud/golem-ts-types-core';
=======
>>>>>>> c0185826
import { getRemoteClient } from './internal/clientGeneration';
import { BaseAgent } from './baseAgent';
import { AgentTypeRegistry } from './internal/registry/agentTypeRegistry';
import * as WitValue from './internal/mapping/values/WitValue';
import * as Either from './newTypes/either';
import {
  getAgentMethodSchema,
  getConstructorDataSchema,
  getLanguageCodes,
  getMimeTypes,
} from './internal/schema';
import * as Option from './newTypes/option';
import { AgentMethodRegistry } from './internal/registry/agentMethodRegistry';
import { AgentClassName } from './newTypes/agentClassName';
import { AgentInitiatorRegistry } from './internal/registry/agentInitiatorRegistry';
import { getSelfMetadata } from 'golem:api/host@1.1.7';
import { AgentId } from './agentId';
import { createCustomError } from './internal/agentError';
import { AgentConstructorParamRegistry } from './internal/registry/agentConstructorParamRegistry';
import { AgentMethodParamRegistry } from './internal/registry/agentMethodParamRegistry';
import { AgentConstructorRegistry } from './internal/registry/agentConstructorRegistry';
import { UnstructuredText } from './newTypes/textInput';
import { UnstructuredBinary } from './newTypes/binaryInput';
import * as Value from './internal/mapping/values/Value';
import * as util from 'node:util';
import { Result } from 'golem:rpc/types@0.2.2';
import { TypeInfoInternal } from './internal/registry/typeInfoInternal';
import {
  convertBinaryReferenceToElementValue,
  convertTextReferenceToElementValue,
} from './internal/mapping/values/elementValue';

/**
 *
 * The `@agent()` decorator: Marks a class as an Agent, and registers itself internally for discovery by other agents.
 * The agent-anem is derived from the class name in kebab-case by default, but can be overridden by passing a custom name to the decorator.
 *
 * It also adds a static `get()` method to the class, which can be used to create a remote client for the agent.
 *
 * Only a class that extends `BaseAgent` can be decorated with `@agent()`.
 *
 * ### Naming of agents
 * By default, the agent name is the class name. When using the agent through
 * Golem's CLI, these names are converted to kebab-case.
 *
 * Example:
 * ```ts
 * @agent()
 * class WeatherAgent {} // -> "weather-agent"
 * ```
 * You can override the name using explicit metadata.
 *
 * ### Metadata
 * Prompt and description are **recommended** so that other agents can decide whether to interact with this agent.
 * ```ts
 * @prompt("Provide a city name")
 * @description("Get the current weather for a location")
 * getWeather(city: string): Promise<WeatherResult> { ... }
 * ```
 *
 * ### Agent parameter types
 *
 * - Constructor and method parameters can be any valid TypeScript type.
 * - **Enums are not supported**.
 * - Use **type aliases** for clarity and reusability.
 *
 * ```ts
 * type Coordinates = { lat: number; lon: number };
 * type WeatherReport = { temperature: number; description: string };
 *
 * @agent()
 * class WeatherAgent {
 *   constructor(apiKey: string) {}
 *
 *   getWeather(coords: Coordinates): WeatherReport { ... }
 * }
 * ```
 *
 * ### Example
 *
 * ```ts
 * @agent()
 * class CalculatorAgent {
 *   constructor(baseValue: number) {}
 *
 *   add(value: number): number {
 *     return this.baseValue + value;
 *   }
 * }
 *
 * ### Remote Client
 *
 * The purpose of a remote client is that it allows you to invoke the agent constructor
 * and methods of an agent (even if it's defined with in the same code) in a different container.
 *
 * By passing the constructor parameters to `get()`, the SDK will ensure that an instance of the agent,
 * is created in a different container, and the method calls are proxied to that container.
 *
 * `get` takes the same parameters as the constructor.
 *
 * The main difference between `CalculatorAgent.get(10)` and `new CalculatorAgent(10)` is that
 * the former creates or fetches a remote instance of the agent in a different container, while the latter creates a local instance.
 * If the remote agent was already created with the same constructor parameter value, `get` will return a reference to the existing agent instead of creating a new one.

 * ```ts
 * const calcRemote = CalculatorAgent.get(10);
 * calcRemote.add(5);
 * ```
 */
export function agent(customName?: string) {
  return function <T extends new (...args: any[]) => any>(ctor: T) {
    const agentClassName = new AgentClassName(ctor.name);

    if (AgentTypeRegistry.exists(agentClassName)) {
      return ctor;
    }

    let classMetadata = Option.getOrElse(
      Option.fromNullable(TypeMetadata.get(ctor.name)),
      () => {
        const availableAgents = Array.from(TypeMetadata.getAll().entries())
          .map(([key, _]) => key)
          .join(', ');
        throw new Error(
          `Agent class ${agentClassName.value} is not registered in TypeMetadata. Available agents are ${availableAgents}. Please ensure the class ${ctor.name} is decorated with @agent()`,
        );
      },
    );

    const constructorDataSchema = Either.getOrElse(
      getConstructorDataSchema(agentClassName, classMetadata),
      (err) => {
        throw new Error(
          `Schema generation failed for agent class ${agentClassName.value} due to unsupported types in constructor. ` +
            err,
        );
      },
    );

    const methodSchemaEither = getAgentMethodSchema(
      classMetadata,
      agentClassName,
    );

    // Note: Either.getOrThrowWith doesn't seem to work within the decorator context
    if (Either.isLeft(methodSchemaEither)) {
      throw new Error(
        `Schema generation failed for agent class ${agentClassName.value}. ${methodSchemaEither.val}`,
      );
    }
    const methods = methodSchemaEither.val;

    const agentTypeName = new AgentClassName(
      customName || agentClassName.value,
    );

    if (AgentInitiatorRegistry.exists(agentTypeName.value)) {
      throw new Error(
        `Agent name conflict: Another agent with the name "${agentTypeName}" is already registered. Please choose a different agent name for the class \`${agentClassName.value}\` using \`@agent("custom-name")\``,
      );
    }

    const agentTypeDescription =
      AgentConstructorRegistry.lookup(agentClassName)?.description ??
      `Constructs the agent ${agentTypeName}`;

    const constructorParameterNames = classMetadata.constructorArgs
      .map((arg) => arg.name)
      .join(', ');

    const defaultPromptHint = `Enter the following parameters: ${constructorParameterNames}`;

    const agentTypePromptHint =
      AgentConstructorRegistry.lookup(agentClassName)?.prompt ??
      defaultPromptHint;

    const agentType: AgentType = {
      typeName: agentTypeName.value,
      description: agentTypeDescription,
      constructor: {
        name: agentClassName.value,
        description: agentTypeDescription,
        promptHint: agentTypePromptHint,
        inputSchema: constructorDataSchema,
      },
      methods,
      dependencies: [],
    };

    AgentTypeRegistry.register(agentClassName, agentType);

    const constructorParamTypes:
      | [string, [TsType, TypeInfoInternal]][]
      | undefined = TypeMetadata.get(agentClassName.value)?.constructorArgs.map(
      (arg) => {
        const typeInfo = AgentConstructorParamRegistry.getParamType(
          agentClassName,
          arg.name,
        );

        if (!typeInfo) {
          throw new Error(
            `Unsupported type for constructor parameter ${arg.name} in agent ${agentClassName}`,
          );
        }

        return [arg.name, [arg.type, typeInfo]];
      },
    );

    if (!constructorParamTypes) {
      throw new Error(
        `Failed to retrieve constructor parameter types for agent ${agentClassName.value}.`,
      );
    }

    (ctor as any).get = getRemoteClient(ctor);

    AgentInitiatorRegistry.register(agentTypeName, {
      initiate: (constructorInput: DataValue) => {
        const deserializedConstructorArgs = deserializeDataValue(
          constructorInput,
          constructorParamTypes,
        );

        if (Either.isLeft(deserializedConstructorArgs)) {
          const error = createCustomError(
            `Failed to deserialize constructor arguments for agent ${agentClassName.value}: ${deserializedConstructorArgs.val}`,
          );

          return {
            tag: 'err',
            val: error,
          };
        }

        const instance = new ctor(...deserializedConstructorArgs.val);

        const containerName = getSelfMetadata().workerId.workerName;

        if (!containerName.startsWith(agentTypeName.asWit)) {
          const error = createCustomError(
            `Expected the container name in which the agent is initiated to start with "${agentTypeName.asWit}", but got "${containerName}"`,
          );

          return {
            tag: 'err',
            val: error,
          };
        }

        // When an agent is initiated using an initializer,
        // it runs in a worker, and the name of the worker is in-fact the agent-id
        // Example: weather-agent-{"US", celsius}
        const uniqueAgentId = new AgentId(containerName);

        (instance as BaseAgent).getId = () => uniqueAgentId;

<<<<<<< HEAD
        const agentInternal = getAgentInternal(
          instance,
          agentClassName,
          uniqueAgentId,
          constructorInput,
        );
=======
        const agentInternal: AgentInternal = {
          getId: () => {
            return uniqueAgentId;
          },
          getParameters(): DataValue {
            return constructorInput;
          },
          getAgentType: () => {
            const agentType = AgentTypeRegistry.lookup(agentClassName);

            if (Option.isNone(agentType)) {
              throw new Error(
                `Failed to find agent type for ${agentClassName.value}. Ensure it is decorated with @agent() and registered properly.`,
              );
            }

            return agentType.val;
          },
          loadSnapshot(bytes: Uint8Array): Promise<void> {
            return (instance as BaseAgent).loadSnapshot(bytes);
          },
          saveSnapshot(): Promise<Uint8Array> {
            return (instance as BaseAgent).saveSnapshot();
          },
          invoke: async (methodName, methodArgs) => {
            const fn = instance[methodName];
            if (!fn)
              throw new Error(
                `Method ${methodName} not found on agent ${agentClassName.value}`,
              );

            const agentTypeOpt = AgentTypeRegistry.lookup(agentClassName);

            if (Option.isNone(agentTypeOpt)) {
              const error: AgentError = {
                tag: 'invalid-method',
                val: `Agent type ${agentClassName.value} not found in registry.`,
              };
              return {
                tag: 'err',
                val: error,
              };
            }

            const agentType = agentTypeOpt.val;

            const methodInfo = classMetadata.methods.get(methodName);

            if (!methodInfo) {
              const error: AgentError = {
                tag: 'invalid-method',
                val: `Method ${methodName} not found in metadata for agent ${agentClassName.value}.`,
              };
              return {
                tag: 'err',
                val: error,
              };
            }

            const returnTypeAnalysed = AgentMethodRegistry.lookupReturnType(
              agentClassName,
              methodName,
            );

            const methodParams = TypeMetadata.get(
              agentClassName.value,
            )?.methods.get(methodName)?.methodParams;

            if (!methodParams) {
              const error: AgentError = {
                tag: 'invalid-method',
                val: `Failed to retrieve parameter types for method ${methodName} in agent ${agentClassName.value}.`,
              };
              return {
                tag: 'err',
                val: error,
              };
            }

            const paramTypes = Array.from(methodParams.entries()).map(
              (param) => {
                return [
                  param[0],
                  Option.fromNullable(
                    AgentMethodParamRegistry.lookupParamType(
                      agentClassName,
                      methodName,
                      param[0],
                    ),
                  ),
                ] as [string, Option.Option<AnalysedType>];
              },
            );

            const convertedArgs = deserializeDataValue(methodArgs, paramTypes);

            const result = await fn.apply(instance, convertedArgs);

            const methodDef = agentType.methods.find(
              (m) => m.name === methodName,
            );

            if (!methodDef) {
              const error: AgentError = {
                tag: 'invalid-method',
                val: `Method ${methodName} not found in agent type ${agentClassName.value}`,
              };

              return {
                tag: 'err',
                val: error,
              };
            }

            if (!returnTypeAnalysed) {
              const error: AgentError = {
                tag: 'invalid-type',
                val: `Return type of method ${methodName} in agent ${agentClassName.value} is not supported. Only primitive types, arrays, objects, and tagged unions (Result types) are supported.`,
              };

              return {
                tag: 'err',
                val: error,
              };
            }

            const returnValue = WitValue.fromTsValue(
              result,
              returnTypeAnalysed,
            );

            if (Either.isLeft(returnValue)) {
              const agentError: AgentError = {
                tag: 'invalid-type',
                val: `Failed to serialize the return value from ${methodName}: ${returnValue.val}`,
              };

              return {
                tag: 'err',
                val: agentError,
              };
            }

            return {
              tag: 'ok',
              val: getDataValueFromReturnValueWit(returnValue.val),
            };
          },
        };
>>>>>>> c0185826

        return {
          tag: 'ok',
          val: new ResolvedAgent(agentClassName, agentInternal, instance),
        };
      },
    });
  };
}

/**
 * Marks a class or method as **multimodal**.
 *
 * Usage:
 *
 * ```ts
 * @multimodal()
 * class ImageTextAgent {
 *   @multimodal()
 *   process(query: [string], image: [string]): string {
 *     // ...
 *   }
 * }
 * ```
 */
export function multimodal() {
  return function (
    target: Object | Function,
    propertyKey?: string | symbol,
    descriptor?: PropertyDescriptor,
  ) {
    if (propertyKey === undefined) {
      const className = (target as Function).name;
      const agentClassName = new AgentClassName(className);

      const classMetadata = TypeMetadata.get(agentClassName.value);
      if (!classMetadata) {
        throw new Error(
          `Class metadata not found for agent ${agentClassName}. Ensure metadata is generated.`,
        );
      }

      AgentConstructorRegistry.setAsMultiModal(agentClassName);
    } else {
      const agentClassName = new AgentClassName(target.constructor.name);

      const classMetadata = TypeMetadata.get(agentClassName.value);
      if (!classMetadata) {
        throw new Error(
          `Class metadata not found for agent ${agentClassName}. Ensure metadata is generated.`,
        );
      }

      const methodName = String(propertyKey);

      AgentMethodRegistry.setAsMultimodal(agentClassName, methodName);
    }
  };
}

/**
 * Associates a **prompt** with a method or constructor of an agent
 *
 * A prompt is valid only for classes that are decorated with `@agent()`.
 * A prompt can be specified either at the class level or method level, or both.
 *
 * Example of prompt at constructor (class) level and method level
 *
 * ```ts
 * @agent()
 * @prompt("Provide an API key for the weather service")
 * class WeatherAgent {
 *   @prompt("Provide a city name")
 *   getWeather(city: string): WeatherReport { ... }
 * }
 * ```
 *
 *
 * @param prompt  A hint that describes what kind of input the agentic method expects.
 * They are especially useful for guiding other agents when deciding how to call this method.
 */
export function prompt(prompt: string) {
  return function (
    target: Object | Function,
    propertyKey?: string | symbol,
    descriptor?: PropertyDescriptor,
  ) {
    if (propertyKey === undefined) {
      const className = (target as Function).name;
      const agentClassName = new AgentClassName(className);

      const classMetadata = TypeMetadata.get(agentClassName.value);
      if (!classMetadata) {
        throw new Error(
          `Class metadata not found for agent ${agentClassName}. Ensure metadata is generated.`,
        );
      }

      AgentConstructorRegistry.setPrompt(agentClassName, prompt);
    } else {
      const agentClassName = new AgentClassName(target.constructor.name);

      const classMetadata = TypeMetadata.get(agentClassName.value);
      if (!classMetadata) {
        throw new Error(
          `Class metadata not found for agent ${agentClassName}. Ensure metadata is generated.`,
        );
      }

      const methodName = String(propertyKey);

      AgentMethodRegistry.setPrompt(agentClassName, methodName, prompt);
    }
  };
}

/**
 * Associates a **description** with a method or constructor of an agent.

 * A `description` is valid only for classes that are decorated with `@agent()`.
 * A `description` can be specified either at the class level or method level, or both.
 *
 * Example:
 * ```ts
 * @agent()
 * @description("An agent that provides weather information")
 * class WeatherAgent {
 *   @description("Get the current weather for a location")
 *   getWeather(city: string): WeatherReport { ... }
 * }
 * ```
 * @param description The details of what exactly the method does.
 */
export function description(description: string) {
  return function (
    target: Object | Function,
    propertyKey?: string | symbol,
    descriptor?: PropertyDescriptor,
  ) {
    if (propertyKey === undefined) {
      const className = (target as Function).name;
      const agentClassName = new AgentClassName(className);

      const classMetadata = TypeMetadata.get(agentClassName.value);
      if (!classMetadata) {
        throw new Error(
          `Class metadata not found for agent ${agentClassName}. Ensure metadata is generated.`,
        );
      }

      AgentConstructorRegistry.setDescription(agentClassName, description);
    } else {
      const agentClassName = new AgentClassName(target.constructor.name);

      const classMetadata = TypeMetadata.get(agentClassName.value);
      if (!classMetadata) {
        throw new Error(
          `Class metadata not found for agent ${agentClassName}. Ensure metadata is generated.`,
        );
      }

      const methodName = String(propertyKey);

      AgentMethodRegistry.setDescription(
        agentClassName,
        methodName,
        description,
      );
    }
  };
}

export function deserializeDataValue(
  dataValue: DataValue,
  paramTypes: [string, [TsType, TypeInfoInternal]][],
): Either.Either<any[], string> {
  switch (dataValue.tag) {
    case 'tuple':
      const elements = dataValue.val;

      return Either.all(
        elements.map((elem, idx) => {
          switch (elem.tag) {
            case 'unstructured-text':
              const [type] = paramTypes[idx][1];

              const unstructuredTextParamName = paramTypes[idx][0];

              const textRef = elem.val;

              const languageCodes: Either.Either<string[], string> =
                getLanguageCodes(type);

              if (Either.isLeft(languageCodes)) {
                throw new Error(
                  `Failed to get language codes for parameter ${paramTypes[idx][0]}: ${languageCodes.val}`,
                );
              }

              return UnstructuredText.fromDataValue(
                unstructuredTextParamName,
                textRef,
                languageCodes.val,
              );

            case 'unstructured-binary':
              const unstructuredBinaryParamName = paramTypes[idx][0];

              const [binaryType] = paramTypes[idx][1];

              const binaryRef = elem.val;

              const mimeTypes: Either.Either<string[], string> =
                getMimeTypes(binaryType);

              if (Either.isLeft(mimeTypes)) {
                throw new Error(
                  `Failed to get mime types for parameter ${paramTypes[idx][0]}: ${mimeTypes.val}`,
                );
              }

              return UnstructuredBinary.fromDataValue(
                unstructuredBinaryParamName,
                binaryRef,
                mimeTypes.val,
              );

            case 'component-model':
              const paramType = paramTypes[idx][1];
              const typeInfo = paramType[1];

              if (typeInfo.tag !== 'analysed') {
                throw new Error(
                  `Internal error: Unknown parameter type for ${util.format(Value.fromWitValue(elem.val))} at index ${idx}`,
                );
              }

              const witValue = elem.val;
              return Either.right(WitValue.toTsValue(witValue, typeInfo.val));
          }
        }),
      );

    case 'multimodal':
      const multiModalElements = dataValue.val;

      return Either.all(
        multiModalElements.map(([name, elem]) => {
          switch (elem.tag) {
            case 'unstructured-text':
              const nameAndType = paramTypes.find(
                ([paramName]) => paramName === name,
              );

              if (!nameAndType) {
                throw new Error(
                  `Unable to process multimodal input of elem ${util.format(elem.val)}. Unknown parameter \`${name}\` in multimodal input. Available: ${paramTypes.map((p) => JSON.stringify(p)).join(', ')}`,
                );
              }

              const [type] = nameAndType[1];

              const textRef = elem.val;

              const languageCodes: Either.Either<string[], string> =
                getLanguageCodes(type);

              if (Either.isLeft(languageCodes)) {
                throw new Error(
                  `Failed to get language codes for parameter ${name}: ${languageCodes.val}`,
                );
              }

              return UnstructuredText.fromDataValue(
                name,
                textRef,
                languageCodes.val,
              );

            case 'unstructured-binary':
              const binaryTypeWithName = paramTypes.find(
                ([paramName]) => paramName === name,
              );

              if (!binaryTypeWithName) {
                throw new Error(
                  `Unable to process multimodal input of elem ${util.format(elem.val)}. Unknown parameter \`${name}\` in multimodal input. Available: ${paramTypes.map((p) => JSON.stringify(p)).join(', ')}`,
                );
              }

              const [binaryType] = binaryTypeWithName[1];

              const binaryRef = elem.val;

              const mimeTypes = getMimeTypes(binaryType);

              if (Either.isLeft(mimeTypes)) {
                throw new Error(
                  `Failed to get mime types for parameter ${name}: ${mimeTypes.val}`,
                );
              }

              return UnstructuredBinary.fromDataValue(
                name,
                binaryRef,
                mimeTypes.val,
              );

            case 'component-model':
              const witValue = elem.val;

              const param = paramTypes.find(
                ([paramName]) => paramName === name,
              );

              if (!param) {
                throw new Error(
                  `Unable to process multimodal input of elem ${util.format(Value.fromWitValue(elem.val))}. Unknown parameter \`${name}\` in multimodal input. Available: ${paramTypes.map((p) => JSON.stringify(p)).join(', ')}`,
                );
              }

              const paramType = param[1];
              const typeInfo = paramType[1];

              if (typeInfo.tag !== 'analysed') {
                throw new Error(
                  `Internal error: Unknown parameter type for multimodal input ${util.format(Value.fromWitValue(elem.val))} with name ${name}`,
                );
              }

              return Either.right(WitValue.toTsValue(witValue, typeInfo.val));
          }
        }),
      );
  }
}

export function getDataValueFromReturnValueWit(
  witValue: WitValue.WitValue,
): DataValue {
  return {
    tag: 'tuple',
    val: [
      {
        tag: 'component-model',
        val: witValue,
      },
    ],
  };
}

function getAgentInternal(
  agentInstance: any,
  agentClassName: AgentClassName,
  uniqueAgentId: AgentId,
  constructorInput: DataValue,
): AgentInternal {
  return {
    getId: () => {
      return uniqueAgentId;
    },
    getParameters(): DataValue {
      return constructorInput;
    },
    getAgentType: () => {
      const agentType = AgentTypeRegistry.lookup(agentClassName);

      if (Option.isNone(agentType)) {
        throw new Error(
          `Failed to find agent type for ${agentClassName}. Ensure it is decorated with @agent() and registered properly.`,
        );
      }

      return agentType.val;
    },
    loadSnapshot(bytes: Uint8Array): Promise<void> {
      return (agentInstance as BaseAgent).loadSnapshot(bytes);
    },
    saveSnapshot(): Promise<Uint8Array> {
      return (agentInstance as BaseAgent).saveSnapshot();
    },
    invoke: async (methodName, methodArgs) => {
      const agentMethod = agentInstance[methodName];

      if (!agentMethod)
        throw new Error(
          `Method ${methodName} not found on agent ${agentClassName}`,
        );

      const agentTypeOpt = AgentTypeRegistry.lookup(agentClassName);

      if (Option.isNone(agentTypeOpt)) {
        const error: AgentError = {
          tag: 'invalid-method',
          val: `Agent type ${agentClassName} not found in registry.`,
        };
        return {
          tag: 'err',
          val: error,
        };
      }

      const methodParams = TypeMetadata.get(agentClassName.value)?.methods.get(
        methodName,
      )?.methodParams;

      if (!methodParams) {
        const error: AgentError = {
          tag: 'invalid-method',
          val: `Failed to retrieve parameter types for method ${methodName} in agent ${agentClassName}.`,
        };
        return {
          tag: 'err',
          val: error,
        };
      }

      const methodParamTypes = Array.from(methodParams.entries()).map(
        (param) => {
          const paramName = param[0];
          const paramType = param[1];

          const paramTypeInfo = AgentMethodParamRegistry.getParamType(
            agentClassName,
            methodName,
            paramName,
          );

          if (!paramTypeInfo) {
            throw new Error(
              `Unsupported type for parameter ${paramName} in method ${methodName} of agent ${agentClassName}`,
            );
          }

          return [paramName, [paramType, paramTypeInfo]] as [
            string,
            [TsType, TypeInfoInternal],
          ];
        },
      );

      const deserializedArgs: Either.Either<any[], string> =
        deserializeDataValue(methodArgs, methodParamTypes);

      if (Either.isLeft(deserializedArgs)) {
        const error: AgentError = {
          tag: 'invalid-input',
          val: `Failed to deserialize arguments for method ${methodName} in agent ${agentClassName.value}: ${deserializedArgs.val}`,
        };

        return {
          tag: 'err',
          val: error,
        };
      }

      const methodResult = await agentMethod.apply(
        agentInstance,
        deserializedArgs.val,
      );

      const methodSignature = agentTypeOpt.val.methods.find(
        (m) => m.name === methodName,
      );

      if (!methodSignature) {
        const error: AgentError = {
          tag: 'invalid-method',
          val: `Method ${methodName} not found in agent type ${agentClassName}`,
        };

        return {
          tag: 'err',
          val: error,
        };
      }

      const returnTypeAnalysed = AgentMethodRegistry.lookupReturnType(
        agentClassName,
        methodName,
      );

      if (!returnTypeAnalysed) {
        const error: AgentError = {
          tag: 'invalid-type',
          val: `Return type of method ${methodName} in agent ${agentClassName} is not supported. Only primitive types, arrays, objects, and tagged unions (Result types) are supported.`,
        };

        return {
          tag: 'err',
          val: error,
        };
      }

      switch (returnTypeAnalysed.tag) {
        case 'analysed':
          const returnValue = WitValue.fromTsValue(
            methodResult,
            returnTypeAnalysed.val,
          );

          if (Either.isLeft(returnValue)) {
            const agentError: AgentError = {
              tag: 'invalid-type',
              val: `Failed to serialize the return value from ${methodName}: ${returnValue.val}`,
            };

            return {
              tag: 'err',
              val: agentError,
            };
          }

          return {
            tag: 'ok',
            val: getDataValueFromReturnValueWit(returnValue.val),
          };
        case 'unstructured-text':
          const unstructuredText =
            convertTextReferenceToElementValue(methodResult);

          const unstructuredTextValue: DataValue = {
            tag: 'tuple',
            val: [unstructuredText],
          };

          const dataValueResultText: Result<DataValue, AgentError> = {
            tag: 'ok',
            val: unstructuredTextValue,
          };

          return dataValueResultText;

        case 'unstructured-binary':
          const unstructuredBinary =
            convertBinaryReferenceToElementValue(methodResult);

          const unstructuredBinaryValue: DataValue = {
            tag: 'tuple',
            val: [unstructuredBinary],
          };

          const dataValueResult: Result<DataValue, AgentError> = {
            tag: 'ok',
            val: unstructuredBinaryValue,
          };

          return dataValueResult;
      }
    },
  };
}<|MERGE_RESOLUTION|>--- conflicted
+++ resolved
@@ -15,11 +15,7 @@
 import { AgentType, DataValue, AgentError } from 'golem:agent/common';
 import { AgentInternal } from './internal/agentInternal';
 import { ResolvedAgent } from './internal/resolvedAgent';
-import { TypeMetadata } from '@golemcloud/golem-ts-types-core';
-<<<<<<< HEAD
-import { Type } from '@golemcloud/golem-ts-types-core';
-=======
->>>>>>> c0185826
+import { TypeMetadata, Type } from '@golemcloud/golem-ts-types-core';
 import { getRemoteClient } from './internal/clientGeneration';
 import { BaseAgent } from './baseAgent';
 import { AgentTypeRegistry } from './internal/registry/agentTypeRegistry';
@@ -212,7 +208,7 @@
     AgentTypeRegistry.register(agentClassName, agentType);
 
     const constructorParamTypes:
-      | [string, [TsType, TypeInfoInternal]][]
+      | [string, [Type.Type, TypeInfoInternal]][]
       | undefined = TypeMetadata.get(agentClassName.value)?.constructorArgs.map(
       (arg) => {
         const typeInfo = AgentConstructorParamRegistry.getParamType(
@@ -278,164 +274,12 @@
 
         (instance as BaseAgent).getId = () => uniqueAgentId;
 
-<<<<<<< HEAD
         const agentInternal = getAgentInternal(
           instance,
           agentClassName,
           uniqueAgentId,
           constructorInput,
         );
-=======
-        const agentInternal: AgentInternal = {
-          getId: () => {
-            return uniqueAgentId;
-          },
-          getParameters(): DataValue {
-            return constructorInput;
-          },
-          getAgentType: () => {
-            const agentType = AgentTypeRegistry.lookup(agentClassName);
-
-            if (Option.isNone(agentType)) {
-              throw new Error(
-                `Failed to find agent type for ${agentClassName.value}. Ensure it is decorated with @agent() and registered properly.`,
-              );
-            }
-
-            return agentType.val;
-          },
-          loadSnapshot(bytes: Uint8Array): Promise<void> {
-            return (instance as BaseAgent).loadSnapshot(bytes);
-          },
-          saveSnapshot(): Promise<Uint8Array> {
-            return (instance as BaseAgent).saveSnapshot();
-          },
-          invoke: async (methodName, methodArgs) => {
-            const fn = instance[methodName];
-            if (!fn)
-              throw new Error(
-                `Method ${methodName} not found on agent ${agentClassName.value}`,
-              );
-
-            const agentTypeOpt = AgentTypeRegistry.lookup(agentClassName);
-
-            if (Option.isNone(agentTypeOpt)) {
-              const error: AgentError = {
-                tag: 'invalid-method',
-                val: `Agent type ${agentClassName.value} not found in registry.`,
-              };
-              return {
-                tag: 'err',
-                val: error,
-              };
-            }
-
-            const agentType = agentTypeOpt.val;
-
-            const methodInfo = classMetadata.methods.get(methodName);
-
-            if (!methodInfo) {
-              const error: AgentError = {
-                tag: 'invalid-method',
-                val: `Method ${methodName} not found in metadata for agent ${agentClassName.value}.`,
-              };
-              return {
-                tag: 'err',
-                val: error,
-              };
-            }
-
-            const returnTypeAnalysed = AgentMethodRegistry.lookupReturnType(
-              agentClassName,
-              methodName,
-            );
-
-            const methodParams = TypeMetadata.get(
-              agentClassName.value,
-            )?.methods.get(methodName)?.methodParams;
-
-            if (!methodParams) {
-              const error: AgentError = {
-                tag: 'invalid-method',
-                val: `Failed to retrieve parameter types for method ${methodName} in agent ${agentClassName.value}.`,
-              };
-              return {
-                tag: 'err',
-                val: error,
-              };
-            }
-
-            const paramTypes = Array.from(methodParams.entries()).map(
-              (param) => {
-                return [
-                  param[0],
-                  Option.fromNullable(
-                    AgentMethodParamRegistry.lookupParamType(
-                      agentClassName,
-                      methodName,
-                      param[0],
-                    ),
-                  ),
-                ] as [string, Option.Option<AnalysedType>];
-              },
-            );
-
-            const convertedArgs = deserializeDataValue(methodArgs, paramTypes);
-
-            const result = await fn.apply(instance, convertedArgs);
-
-            const methodDef = agentType.methods.find(
-              (m) => m.name === methodName,
-            );
-
-            if (!methodDef) {
-              const error: AgentError = {
-                tag: 'invalid-method',
-                val: `Method ${methodName} not found in agent type ${agentClassName.value}`,
-              };
-
-              return {
-                tag: 'err',
-                val: error,
-              };
-            }
-
-            if (!returnTypeAnalysed) {
-              const error: AgentError = {
-                tag: 'invalid-type',
-                val: `Return type of method ${methodName} in agent ${agentClassName.value} is not supported. Only primitive types, arrays, objects, and tagged unions (Result types) are supported.`,
-              };
-
-              return {
-                tag: 'err',
-                val: error,
-              };
-            }
-
-            const returnValue = WitValue.fromTsValue(
-              result,
-              returnTypeAnalysed,
-            );
-
-            if (Either.isLeft(returnValue)) {
-              const agentError: AgentError = {
-                tag: 'invalid-type',
-                val: `Failed to serialize the return value from ${methodName}: ${returnValue.val}`,
-              };
-
-              return {
-                tag: 'err',
-                val: agentError,
-              };
-            }
-
-            return {
-              tag: 'ok',
-              val: getDataValueFromReturnValueWit(returnValue.val),
-            };
-          },
-        };
->>>>>>> c0185826
 
         return {
           tag: 'ok',
@@ -610,7 +454,7 @@
 
 export function deserializeDataValue(
   dataValue: DataValue,
-  paramTypes: [string, [TsType, TypeInfoInternal]][],
+  paramTypes: [string, [Type.Type, TypeInfoInternal]][],
 ): Either.Either<any[], string> {
   switch (dataValue.tag) {
     case 'tuple':
@@ -872,7 +716,7 @@
 
           return [paramName, [paramType, paramTypeInfo]] as [
             string,
-            [TsType, TypeInfoInternal],
+            [Type.Type, TypeInfoInternal],
           ];
         },
       );
