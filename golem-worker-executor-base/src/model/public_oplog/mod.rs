// Copyright 2024-2025 Golem Cloud
//
// Licensed under the Apache License, Version 2.0 (the "License");
// you may not use this file except in compliance with the License.
// You may obtain a copy of the License at
//
//     http://www.apache.org/licenses/LICENSE-2.0
//
// Unless required by applicable law or agreed to in writing, software
// distributed under the License is distributed on an "AS IS" BASIS,
// WITHOUT WARRANTIES OR CONDITIONS OF ANY KIND, either express or implied.
// See the License for the specific language governing permissions and
// limitations under the License.

pub mod wit;

use crate::durable_host::http::serialized::{
    SerializableDnsErrorPayload, SerializableErrorCode, SerializableFieldSizePayload,
    SerializableHttpMethod, SerializableHttpRequest, SerializableResponse,
    SerializableResponseHeaders, SerializableTlsAlertReceivedPayload,
};
use crate::durable_host::rdbms::serialized::RdbmsRequest;
use crate::durable_host::serialized::{
    SerializableDateTime, SerializableError, SerializableFileTimes, SerializableIpAddress,
    SerializableIpAddresses, SerializableStreamError,
};
use crate::durable_host::wasm_rpc::serialized::{
    SerializableInvokeRequest, SerializableInvokeResult,
};
use crate::error::GolemError;
use crate::model::InterruptKind;
use crate::services::component::ComponentService;
use crate::services::oplog::OplogService;
use crate::services::plugins::Plugins;
use crate::services::rdbms::mysql::types as mysql_types;
use crate::services::rdbms::mysql::MysqlType;
use crate::services::rdbms::postgres::types as postgres_types;
use crate::services::rdbms::postgres::PostgresType;
use crate::services::rpc::RpcError;
use crate::services::worker_proxy::WorkerProxyError;
use async_trait::async_trait;
use bincode::Decode;
use golem_api_grpc::proto::golem::worker::UpdateMode;
use golem_common::model::exports::{find_resource_site, function_by_name};
use golem_common::model::lucene::Query;
use golem_common::model::oplog::{OplogEntry, OplogIndex, UpdateDescription};
use golem_common::model::plugin::{PluginOwner, PluginScope};
use golem_common::model::public_oplog::{
    ActivatePluginParameters, CancelInvocationParameters, ChangeRetryPolicyParameters,
    CreateParameters, DeactivatePluginParameters, DescribeResourceParameters, EndRegionParameters,
    ErrorParameters, ExportedFunctionCompletedParameters, ExportedFunctionInvokedParameters,
    ExportedFunctionParameters, FailedUpdateParameters, GrowMemoryParameters,
    ImportedFunctionInvokedParameters, JumpParameters, LogParameters, ManualUpdateParameters,
    PendingUpdateParameters, PendingWorkerInvocationParameters, PublicOplogEntry,
    PublicUpdateDescription, PublicWorkerInvocation, ResourceParameters, RevertParameters,
    SnapshotBasedUpdateParameters, SuccessfulUpdateParameters, TimestampParameter,
};
use golem_common::model::{
    ComponentId, ComponentVersion, Empty, IdempotencyKey, OwnedWorkerId, PromiseId, ShardId,
    WorkerId, WorkerInvocation,
};
use golem_common::serialization::try_deserialize as core_try_deserialize;
use golem_service_base::model::RevertWorkerTarget;
use golem_wasm_ast::analysis::analysed_type::{
    case, field, list, option, r#enum, record, result, result_err, str, tuple, u16, u32, u64, u8,
    unit_case, variant,
};
use golem_wasm_ast::analysis::{AnalysedType, NameOptionTypePair, TypeVariant};
use golem_wasm_rpc::protobuf::type_annotated_value::TypeAnnotatedValue;
use golem_wasm_rpc::{
    parse_type_annotated_value, IntoValue, IntoValueAndType, Value, ValueAndType, WitValue,
};
use rib::{ParsedFunctionName, ParsedFunctionReference};
use std::collections::{BTreeSet, HashMap};
use std::net::IpAddr;
use std::sync::Arc;
use uuid::Uuid;

pub struct PublicOplogChunk {
    pub entries: Vec<PublicOplogEntry>,
    pub next_oplog_index: OplogIndex,
    pub current_component_version: ComponentVersion,
    pub first_index_in_chunk: OplogIndex,
    pub last_index: OplogIndex,
}

pub async fn get_public_oplog_chunk<Owner: PluginOwner, Scope: PluginScope>(
    component_service: Arc<dyn ComponentService + Send + Sync>,
    oplog_service: Arc<dyn OplogService + Send + Sync>,
    plugins: Arc<dyn Plugins<Owner, Scope> + Send + Sync>,
    owned_worker_id: &OwnedWorkerId,
    initial_component_version: ComponentVersion,
    initial_oplog_index: OplogIndex,
    count: usize,
) -> Result<PublicOplogChunk, String> {
    let raw_entries = oplog_service
        .read(owned_worker_id, initial_oplog_index, count as u64)
        .await;

    let last_index = oplog_service.get_last_index(owned_worker_id).await;

    let mut entries = Vec::new();
    let mut current_component_version = initial_component_version;
    let mut next_oplog_index = initial_oplog_index;

    for (index, raw_entry) in raw_entries {
        if let Some(version) = raw_entry.specifies_component_version() {
            current_component_version = version;
        }

        let entry = PublicOplogEntry::from_oplog_entry(
            raw_entry,
            oplog_service.clone(),
            component_service.clone(),
            plugins.clone(),
            owned_worker_id,
            current_component_version,
        )
        .await?;
        entries.push(entry);
        next_oplog_index = index.next();
    }

    Ok(PublicOplogChunk {
        entries,
        next_oplog_index,
        current_component_version,
        first_index_in_chunk: initial_oplog_index,
        last_index,
    })
}

pub struct PublicOplogSearchResult {
    pub entries: Vec<(OplogIndex, PublicOplogEntry)>,
    pub next_oplog_index: OplogIndex,
    pub current_component_version: ComponentVersion,
    pub last_index: OplogIndex,
}

pub async fn search_public_oplog<Owner: PluginOwner, Scope: PluginScope>(
    component_service: Arc<dyn ComponentService + Send + Sync>,
    oplog_service: Arc<dyn OplogService + Send + Sync>,
    plugin_service: Arc<dyn Plugins<Owner, Scope> + Send + Sync>,
    owned_worker_id: &OwnedWorkerId,
    initial_component_version: ComponentVersion,
    initial_oplog_index: OplogIndex,
    count: usize,
    query: &str,
) -> Result<PublicOplogSearchResult, String> {
    let mut results = Vec::new();
    let mut last_index;
    let mut current_index = initial_oplog_index;
    let mut current_component_version = initial_component_version;

    let query = Query::parse(query)?;

    loop {
        let chunk = get_public_oplog_chunk(
            component_service.clone(),
            oplog_service.clone(),
            plugin_service.clone(),
            owned_worker_id,
            current_component_version,
            current_index,
            count,
        )
        .await?;

        for (idx, entry) in chunk.entries.into_iter().enumerate() {
            if entry.matches(&query) {
                results.push((
                    OplogIndex::from_u64(u64::from(current_index) + idx as u64),
                    entry,
                ));
            }
        }

        last_index = chunk.last_index;
        current_index = chunk.next_oplog_index;
        current_component_version = chunk.current_component_version;

        if current_index >= last_index || results.len() >= count {
            break;
        }
    }

    Ok(PublicOplogSearchResult {
        entries: results,
        next_oplog_index: current_index,
        current_component_version,
        last_index,
    })
}

pub async fn find_component_version_at(
    oplog_service: Arc<dyn OplogService + Send + Sync>,
    owned_worker_id: &OwnedWorkerId,
    start: OplogIndex,
) -> Result<ComponentVersion, GolemError> {
    let mut initial_component_version = 0;
    let last_oplog_index = oplog_service.get_last_index(owned_worker_id).await;
    let mut current = OplogIndex::INITIAL;
    while current < start && current <= last_oplog_index {
        // NOTE: could be reading in pages for optimization
        let entry = oplog_service
            .read(owned_worker_id, current, 1)
            .await
            .iter()
            .next()
            .map(|(_, v)| v.clone());

        if let Some(version) = entry.and_then(|entry| entry.specifies_component_version()) {
            initial_component_version = version;
        }

        current = current.next();
    }

    Ok(initial_component_version)
}

#[async_trait]
pub trait PublicOplogEntryOps<Owner: PluginOwner, Scope: PluginScope>: Sized {
    async fn from_oplog_entry(
        value: OplogEntry,
        oplog_service: Arc<dyn OplogService + Send + Sync>,
        components: Arc<dyn ComponentService + Send + Sync>,
        plugins: Arc<dyn Plugins<Owner, Scope> + Send + Sync>,
        owned_worker_id: &OwnedWorkerId,
        component_version: ComponentVersion,
    ) -> Result<Self, String>;
}

#[async_trait]
impl<Owner: PluginOwner, Scope: PluginScope> PublicOplogEntryOps<Owner, Scope>
    for PublicOplogEntry
{
    async fn from_oplog_entry(
        value: OplogEntry,
        oplog_service: Arc<dyn OplogService + Send + Sync>,
        components: Arc<dyn ComponentService + Send + Sync>,
        plugins: Arc<dyn Plugins<Owner, Scope> + Send + Sync>,
        owned_worker_id: &OwnedWorkerId,
        component_version: ComponentVersion,
    ) -> Result<Self, String> {
        match value {
            OplogEntry::CreateV1 {
                timestamp,
                worker_id,
                component_version,
                args,
                env,
                account_id,
                parent,
                component_size,
                initial_total_linear_memory_size,
            } => Ok(PublicOplogEntry::Create(CreateParameters {
                timestamp,
                worker_id,
                component_version,
                args,
                env: env.into_iter().collect(),
                account_id,
                parent,
                component_size,
                initial_total_linear_memory_size,
                initial_active_plugins: BTreeSet::new(),
            })),
            OplogEntry::Create {
                timestamp,
                worker_id,
                component_version,
                args,
                env,
                account_id,
                parent,
                component_size,
                initial_total_linear_memory_size,
                initial_active_plugins,
            } => {
                let mut initial_plugins = BTreeSet::new();
                for installation_id in initial_active_plugins {
                    let (installation, _definition) = plugins
                        .get(
                            &account_id,
                            &worker_id.component_id,
                            component_version,
                            &installation_id,
                        )
                        .await
                        .map_err(|err| err.to_string())?;
                    let desc = installation.into();
                    initial_plugins.insert(desc);
                }
                Ok(PublicOplogEntry::Create(CreateParameters {
                    timestamp,
                    worker_id,
                    component_version,
                    args,
                    env: env.into_iter().collect(),
                    account_id,
                    parent,
                    component_size,
                    initial_total_linear_memory_size,
                    initial_active_plugins: initial_plugins,
                }))
            }
            OplogEntry::ImportedFunctionInvokedV1 {
                timestamp,
                function_name,
                response,
                wrapped_function_type,
            } => {
                let payload_bytes = oplog_service
                    .download_payload(owned_worker_id, &response)
                    .await?;
                let value = encode_host_function_response_as_value(&function_name, &payload_bytes)?;
                Ok(PublicOplogEntry::ImportedFunctionInvoked(
                    ImportedFunctionInvokedParameters {
                        timestamp,
                        function_name,
                        request: no_payload()?,
                        response: value,
                        wrapped_function_type: wrapped_function_type.into(),
                    },
                ))
            }
            OplogEntry::ImportedFunctionInvoked {
                timestamp,
                function_name,
                request,
                response,
                wrapped_function_type,
            } => {
                let request_bytes = oplog_service
                    .download_payload(owned_worker_id, &request)
                    .await?;
                let response_bytes = oplog_service
                    .download_payload(owned_worker_id, &response)
                    .await?;
                let request =
                    encode_host_function_request_as_value(&function_name, &request_bytes)?;
                let response =
                    encode_host_function_response_as_value(&function_name, &response_bytes)?;
                Ok(PublicOplogEntry::ImportedFunctionInvoked(
                    ImportedFunctionInvokedParameters {
                        timestamp,
                        function_name,
                        request,
                        response,
                        wrapped_function_type: wrapped_function_type.into(),
                    },
                ))
            }
            OplogEntry::ExportedFunctionInvoked {
                timestamp,
                function_name,
                request,
                idempotency_key,
            } => {
                let payload_bytes = oplog_service
                    .download_payload(owned_worker_id, &request)
                    .await?;
                let proto_params: Vec<golem_wasm_rpc::protobuf::Val> =
                    core_try_deserialize(&payload_bytes)?.unwrap_or_default();
                let params = proto_params
                    .into_iter()
                    .map(Value::try_from)
                    .collect::<Result<Vec<_>, _>>()?;

                let metadata = components
                    .get_metadata(
                        &owned_worker_id.account_id,
                        &owned_worker_id.worker_id.component_id,
                        Some(component_version),
                    )
                    .await
                    .map_err(|err| err.to_string())?;
                let function = function_by_name(&metadata.exports, &function_name)?.ok_or(
                        format!("Exported function {function_name} not found in component {} version {component_version}", owned_worker_id.component_id())
                    )?;
                let request = function
                    .parameters
                    .iter()
                    .zip(params)
                    .map(|(param, value)| ValueAndType::new(value, param.typ.clone()))
                    .collect();

                Ok(PublicOplogEntry::ExportedFunctionInvoked(
                    ExportedFunctionInvokedParameters {
                        timestamp,
                        function_name,
                        request,
                        idempotency_key,
                    },
                ))
            }
            OplogEntry::ExportedFunctionCompleted {
                timestamp,
                response,
                consumed_fuel,
            } => {
                let payload_bytes = oplog_service
                    .download_payload(owned_worker_id, &response)
                    .await?;
                let proto_type_annotated_value: TypeAnnotatedValue =
                    core_try_deserialize(&payload_bytes)?.unwrap_or(TypeAnnotatedValue::Record(
                        golem_wasm_rpc::protobuf::TypedRecord {
                            typ: Vec::new(),
                            value: Vec::new(),
                        },
                    ));
                let typ: AnalysedType = AnalysedType::try_from(&proto_type_annotated_value)?;
                let value = Value::try_from(proto_type_annotated_value)?;
                Ok(PublicOplogEntry::ExportedFunctionCompleted(
                    ExportedFunctionCompletedParameters {
                        timestamp,
                        response: ValueAndType::new(value, typ),
                        consumed_fuel,
                    },
                ))
            }
            OplogEntry::Suspend { timestamp } => {
                Ok(PublicOplogEntry::Suspend(TimestampParameter { timestamp }))
            }
            OplogEntry::Error { timestamp, error } => {
                Ok(PublicOplogEntry::Error(ErrorParameters {
                    timestamp,
                    error: error.to_string(""),
                }))
            }
            OplogEntry::NoOp { timestamp } => {
                Ok(PublicOplogEntry::NoOp(TimestampParameter { timestamp }))
            }
            OplogEntry::Jump { timestamp, jump } => {
                Ok(PublicOplogEntry::Jump(JumpParameters { timestamp, jump }))
            }
            OplogEntry::Interrupted { timestamp } => {
                Ok(PublicOplogEntry::Interrupted(TimestampParameter {
                    timestamp,
                }))
            }
            OplogEntry::Exited { timestamp } => {
                Ok(PublicOplogEntry::Exited(TimestampParameter { timestamp }))
            }
            OplogEntry::ChangeRetryPolicy {
                timestamp,
                new_policy,
            } => Ok(PublicOplogEntry::ChangeRetryPolicy(
                ChangeRetryPolicyParameters {
                    timestamp,
                    new_policy: new_policy.into(),
                },
            )),
            OplogEntry::BeginAtomicRegion { timestamp } => {
                Ok(PublicOplogEntry::BeginAtomicRegion(TimestampParameter {
                    timestamp,
                }))
            }
            OplogEntry::EndAtomicRegion {
                timestamp,
                begin_index,
            } => Ok(PublicOplogEntry::EndAtomicRegion(EndRegionParameters {
                timestamp,
                begin_index,
            })),
            OplogEntry::BeginRemoteWrite { timestamp } => {
                Ok(PublicOplogEntry::BeginRemoteWrite(TimestampParameter {
                    timestamp,
                }))
            }
            OplogEntry::EndRemoteWrite {
                timestamp,
                begin_index,
            } => Ok(PublicOplogEntry::EndRemoteWrite(EndRegionParameters {
                timestamp,
                begin_index,
            })),
            OplogEntry::PendingWorkerInvocation {
                timestamp,
                invocation,
            } => {
                let invocation = match invocation {
                    WorkerInvocation::ExportedFunction {
                        idempotency_key,
                        full_function_name,
                        function_input,
                    } => {
                        let metadata = components
                            .get_metadata(
                                &owned_worker_id.account_id,
                                &owned_worker_id.worker_id.component_id,
                                Some(component_version),
                            )
                            .await
                            .map_err(|err| err.to_string())?;

                        let function = function_by_name(&metadata.exports, &full_function_name)?;

                        // It is not guaranteed that we can resolve the enqueued invocation's parameter types because
                        // we only know the current component version. If the client enqueued an update earlier and assumes
                        // it will succeed, it is possible that it enqueues an invocation using a future API.
                        //
                        // If we cannot resolve the type, we leave the `function_input` field empty in the public oplog.
                        let mut params = None;
                        if let Some(function) = function {
                            if function.parameters.len() == function_input.len() {
                                params = Some(
                                    function
                                        .parameters
                                        .iter()
                                        .zip(function_input)
                                        .map(|(param, value)| {
                                            ValueAndType::new(value, param.typ.clone())
                                        })
                                        .collect(),
                                );
                            }
                        }

                        PublicWorkerInvocation::ExportedFunction(ExportedFunctionParameters {
                            idempotency_key,
                            full_function_name,
                            function_input: params,
                        })
                    }
                    WorkerInvocation::ManualUpdate { target_version } => {
                        PublicWorkerInvocation::ManualUpdate(ManualUpdateParameters {
                            target_version,
                        })
                    }
                };
                Ok(PublicOplogEntry::PendingWorkerInvocation(
                    PendingWorkerInvocationParameters {
                        timestamp,
                        invocation,
                    },
                ))
            }
            OplogEntry::PendingUpdate {
                timestamp,
                description,
            } => {
                let target_version = *description.target_version();
                let public_description = match description {
                    UpdateDescription::Automatic { .. } => {
                        PublicUpdateDescription::Automatic(Empty {})
                    }
                    UpdateDescription::SnapshotBased { payload, .. } => {
                        let bytes = oplog_service
                            .download_payload(owned_worker_id, &payload)
                            .await?;
                        PublicUpdateDescription::SnapshotBased(SnapshotBasedUpdateParameters {
                            payload: bytes.to_vec(),
                        })
                    }
                };
                Ok(PublicOplogEntry::PendingUpdate(PendingUpdateParameters {
                    timestamp,
                    target_version,
                    description: public_description,
                }))
            }
            OplogEntry::SuccessfulUpdateV1 {
                timestamp,
                target_version,
                new_component_size,
            } => Ok(PublicOplogEntry::SuccessfulUpdate(
                SuccessfulUpdateParameters {
                    timestamp,
                    target_version,
                    new_component_size,
                    new_active_plugins: BTreeSet::new(),
                },
            )),
            OplogEntry::SuccessfulUpdate {
                timestamp,
                target_version,
                new_component_size,
                new_active_plugins,
            } => {
                let mut new_plugins = BTreeSet::new();
                for installation_id in new_active_plugins {
                    let (installation, _definition) = plugins
                        .get(
                            &owned_worker_id.account_id,
                            &owned_worker_id.worker_id.component_id,
                            target_version,
                            &installation_id,
                        )
                        .await
                        .map_err(|err| err.to_string())?;
                    let desc = installation.into();
                    new_plugins.insert(desc);
                }
                Ok(PublicOplogEntry::SuccessfulUpdate(
                    SuccessfulUpdateParameters {
                        timestamp,
                        target_version,
                        new_component_size,
                        new_active_plugins: new_plugins,
                    },
                ))
            }
            OplogEntry::FailedUpdate {
                timestamp,
                target_version,
                details,
            } => Ok(PublicOplogEntry::FailedUpdate(FailedUpdateParameters {
                timestamp,
                target_version,
                details,
            })),
            OplogEntry::GrowMemory { timestamp, delta } => {
                Ok(PublicOplogEntry::GrowMemory(GrowMemoryParameters {
                    timestamp,
                    delta,
                }))
            }
            OplogEntry::CreateResource { timestamp, id } => {
                Ok(PublicOplogEntry::CreateResource(ResourceParameters {
                    timestamp,
                    id,
                }))
            }
            OplogEntry::DropResource { timestamp, id } => {
                Ok(PublicOplogEntry::DropResource(ResourceParameters {
                    timestamp,
                    id,
                }))
            }
            OplogEntry::DescribeResource {
                timestamp,
                id,
                indexed_resource,
            } => {
                let metadata = components
                    .get_metadata(
                        &owned_worker_id.account_id,
                        &owned_worker_id.worker_id.component_id,
                        Some(component_version),
                    )
                    .await
                    .map_err(|err| err.to_string())?;

                let resource_name = indexed_resource.resource_name.clone();
                let resource_constructor_name = ParsedFunctionName::new(
                    find_resource_site(&metadata.exports, &resource_name).ok_or(format!(
                        "Resource site for resource {} not found in component {} version {}",
                        resource_name,
                        owned_worker_id.component_id(),
                        component_version
                    ))?,
                    ParsedFunctionReference::RawResourceConstructor {
                        resource: resource_name.clone(),
                    },
                );
                let constructor_def = function_by_name(&metadata.exports, &resource_constructor_name.to_string())?.ok_or(
                        format!("Resource constructor {resource_constructor_name} not found in component {} version {component_version}", owned_worker_id.component_id())
                    )?;

                let mut resource_params = Vec::new();
                for (value_str, param) in indexed_resource
                    .resource_params
                    .iter()
                    .zip(constructor_def.parameters)
                {
                    let type_annotated_value: TypeAnnotatedValue =
                        parse_type_annotated_value(&param.typ, value_str)?;
                    let value = type_annotated_value.try_into()?;
                    let value_and_type = ValueAndType::new(value, param.typ.clone());
                    resource_params.push(value_and_type);
                }
                Ok(PublicOplogEntry::DescribeResource(
                    DescribeResourceParameters {
                        timestamp,
                        id,
                        resource_name,
                        resource_params,
                    },
                ))
            }
            OplogEntry::Log {
                timestamp,
                level,
                context,
                message,
            } => Ok(PublicOplogEntry::Log(LogParameters {
                timestamp,
                level,
                context,
                message,
            })),
            OplogEntry::Restart { timestamp } => {
                Ok(PublicOplogEntry::Restart(TimestampParameter { timestamp }))
            }
            OplogEntry::ActivatePlugin { timestamp, plugin } => {
                let (installation, _definition) = plugins
                    .get(
                        &owned_worker_id.account_id,
                        &owned_worker_id.worker_id.component_id,
                        component_version,
                        &plugin,
                    )
                    .await
                    .map_err(|err| err.to_string())?;
                Ok(PublicOplogEntry::ActivatePlugin(ActivatePluginParameters {
                    timestamp,
                    plugin: installation.into(),
                }))
            }
            OplogEntry::DeactivatePlugin { timestamp, plugin } => {
                let (installation, _definition) = plugins
                    .get(
                        &owned_worker_id.account_id,
                        &owned_worker_id.worker_id.component_id,
                        component_version,
                        &plugin,
                    )
                    .await
                    .map_err(|err| err.to_string())?;
                Ok(PublicOplogEntry::DeactivatePlugin(
                    DeactivatePluginParameters {
                        timestamp,
                        plugin: installation.into(),
                    },
                ))
            }
            OplogEntry::Revert {
                timestamp,
                dropped_region,
            } => Ok(PublicOplogEntry::Revert(RevertParameters {
                timestamp,
                dropped_region,
            })),
            OplogEntry::CancelPendingInvocation {
                timestamp,
                idempotency_key,
            } => Ok(PublicOplogEntry::CancelInvocation(
                CancelInvocationParameters {
                    timestamp,
                    idempotency_key,
                },
            )),
        }
    }
}

fn try_deserialize<T: Decode>(data: &[u8]) -> Result<T, String> {
    core_try_deserialize(data)?.ok_or("Unexpected oplog payload, cannot deserialize".to_string())
}

fn no_payload() -> Result<ValueAndType, String> {
    Ok(ValueAndType::new(Value::Option(None), option(str())))
}

fn encode_host_function_request_as_value(
    function_name: &str,
    bytes: &[u8],
) -> Result<ValueAndType, String> {
    match function_name {
        "golem::rpc::future-invoke-result::get" => {
            let payload: SerializableInvokeRequest = try_deserialize(bytes)?;
            Ok(payload.into_value_and_type())
        }
        "http::types::future_incoming_response::get" => {
            let payload: SerializableHttpRequest = try_deserialize(bytes)?;
            Ok(payload.into_value_and_type())
        }
        "golem io::poll::poll" => no_payload(),
        "golem blobstore::container::object_info" => {
            let payload: (String, String) = try_deserialize(bytes)?;
            Ok(container_and_object(payload.0, payload.1))
        }
        "golem blobstore::container::delete_objects" => {
            let payload: (String, Vec<String>) = try_deserialize(bytes)?;
            Ok(container_and_objects(payload.0, payload.1))
        }
        "golem blobstore::container::list_objects" => {
            let payload: String = try_deserialize(bytes)?;
            Ok(container(payload))
        }
        "golem blobstore::container::get_data" => {
            let payload: (String, String, u64, u64) = try_deserialize(bytes)?;
            Ok(ValueAndType::new(
                Value::Record(vec![
                    Value::String(payload.0),
                    Value::String(payload.1),
                    Value::U64(payload.2),
                    Value::U64(payload.3),
                ]),
                record(vec![
                    field("container", str()),
                    field("object", str()),
                    field("begin", u64()),
                    field("end", u64()),
                ]),
            ))
        }
        "golem blobstore::container::write_data" => {
            let payload: (String, String, u64) = try_deserialize(bytes)?;
            Ok(ValueAndType::new(
                Value::Record(vec![
                    Value::String(payload.0),
                    Value::String(payload.1),
                    Value::U64(payload.2),
                ]),
                record(vec![
                    field("container", str()),
                    field("object", str()),
                    field("length", u64()),
                ]),
            ))
        }
        "golem blobstore::container::delete_object" => {
            let payload: (String, String) = try_deserialize(bytes)?;
            Ok(container_and_object(payload.0, payload.1))
        }
        "golem blobstore::container::has_object" => {
            let payload: (String, String) = try_deserialize(bytes)?;
            Ok(container_and_object(payload.0, payload.1))
        }
        "golem blobstore::container::clear" => {
            let payload: String = try_deserialize(bytes)?;
            Ok(container(payload))
        }
        "golem blobstore::blobstore::copy_object" => {
            let payload: (String, String, String, String) = try_deserialize(bytes)?;
            Ok(ValueAndType::new(
                Value::Record(vec![
                    Value::String(payload.0),
                    Value::String(payload.1),
                    Value::String(payload.2),
                    Value::String(payload.3),
                ]),
                record(vec![
                    field("src_container", str()),
                    field("src_object", str()),
                    field("dest_container", str()),
                    field("dest_object", str()),
                ]),
            ))
        }
        "golem blobstore::blobstore::delete_container" => {
            let payload: String = try_deserialize(bytes)?;
            Ok(container(payload))
        }
        "golem blobstore::blobstore::create_container" => {
            let payload: String = try_deserialize(bytes)?;
            Ok(container(payload))
        }
        "golem blobstore::blobstore::get_container" => {
            let payload: String = try_deserialize(bytes)?;
            Ok(container(payload))
        }
        "golem blobstore::blobstore::container_exists" => {
            let payload: String = try_deserialize(bytes)?;
            Ok(container(payload))
        }
        "golem blobstore::blobstore::move_object" => {
            let payload: (String, String, String, String) = try_deserialize(bytes)?;
            Ok(ValueAndType::new(
                Value::Record(vec![
                    Value::String(payload.0),
                    Value::String(payload.1),
                    Value::String(payload.2),
                    Value::String(payload.3),
                ]),
                record(vec![
                    field("src_container", str()),
                    field("src_object", str()),
                    field("dest_container", str()),
                    field("dest_object", str()),
                ]),
            ))
        }
        "golem_environment::get_arguments" => no_payload(),
        "golem_environment::get_environment" => no_payload(),
        "golem_environment::initial_cwd" => no_payload(),
        "monotonic_clock::resolution" => no_payload(),
        "monotonic_clock::now" => no_payload(),
        "monotonic_clock::subscribe_duration" => no_payload(),
        "wall_clock::now" => no_payload(),
        "wall_clock::resolution" => no_payload(),
        "golem_delete_promise" => {
            let payload: PromiseId = try_deserialize(bytes)?;
            Ok(payload.into_value_and_type())
        }
        "golem_complete_promise" => {
            let payload: PromiseId = try_deserialize(bytes)?;
            Ok(payload.into_value_and_type())
        }
        "golem::api::update-worker" => {
            let payload: (WorkerId, ComponentVersion, UpdateMode) = try_deserialize(bytes)?;
            Ok(ValueAndType::new(
                Value::Record(vec![
                    payload.0.into_value(),
                    payload.1.into_value(),
                    Value::String(format!("{:?}", payload.2)),
                ]),
                record(vec![
                    field("worker_id", WorkerId::get_type()),
                    field("component_version", u64()),
                    field("update_mode", str()),
                ]),
            ))
        }
        "golem::api::fork-worker" => {
            let payload: (WorkerId, WorkerId, OplogIndex) = try_deserialize(bytes)?;
            Ok(ValueAndType::new(
                Value::Record(vec![
                    payload.0.into_value(),
                    payload.1.into_value(),
                    payload.2.into_value(),
                ]),
                record(vec![
                    field("source_worker_id", WorkerId::get_type()),
                    field("target_worker_id", WorkerId::get_type()),
                    field("oplog_idx_cut_off", u64()),
                ]),
            ))
        }
        "golem::api::revert-worker" => {
            let payload: (WorkerId, RevertWorkerTarget) = try_deserialize(bytes)?;
            Ok(ValueAndType::new(
                Value::Record(vec![payload.0.into_value(), payload.1.into_value()]),
                record(vec![
                    field("worker_id", WorkerId::get_type()),
                    field("target", RevertWorkerTarget::get_type()),
                ]),
            ))
        }
        "http::types::incoming_body_stream::skip" => {
            let payload: SerializableHttpRequest = try_deserialize(bytes)?;
            Ok(payload.into_value_and_type())
        }
        "http::types::incoming_body_stream::read" => {
            let payload: SerializableHttpRequest = try_deserialize(bytes)?;
            Ok(payload.into_value_and_type())
        }
        "http::types::incoming_body_stream::blocking_read" => {
            let payload: SerializableHttpRequest = try_deserialize(bytes)?;
            Ok(payload.into_value_and_type())
        }
        "http::types::incoming_body_stream::blocking_skip" => {
            let payload: SerializableHttpRequest = try_deserialize(bytes)?;
            Ok(payload.into_value_and_type())
        }
        "golem keyvalue::eventual::delete" => {
            let payload: (String, String) = try_deserialize(bytes)?;
            Ok(bucket_and_key(payload.0, payload.1))
        }
        "golem keyvalue::eventual::get" => {
            let payload: (String, String) = try_deserialize(bytes)?;
            Ok(bucket_and_key(payload.0, payload.1))
        }
        "golem keyvalue::eventual::set" => {
            let payload: (String, String, u64) = try_deserialize(bytes)?;
            Ok(ValueAndType::new(
                Value::Record(vec![
                    Value::String(payload.0),
                    Value::String(payload.1),
                    Value::U64(payload.2),
                ]),
                record(vec![
                    field("bucket", str()),
                    field("key", str()),
                    field("value", u64()),
                ]),
            ))
        }
        "golem keyvalue::eventual::exists" => {
            let payload: (String, String) = try_deserialize(bytes)?;
            Ok(bucket_and_key(payload.0, payload.1))
        }
        "golem keyvalue::eventual_batch::set_many" => {
            let payload: (String, Vec<(String, u64)>) = try_deserialize(bytes)?;
            Ok(ValueAndType::new(
                Value::Record(vec![
                    Value::String(payload.0),
                    Value::List(
                        payload
                            .1
                            .into_iter()
                            .map(|(key, value)| {
                                Value::Record(vec![Value::String(key), Value::U64(value)])
                            })
                            .collect(),
                    ),
                ]),
                record(vec![
                    field("bucket", str()),
                    field(
                        "key_values",
                        list(record(vec![field("key", str()), field("length", u64())])),
                    ),
                ]),
            ))
        }
        "golem keyvalue::eventual_batch::get_many" => {
            let payload: (String, Vec<String>) = try_deserialize(bytes)?;
            Ok(bucket_and_keys(payload.0, payload.1))
        }
        "golem keyvalue::eventual_batch::get_keys" => {
            let payload: String = try_deserialize(bytes)?;
            Ok(bucket(payload))
        }
        "golem keyvalue::eventual_batch::delete_many" => {
            let payload: (String, Vec<String>) = try_deserialize(bytes)?;
            Ok(bucket_and_keys(payload.0, payload.1))
        }
        "golem random::insecure::get_insecure_random_bytes" => no_payload(),
        "golem random::insecure::get_insecure_random_u64" => no_payload(),
        "golem random::insecure_seed::insecure_seed" => no_payload(),
        "golem random::get_random_bytes" => no_payload(),
        "golem random::get_random_u64" => no_payload(),
        "sockets::ip_name_lookup::resolve_addresses" => {
            let payload: String = try_deserialize(bytes)?;
            Ok(payload.into_value_and_type())
        }
        "golem::rpc::wasm-rpc::invoke" => {
            let payload: SerializableInvokeRequest = try_deserialize(bytes)?;
            Ok(payload.into_value_and_type())
        }
        "golem::rpc::wasm-rpc::invoke-and-await" => {
            let payload: SerializableInvokeRequest = try_deserialize(bytes)?;
            Ok(payload.into_value_and_type())
        }
        "golem::rpc::wasm-rpc::generate_unique_local_worker_id" => no_payload(),
        "cli::preopens::get_directories" => no_payload(),
        "filesystem::types::descriptor::stat" => {
            let payload: String = try_deserialize(bytes)?;
            Ok(payload.into_value_and_type())
        }
        "filesystem::types::descriptor::stat_at" => {
            let payload: String = try_deserialize(bytes)?;
            Ok(payload.into_value_and_type())
        }
        "golem api::generate_idempotency_key" => no_payload(),
        "golem http::types::future_trailers::get" => {
            let payload: SerializableHttpRequest = try_deserialize(bytes)?;
            Ok(payload.into_value_and_type())
        }
        "golem::rpc::wasm-rpc::invoke idempotency key" => no_payload(),
        "golem::rpc::wasm-rpc::invoke-and-await idempotency key" => no_payload(),
        "golem::rpc::wasm-rpc::async-invoke-and-await idempotency key" => no_payload(),
<<<<<<< HEAD
        "rdbms::mysql::db-connection::query"
        | "rdbms::mysql::db-connection::execute"
        | "rdbms::mysql::db-transaction::query"
        | "rdbms::mysql::db-transaction::execute" => {
            let payload: Option<RdbmsRequest<MysqlType>> = try_deserialize(bytes)?;
            Ok(payload.into_value_and_type())
        }
        "rdbms::mysql::db-transaction::rollback"
        | "rdbms::mysql::db-transaction::commit"
        | "rdbms::mysql::db-connection::query-stream"
        | "rdbms::mysql::db-transaction::query-stream"
        | "rdbms::mysql::db-result-stream::get-columns"
        | "rdbms::mysql::db-result-stream::get-next" => no_payload(),
        "rdbms::postgres::db-connection::query"
        | "rdbms::postgres::db-connection::execute"
        | "rdbms::postgres::db-transaction::query"
        | "rdbms::postgres::db-transaction::execute" => {
            let payload: Option<RdbmsRequest<PostgresType>> = try_deserialize(bytes)?;
            Ok(payload.into_value_and_type())
        }
        "rdbms::postgres::db-transaction::rollback"
        | "rdbms::postgres::db-transaction::commit"
        | "rdbms::postgres::db-connection::query-stream"
        | "rdbms::postgres::db-transaction::query-stream"
        | "rdbms::postgres::db-result-stream::get-columns"
        | "rdbms::postgres::db-result-stream::get-next" => no_payload(),
=======
        "golem::api::poll_promise" => {
            let payload: PromiseId = try_deserialize(bytes)?;
            Ok(payload.into_value_and_type())
        }
>>>>>>> 8b08cd3e
        _ => Err(format!("Unsupported host function name: {}", function_name)),
    }
}

#[allow(clippy::type_complexity)]
fn encode_host_function_response_as_value(
    function_name: &str,
    bytes: &[u8],
) -> Result<ValueAndType, String> {
    match function_name {
        "golem::rpc::future-invoke-result::get" => {
            let payload: SerializableInvokeResult = try_deserialize(bytes)?;
            match payload {
                SerializableInvokeResult::Failed(error) => Ok(ValueAndType::new(
                    Value::Variant {
                        case_idx: 0,
                        case_value: Some(Box::new(error.into_value())),
                    },
                    variant(vec![
                        case("Failed", SerializableError::get_type()),
                        unit_case("Pending"),
                        unit_case("Completed"),
                    ]),
                )),
                SerializableInvokeResult::Pending => Ok(ValueAndType::new(
                    Value::Variant {
                        case_idx: 1,
                        case_value: None,
                    },
                    variant(vec![
                        case("Failed", SerializableError::get_type()),
                        unit_case("Pending"),
                        unit_case("Completed"),
                    ]),
                )),
                SerializableInvokeResult::Completed(Ok(value)) => {
                    let typ: AnalysedType = (&value).try_into()?;
                    let value: Value = value.try_into()?;
                    Ok(ValueAndType::new(
                        Value::Variant {
                            case_idx: 2,
                            case_value: Some(Box::new(Value::Result(Ok(Some(Box::new(value)))))),
                        },
                        variant(vec![
                            case("Failed", SerializableError::get_type()),
                            unit_case("Pending"),
                            case("Completed", result(typ, RpcError::get_type())),
                        ]),
                    ))
                }
                SerializableInvokeResult::Completed(Err(rpc_error)) => Ok(ValueAndType::new(
                    Value::Variant {
                        case_idx: 2,
                        case_value: Some(Box::new(Value::Result(Err(Some(Box::new(
                            rpc_error.into_value(),
                        )))))),
                    },
                    variant(vec![
                        case("Failed", SerializableError::get_type()),
                        unit_case("Pending"),
                        case("Completed", result(record(vec![]), RpcError::get_type())),
                    ]),
                )),
            }
        }
        "http::types::future_incoming_response::get" => {
            let payload: SerializableResponse = try_deserialize(bytes)?;
            Ok(payload.into_value_and_type())
        }
        "golem io::poll::poll" => {
            let payload: Result<Vec<u32>, SerializableError> = try_deserialize(bytes)?;
            Ok(payload.into_value_and_type())
        }
        "golem blobstore::container::object_info" => {
            let payload: Result<crate::services::blob_store::ObjectMetadata, SerializableError> =
                try_deserialize(bytes)?;
            Ok(payload.into_value_and_type())
        }
        "golem blobstore::container::delete_objects" => {
            let payload: Result<(), SerializableError> = try_deserialize(bytes)?;
            Ok(payload.into_value_and_type())
        }
        "golem blobstore::container::list_objects" => {
            let payload: Result<Vec<String>, SerializableError> = try_deserialize(bytes)?;
            Ok(payload.into_value_and_type())
        }
        "golem blobstore::container::get_data" => {
            let payload: Result<Vec<u8>, SerializableError> = try_deserialize(bytes)?;
            Ok(payload.into_value_and_type())
        }
        "golem blobstore::container::write_data" => {
            let payload: Result<(), SerializableError> = try_deserialize(bytes)?;
            Ok(payload.into_value_and_type())
        }
        "golem blobstore::container::delete_object" => {
            let payload: Result<(), SerializableError> = try_deserialize(bytes)?;
            Ok(payload.into_value_and_type())
        }
        "golem blobstore::container::has_object" => {
            let payload: Result<bool, SerializableError> = try_deserialize(bytes)?;
            Ok(payload.into_value_and_type())
        }
        "golem blobstore::container::clear" => {
            let payload: Result<(), SerializableError> = try_deserialize(bytes)?;
            Ok(payload.into_value_and_type())
        }
        "golem blobstore::blobstore::copy_object" => {
            let payload: Result<(), SerializableError> = try_deserialize(bytes)?;
            Ok(payload.into_value_and_type())
        }
        "golem blobstore::blobstore::delete_container" => {
            let payload: Result<(), SerializableError> = try_deserialize(bytes)?;
            Ok(payload.into_value_and_type())
        }
        "golem blobstore::blobstore::create_container" => {
            let payload: Result<u64, SerializableError> = try_deserialize(bytes)?;
            Ok(payload.into_value_and_type())
        }
        "golem blobstore::blobstore::get_container" => {
            let payload: Result<Option<u64>, SerializableError> = try_deserialize(bytes)?;
            Ok(payload.into_value_and_type())
        }
        "golem blobstore::blobstore::container_exists" => {
            let payload: Result<bool, SerializableError> = try_deserialize(bytes)?;
            Ok(payload.into_value_and_type())
        }
        "golem blobstore::blobstore::move_object" => {
            let payload: Result<(), SerializableError> = try_deserialize(bytes)?;
            Ok(payload.into_value_and_type())
        }
        "golem_environment::get_arguments" => {
            let payload: Result<Vec<String>, SerializableError> = try_deserialize(bytes)?;
            Ok(payload.into_value_and_type())
        }
        "golem_environment::get_environment" => {
            let payload: Result<Vec<(String, String)>, SerializableError> = try_deserialize(bytes)?;
            Ok(payload.into_value_and_type())
        }
        "golem_environment::initial_cwd" => {
            let payload: Result<Option<String>, SerializableError> = try_deserialize(bytes)?;
            Ok(payload.into_value_and_type())
        }
        "monotonic_clock::resolution" => {
            let payload: Result<u64, SerializableError> = try_deserialize(bytes)?;
            Ok(payload.into_value_and_type())
        }
        "monotonic_clock::now" => {
            let payload: Result<u64, SerializableError> = try_deserialize(bytes)?;
            Ok(payload.into_value_and_type())
        }
        "monotonic_clock::subscribe_duration" => {
            let payload: Result<u64, SerializableError> = try_deserialize(bytes)?;
            Ok(payload.into_value_and_type())
        }
        "wall_clock::now" => {
            let payload: Result<SerializableDateTime, SerializableError> = try_deserialize(bytes)?;
            Ok(payload.into_value_and_type())
        }
        "wall_clock::resolution" => {
            let payload: Result<SerializableDateTime, SerializableError> = try_deserialize(bytes)?;
            Ok(payload.into_value_and_type())
        }
        "golem_delete_promise" => {
            let payload: Result<(), SerializableError> = try_deserialize(bytes)?;
            Ok(payload.into_value_and_type())
        }
        "golem_complete_promise" => {
            let payload: Result<bool, SerializableError> = try_deserialize(bytes)?;
            Ok(payload.into_value_and_type())
        }
        "golem::api::update-worker" => {
            let payload: Result<(), SerializableError> = try_deserialize(bytes)?;
            Ok(payload.into_value_and_type())
        }
        "golem::api::fork-worker" => {
            let payload: Result<(), SerializableError> = try_deserialize(bytes)?;
            Ok(payload.into_value_and_type())
        }
        "golem::api::revert-worker" => {
            let payload: Result<(), SerializableError> = try_deserialize(bytes)?;
            Ok(payload.into_value_and_type())
        }
        "http::types::incoming_body_stream::skip" => {
            let payload: Result<u64, SerializableStreamError> = try_deserialize(bytes)?;
            Ok(payload.into_value_and_type())
        }
        "http::types::incoming_body_stream::read" => {
            let payload: Result<Vec<u8>, SerializableStreamError> = try_deserialize(bytes)?;
            Ok(payload.into_value_and_type())
        }
        "http::types::incoming_body_stream::blocking_read" => {
            let payload: Result<Vec<u8>, SerializableStreamError> = try_deserialize(bytes)?;
            Ok(payload.into_value_and_type())
        }
        "http::types::incoming_body_stream::blocking_skip" => {
            let payload: Result<u64, SerializableStreamError> = try_deserialize(bytes)?;
            Ok(payload.into_value_and_type())
        }
        "golem keyvalue::eventual::delete" => {
            let payload: Result<(), SerializableError> = try_deserialize(bytes)?;
            Ok(payload.into_value_and_type())
        }
        "golem keyvalue::eventual::get" => {
            let payload: Result<Option<Vec<u8>>, SerializableError> = try_deserialize(bytes)?;
            Ok(payload.into_value_and_type())
        }
        "golem keyvalue::eventual::set" => {
            let payload: Result<(), SerializableError> = try_deserialize(bytes)?;
            Ok(payload.into_value_and_type())
        }
        "golem keyvalue::eventual::exists" => {
            let payload: Result<bool, SerializableError> = try_deserialize(bytes)?;
            Ok(payload.into_value_and_type())
        }
        "golem keyvalue::eventual_batch::set_many" => {
            let payload: Result<(), SerializableError> = try_deserialize(bytes)?;
            Ok(payload.into_value_and_type())
        }
        "golem keyvalue::eventual_batch::get_many" => {
            let payload: Result<Vec<Option<Vec<u8>>>, SerializableError> = try_deserialize(bytes)?;
            Ok(payload.into_value_and_type())
        }
        "golem keyvalue::eventual_batch::get_keys" => {
            let payload: Result<Vec<String>, SerializableError> = try_deserialize(bytes)?;
            Ok(payload.into_value_and_type())
        }
        "golem keyvalue::eventual_batch::delete_many" => {
            let payload: Result<(), SerializableError> = try_deserialize(bytes)?;
            Ok(payload.into_value_and_type())
        }
        "golem random::insecure::get_insecure_random_bytes" => {
            let payload: Result<Vec<u8>, SerializableError> = try_deserialize(bytes)?;
            Ok(payload.into_value_and_type())
        }
        "golem random::insecure::get_insecure_random_u64" => {
            let payload: Result<u64, SerializableError> = try_deserialize(bytes)?;
            Ok(payload.into_value_and_type())
        }
        "golem random::insecure_seed::insecure_seed" => {
            let payload: Result<(u64, u64), SerializableError> = try_deserialize(bytes)?;
            Ok(payload.into_value_and_type())
        }
        "golem random::get_random_bytes" => {
            let payload: Result<Vec<u8>, SerializableError> = try_deserialize(bytes)?;
            Ok(payload.into_value_and_type())
        }
        "golem random::get_random_u64" => {
            let payload: Result<u64, SerializableError> = try_deserialize(bytes)?;
            Ok(payload.into_value_and_type())
        }
        "sockets::ip_name_lookup::resolve_addresses" => {
            let payload: Result<SerializableIpAddresses, SerializableError> =
                try_deserialize(bytes)?;
            Ok(payload.into_value_and_type())
        }
        "golem::rpc::wasm-rpc::invoke" => {
            let payload: Result<(), SerializableError> = try_deserialize(bytes)?;
            Ok(payload.into_value_and_type())
        }
        "golem::rpc::wasm-rpc::invoke-and-await" => {
            let payload: Result<Result<TypeAnnotatedValue, SerializableError>, String> =
                try_deserialize(bytes);

            match payload {
                Err(_) => {
                    let _payload: Result<WitValue, SerializableError> = try_deserialize(bytes)?;
                    no_payload()
                }
                Ok(Ok(payload)) => {
                    let typ: AnalysedType = (&payload).try_into()?;
                    let value: Value = payload.try_into()?;
                    Ok(ValueAndType::new(
                        Value::Result(Ok(Some(Box::new(value)))),
                        result(typ, SerializableError::get_type()),
                    ))
                }
                Ok(Err(error)) => Ok(ValueAndType::new(
                    Value::Result(Err(Some(Box::new(error.into_value())))),
                    result_err(SerializableError::get_type()),
                )),
            }
        }
        "golem::rpc::wasm-rpc::generate_unique_local_worker_id" => {
            let payload: Result<WorkerId, SerializableError> = try_deserialize(bytes)?;
            Ok(payload.into_value_and_type())
        }
        "cli::preopens::get_directories" => {
            let payload: Result<Vec<String>, SerializableError> = try_deserialize(bytes)?;
            Ok(payload.into_value_and_type())
        }
        "filesystem::types::descriptor::stat" => {
            let payload: Result<SerializableFileTimes, SerializableError> = try_deserialize(bytes)?;
            Ok(payload.into_value_and_type())
        }
        "filesystem::types::descriptor::stat_at" => {
            let payload: Result<SerializableFileTimes, SerializableError> = try_deserialize(bytes)?;
            Ok(payload.into_value_and_type())
        }
        "golem api::generate_idempotency_key" => {
            let payload = try_deserialize::<Result<(u64, u64), SerializableError>>(bytes)?
                .map(|pair| Uuid::from_u64_pair(pair.0, pair.1));
            Ok(payload.into_value_and_type())
        }
        "golem http::types::future_trailers::get" => {
            let payload: Result<
                Option<Result<Result<Option<HashMap<String, Vec<u8>>>, SerializableErrorCode>, ()>>,
                SerializableError,
            > = try_deserialize(bytes)?;
            Ok(payload.into_value_and_type())
        }
        "golem::rpc::wasm-rpc::invoke idempotency key" => {
            let payload = try_deserialize::<Result<(u64, u64), SerializableError>>(bytes)?
                .map(|pair| Uuid::from_u64_pair(pair.0, pair.1));
            Ok(payload.into_value_and_type())
        }
        "golem::rpc::wasm-rpc::invoke-and-await idempotency key" => {
            let payload = try_deserialize::<Result<(u64, u64), SerializableError>>(bytes)?
                .map(|pair| Uuid::from_u64_pair(pair.0, pair.1));
            Ok(payload.into_value_and_type())
        }
        "golem::rpc::wasm-rpc::async-invoke-and-await idempotency key" => {
            let payload = try_deserialize::<Result<(u64, u64), SerializableError>>(bytes)?
                .map(|pair| Uuid::from_u64_pair(pair.0, pair.1));
            Ok(payload.into_value_and_type())
        }
<<<<<<< HEAD
        "rdbms::mysql::db-connection::execute" | "rdbms::mysql::db-transaction::execute" => {
            let payload: Result<u64, SerializableError> = try_deserialize(bytes)?;
            Ok(payload.into_value_and_type())
        }
        "rdbms::mysql::db-connection::query" | "rdbms::mysql::db-transaction::query" => {
            let payload: Result<
                Vec<crate::services::rdbms::DbResult<MysqlType>>,
                SerializableError,
            > = try_deserialize(bytes)?;
            Ok(payload.into_value_and_type())
        }
        "rdbms::mysql::db-connection::query-stream"
        | "rdbms::mysql::db-transaction::query-stream" => {
            let payload: Result<RdbmsRequest<MysqlType>, SerializableError> =
                try_deserialize(bytes)?;
            Ok(payload.into_value_and_type())
        }
        "rdbms::mysql::db-transaction::rollback" | "rdbms::mysql::db-transaction::commit" => {
            let payload: Result<(), SerializableError> = try_deserialize(bytes)?;
            Ok(payload.into_value_and_type())
        }
        "rdbms::mysql::db-result-stream::get-columns" => {
            let payload: Result<Vec<mysql_types::DbColumn>, SerializableError> =
                try_deserialize(bytes)?;
            Ok(payload.into_value_and_type())
        }
        "rdbms::mysql::db-result-stream::get-next" => {
            let payload: Result<
                Option<Vec<crate::services::rdbms::DbRow<mysql_types::DbValue>>>,
                SerializableError,
            > = try_deserialize(bytes)?;
            Ok(payload.into_value_and_type())
        }
        "rdbms::postgres::db-connection::execute" | "rdbms::postgres::db-transaction::execute" => {
            let payload: Result<u64, SerializableError> = try_deserialize(bytes)?;
            Ok(payload.into_value_and_type())
        }
        "rdbms::postgres::db-connection::query" | "rdbms::postgres::db-transaction::query" => {
            let payload: Result<
                Vec<crate::services::rdbms::DbResult<PostgresType>>,
                SerializableError,
            > = try_deserialize(bytes)?;
            Ok(payload.into_value_and_type())
        }
        "rdbms::postgres::db-connection::query-stream"
        | "rdbms::postgres::db-transaction::query-stream" => {
            let payload: Result<RdbmsRequest<PostgresType>, SerializableError> =
                try_deserialize(bytes)?;
            Ok(payload.into_value_and_type())
        }
        "rdbms::postgres::db-transaction::rollback" | "rdbms::postgres::db-transaction::commit" => {
            let payload: Result<(), SerializableError> = try_deserialize(bytes)?;
            Ok(payload.into_value_and_type())
        }
        "rdbms::postgres::db-result-stream::get-columns" => {
            let payload: Result<Vec<postgres_types::DbColumn>, SerializableError> =
                try_deserialize(bytes)?;
            Ok(payload.into_value_and_type())
        }
        "rdbms::postgres::db-result-stream::get-next" => {
            let payload: Result<
                Option<Vec<crate::services::rdbms::DbRow<postgres_types::DbValue>>>,
                SerializableError,
            > = try_deserialize(bytes)?;
=======
        "golem::api::poll_promise" => {
            let payload: Result<Option<Vec<u8>>, SerializableError> = try_deserialize(bytes)?;
>>>>>>> 8b08cd3e
            Ok(payload.into_value_and_type())
        }
        _ => Err(format!("Unsupported host function name: {}", function_name)),
    }
}

impl IntoValue for SerializableError {
    fn into_value(self) -> Value {
        match self {
            SerializableError::Generic { message } => Value::Variant {
                case_idx: 0,
                case_value: Some(Box::new(message.into_value())),
            },
            SerializableError::FsError { code } => Value::Variant {
                case_idx: 1,
                case_value: Some(Box::new(code.into_value())),
            },
            SerializableError::Golem { error } => Value::Variant {
                case_idx: 2,
                case_value: Some(Box::new(error.into_value())),
            },
            SerializableError::SocketError { code } => Value::Variant {
                case_idx: 3,
                case_value: Some(Box::new(code.into_value())),
            },
            SerializableError::Rpc { error } => Value::Variant {
                case_idx: 4,
                case_value: Some(Box::new(error.into_value())),
            },
            SerializableError::WorkerProxy { error } => Value::Variant {
                case_idx: 5,
                case_value: Some(Box::new(error.into_value())),
            },
        }
    }

    fn get_type() -> AnalysedType {
        AnalysedType::Variant(TypeVariant {
            cases: vec![
                NameOptionTypePair {
                    name: "Generic".to_string(),
                    typ: Some(String::get_type()),
                },
                NameOptionTypePair {
                    name: "FsError".to_string(),
                    typ: Some(u8::get_type()),
                },
                NameOptionTypePair {
                    name: "Golem".to_string(),
                    typ: Some(GolemError::get_type()),
                },
                NameOptionTypePair {
                    name: "SocketError".to_string(),
                    typ: Some(u8::get_type()),
                },
                NameOptionTypePair {
                    name: "Rpc".to_string(),
                    typ: Some(RpcError::get_type()),
                },
                NameOptionTypePair {
                    name: "WorkerProxy".to_string(),
                    typ: Some(WorkerProxyError::get_type()),
                },
            ],
        })
    }
}

impl IntoValue for SerializableStreamError {
    fn into_value(self) -> Value {
        match self {
            SerializableStreamError::Closed => Value::Variant {
                case_idx: 0,
                case_value: None,
            },
            SerializableStreamError::LastOperationFailed(error) => Value::Variant {
                case_idx: 1,
                case_value: Some(Box::new(error.into_value())),
            },
            SerializableStreamError::Trap(error) => Value::Variant {
                case_idx: 2,
                case_value: Some(Box::new(error.into_value())),
            },
        }
    }

    fn get_type() -> AnalysedType {
        AnalysedType::Variant(TypeVariant {
            cases: vec![
                NameOptionTypePair {
                    name: "Closed".to_string(),
                    typ: None,
                },
                NameOptionTypePair {
                    name: "LastOperationFailed".to_string(),
                    typ: Some(SerializableError::get_type()),
                },
                NameOptionTypePair {
                    name: "Trap".to_string(),
                    typ: Some(SerializableError::get_type()),
                },
            ],
        })
    }
}

impl IntoValue for RpcError {
    fn into_value(self) -> Value {
        match self {
            RpcError::ProtocolError { details } => Value::Variant {
                case_idx: 0,
                case_value: Some(Box::new(details.into_value())),
            },
            RpcError::Denied { details } => Value::Variant {
                case_idx: 1,
                case_value: Some(Box::new(details.into_value())),
            },
            RpcError::NotFound { details } => Value::Variant {
                case_idx: 2,
                case_value: Some(Box::new(details.into_value())),
            },
            RpcError::RemoteInternalError { details } => Value::Variant {
                case_idx: 3,
                case_value: Some(Box::new(details.into_value())),
            },
        }
    }

    fn get_type() -> AnalysedType {
        AnalysedType::Variant(TypeVariant {
            cases: vec![
                NameOptionTypePair {
                    name: "ProtocolError".to_string(),
                    typ: Some(String::get_type()),
                },
                NameOptionTypePair {
                    name: "Denied".to_string(),
                    typ: Some(String::get_type()),
                },
                NameOptionTypePair {
                    name: "NotFound".to_string(),
                    typ: Some(String::get_type()),
                },
                NameOptionTypePair {
                    name: "RemoteInternalError".to_string(),
                    typ: Some(String::get_type()),
                },
            ],
        })
    }
}

impl IntoValue for SerializableResponse {
    fn into_value(self) -> Value {
        match self {
            SerializableResponse::Pending => Value::Variant {
                case_idx: 0,
                case_value: None,
            },
            SerializableResponse::HeadersReceived(headers) => Value::Variant {
                case_idx: 1,
                case_value: Some(Box::new(headers.into_value())),
            },
            SerializableResponse::HttpError(error_code) => Value::Variant {
                case_idx: 2,
                case_value: Some(Box::new(error_code.into_value())),
            },
            SerializableResponse::InternalError(error) => Value::Variant {
                case_idx: 3,
                case_value: Some(Box::new(error.into_value())),
            },
        }
    }

    fn get_type() -> AnalysedType {
        AnalysedType::Variant(TypeVariant {
            cases: vec![
                NameOptionTypePair {
                    name: "Pending".to_string(),
                    typ: None,
                },
                NameOptionTypePair {
                    name: "HeadersReceived".to_string(),
                    typ: Some(SerializableResponseHeaders::get_type()),
                },
                NameOptionTypePair {
                    name: "HttpError".to_string(),
                    typ: Some(SerializableErrorCode::get_type()),
                },
                NameOptionTypePair {
                    name: "InternalError".to_string(),
                    typ: Some(Option::<SerializableError>::get_type()),
                },
            ],
        })
    }
}

impl IntoValue for SerializableResponseHeaders {
    fn into_value(self) -> Value {
        let SerializableResponseHeaders { status, headers } = self;
        let headers: HashMap<String, String> = headers
            .into_iter()
            .map(|(k, v)| (k, String::from_utf8_lossy(&v).to_string()))
            .collect();
        Value::Record(vec![status.into_value(), headers.into_value()])
    }

    fn get_type() -> AnalysedType {
        record(vec![
            field("status", u16()),
            field("headers", HashMap::<String, String>::get_type()),
        ])
    }
}

impl IntoValue for SerializableErrorCode {
    fn into_value(self) -> Value {
        match self {
            SerializableErrorCode::DnsTimeout => Value::Variant {
                case_idx: 0,
                case_value: None,
            },
            SerializableErrorCode::DnsError(payload) => Value::Variant {
                case_idx: 1,
                case_value: Some(Box::new(payload.into_value())),
            },
            SerializableErrorCode::DestinationNotFound => Value::Variant {
                case_idx: 2,
                case_value: None,
            },
            SerializableErrorCode::DestinationUnavailable => Value::Variant {
                case_idx: 3,
                case_value: None,
            },
            SerializableErrorCode::DestinationIpProhibited => Value::Variant {
                case_idx: 4,
                case_value: None,
            },
            SerializableErrorCode::DestinationIpUnroutable => Value::Variant {
                case_idx: 5,
                case_value: None,
            },
            SerializableErrorCode::ConnectionRefused => Value::Variant {
                case_idx: 6,
                case_value: None,
            },
            SerializableErrorCode::ConnectionTerminated => Value::Variant {
                case_idx: 7,
                case_value: None,
            },
            SerializableErrorCode::ConnectionTimeout => Value::Variant {
                case_idx: 8,
                case_value: None,
            },
            SerializableErrorCode::ConnectionReadTimeout => Value::Variant {
                case_idx: 9,
                case_value: None,
            },
            SerializableErrorCode::ConnectionWriteTimeout => Value::Variant {
                case_idx: 10,
                case_value: None,
            },
            SerializableErrorCode::ConnectionLimitReached => Value::Variant {
                case_idx: 11,
                case_value: None,
            },
            SerializableErrorCode::TlsProtocolError => Value::Variant {
                case_idx: 12,
                case_value: None,
            },
            SerializableErrorCode::TlsCertificateError => Value::Variant {
                case_idx: 13,
                case_value: None,
            },
            SerializableErrorCode::TlsAlertReceived(payload) => Value::Variant {
                case_idx: 14,
                case_value: Some(Box::new(payload.into_value())),
            },
            SerializableErrorCode::HttpRequestDenied => Value::Variant {
                case_idx: 15,
                case_value: None,
            },
            SerializableErrorCode::HttpRequestLengthRequired => Value::Variant {
                case_idx: 16,
                case_value: None,
            },
            SerializableErrorCode::HttpRequestBodySize(payload) => Value::Variant {
                case_idx: 17,
                case_value: Some(Box::new(payload.into_value())),
            },
            SerializableErrorCode::HttpRequestMethodInvalid => Value::Variant {
                case_idx: 18,
                case_value: None,
            },
            SerializableErrorCode::HttpRequestUriInvalid => Value::Variant {
                case_idx: 19,
                case_value: None,
            },
            SerializableErrorCode::HttpRequestUriTooLong => Value::Variant {
                case_idx: 20,
                case_value: None,
            },
            SerializableErrorCode::HttpRequestHeaderSectionSize(payload) => Value::Variant {
                case_idx: 21,
                case_value: Some(Box::new(payload.into_value())),
            },
            SerializableErrorCode::HttpRequestHeaderSize(payload) => Value::Variant {
                case_idx: 22,
                case_value: Some(Box::new(payload.into_value())),
            },
            SerializableErrorCode::HttpRequestTrailerSectionSize(payload) => Value::Variant {
                case_idx: 23,
                case_value: Some(Box::new(payload.into_value())),
            },
            SerializableErrorCode::HttpRequestTrailerSize(payload) => Value::Variant {
                case_idx: 24,
                case_value: Some(Box::new(payload.into_value())),
            },
            SerializableErrorCode::HttpResponseIncomplete => Value::Variant {
                case_idx: 25,
                case_value: None,
            },
            SerializableErrorCode::HttpResponseHeaderSectionSize(payload) => Value::Variant {
                case_idx: 26,
                case_value: Some(Box::new(payload.into_value())),
            },
            SerializableErrorCode::HttpResponseHeaderSize(payload) => Value::Variant {
                case_idx: 27,
                case_value: Some(Box::new(payload.into_value())),
            },
            SerializableErrorCode::HttpResponseBodySize(payload) => Value::Variant {
                case_idx: 28,
                case_value: Some(Box::new(payload.into_value())),
            },
            SerializableErrorCode::HttpResponseTrailerSectionSize(payload) => Value::Variant {
                case_idx: 29,
                case_value: Some(Box::new(payload.into_value())),
            },
            SerializableErrorCode::HttpResponseTrailerSize(payload) => Value::Variant {
                case_idx: 30,
                case_value: Some(Box::new(payload.into_value())),
            },
            SerializableErrorCode::HttpResponseTransferCoding(payload) => Value::Variant {
                case_idx: 31,
                case_value: Some(Box::new(payload.into_value())),
            },
            SerializableErrorCode::HttpResponseContentCoding(payload) => Value::Variant {
                case_idx: 32,
                case_value: Some(Box::new(payload.into_value())),
            },
            SerializableErrorCode::HttpResponseTimeout => Value::Variant {
                case_idx: 33,
                case_value: None,
            },
            SerializableErrorCode::HttpUpgradeFailed => Value::Variant {
                case_idx: 34,
                case_value: None,
            },
            SerializableErrorCode::HttpProtocolError => Value::Variant {
                case_idx: 35,
                case_value: None,
            },
            SerializableErrorCode::LoopDetected => Value::Variant {
                case_idx: 36,
                case_value: None,
            },
            SerializableErrorCode::ConfigurationError => Value::Variant {
                case_idx: 37,
                case_value: None,
            },
            SerializableErrorCode::InternalError(payload) => Value::Variant {
                case_idx: 38,
                case_value: Some(Box::new(payload.into_value())),
            },
        }
    }

    fn get_type() -> AnalysedType {
        variant(vec![
            unit_case("DnsTimeout"),
            case("DnsError", SerializableDnsErrorPayload::get_type()),
            unit_case("DestinationNotFound"),
            unit_case("DestinationUnavailable"),
            unit_case("DestinationIpProhibited"),
            unit_case("DestinationIpUnroutable"),
            unit_case("ConnectionRefused"),
            unit_case("ConnectionTerminated"),
            unit_case("ConnectionTimeout"),
            unit_case("ConnectionReadTimeout"),
            unit_case("ConnectionWriteTimeout"),
            unit_case("ConnectionLimitReached"),
            unit_case("TlsProtocolError"),
            unit_case("TlsCertificateError"),
            case(
                "TlsAlertReceived",
                SerializableTlsAlertReceivedPayload::get_type(),
            ),
            unit_case("HttpRequestDenied"),
            unit_case("HttpRequestLengthRequired"),
            case("HttpRequestBodySize", option(u64())),
            unit_case("HttpRequestMethodInvalid"),
            unit_case("HttpRequestUriInvalid"),
            unit_case("HttpRequestUriTooLong"),
            case("HttpRequestHeaderSectionSize", option(u32())),
            case(
                "HttpRequestHeaderSize",
                option(SerializableFieldSizePayload::get_type()),
            ),
            case("HttpRequestTrailerSectionSize", option(u32())),
            case(
                "HttpRequestTrailerSize",
                SerializableFieldSizePayload::get_type(),
            ),
            unit_case("HttpResponseIncomplete"),
            case("HttpResponseHeaderSectionSize", option(u32())),
            case(
                "HttpResponseHeaderSize",
                SerializableFieldSizePayload::get_type(),
            ),
            case("HttpResponseBodySize", option(u64())),
            case("HttpResponseTrailerSectionSize", option(u32())),
            case(
                "HttpResponseTrailerSize",
                SerializableFieldSizePayload::get_type(),
            ),
            case("HttpResponseTransferCoding", option(str())),
            case("HttpResponseContentCoding", option(str())),
            unit_case("HttpResponseTimeout"),
            unit_case("HttpUpgradeFailed"),
            unit_case("HttpProtocolError"),
            unit_case("LoopDetected"),
            unit_case("ConfigurationError"),
            case("InternalError", option(str())),
        ])
    }
}

impl IntoValue for SerializableDnsErrorPayload {
    fn into_value(self) -> Value {
        Value::Record(vec![self.rcode.into_value(), self.info_code.into_value()])
    }

    fn get_type() -> AnalysedType {
        record(vec![
            field("rcode", option(str())),
            field("info_code", option(u16())),
        ])
    }
}

impl IntoValue for SerializableTlsAlertReceivedPayload {
    fn into_value(self) -> Value {
        Value::Record(vec![
            self.alert_id.into_value(),
            self.alert_message.into_value(),
        ])
    }

    fn get_type() -> AnalysedType {
        record(vec![
            field("alert_id", option(u8())),
            field("alert_message", option(str())),
        ])
    }
}

impl IntoValue for SerializableFieldSizePayload {
    fn into_value(self) -> Value {
        Value::Record(vec![
            self.field_name.into_value(),
            self.field_size.into_value(),
        ])
    }

    fn get_type() -> AnalysedType {
        record(vec![
            field("field_name", option(str())),
            field("field_size", option(u32())),
        ])
    }
}

impl IntoValue for GolemError {
    fn into_value(self) -> Value {
        fn into_value(value: GolemError, top_level: bool) -> Value {
            match value {
                GolemError::InvalidRequest { details } => Value::Variant {
                    case_idx: 0,
                    case_value: Some(Box::new(Value::Record(vec![details.into_value()]))),
                },
                GolemError::WorkerAlreadyExists { worker_id } => Value::Variant {
                    case_idx: 1,
                    case_value: Some(Box::new(Value::Record(vec![worker_id.into_value()]))),
                },
                GolemError::WorkerNotFound { worker_id } => Value::Variant {
                    case_idx: 2,
                    case_value: Some(Box::new(Value::Record(vec![worker_id.into_value()]))),
                },
                GolemError::WorkerCreationFailed { worker_id, details } => Value::Variant {
                    case_idx: 3,
                    case_value: Some(Box::new(Value::Record(vec![
                        worker_id.into_value(),
                        details.into_value(),
                    ]))),
                },
                GolemError::FailedToResumeWorker { worker_id, reason } => Value::Variant {
                    case_idx: 4,
                    case_value: Some(Box::new(Value::Record(vec![
                        worker_id.into_value(),
                        if top_level {
                            into_value(*reason, false)
                        } else {
                            reason.to_string().into_value()
                        },
                    ]))),
                },
                GolemError::ComponentDownloadFailed {
                    component_id,
                    component_version,
                    reason,
                } => Value::Variant {
                    case_idx: 5,
                    case_value: Some(Box::new(Value::Record(vec![
                        component_id.into_value(),
                        component_version.into_value(),
                        reason.into_value(),
                    ]))),
                },
                GolemError::ComponentParseFailed {
                    component_id,
                    component_version,
                    reason,
                } => Value::Variant {
                    case_idx: 6,
                    case_value: Some(Box::new(Value::Record(vec![
                        component_id.into_value(),
                        component_version.into_value(),
                        reason.into_value(),
                    ]))),
                },
                GolemError::GetLatestVersionOfComponentFailed {
                    component_id,
                    reason,
                } => Value::Variant {
                    case_idx: 7,
                    case_value: Some(Box::new(Value::Record(vec![
                        component_id.into_value(),
                        reason.into_value(),
                    ]))),
                },
                GolemError::PromiseNotFound { promise_id } => Value::Variant {
                    case_idx: 8,
                    case_value: Some(Box::new(Value::Record(vec![promise_id.into_value()]))),
                },
                GolemError::PromiseDropped { promise_id } => Value::Variant {
                    case_idx: 9,
                    case_value: Some(Box::new(Value::Record(vec![promise_id.into_value()]))),
                },
                GolemError::PromiseAlreadyCompleted { promise_id } => Value::Variant {
                    case_idx: 10,
                    case_value: Some(Box::new(Value::Record(vec![promise_id.into_value()]))),
                },
                GolemError::Interrupted { kind } => Value::Variant {
                    case_idx: 11,
                    case_value: Some(Box::new(Value::Record(vec![kind.into_value()]))),
                },
                GolemError::ParamTypeMismatch { details } => Value::Variant {
                    case_idx: 12,
                    case_value: Some(Box::new(Value::Record(vec![details.into_value()]))),
                },
                GolemError::NoValueInMessage => Value::Variant {
                    case_idx: 13,
                    case_value: None,
                },
                GolemError::ValueMismatch { details } => Value::Variant {
                    case_idx: 14,
                    case_value: Some(Box::new(Value::Record(vec![details.into_value()]))),
                },
                GolemError::UnexpectedOplogEntry { expected, got } => Value::Variant {
                    case_idx: 15,
                    case_value: Some(Box::new(Value::Record(vec![
                        expected.into_value(),
                        got.into_value(),
                    ]))),
                },
                GolemError::Runtime { details } => Value::Variant {
                    case_idx: 16,
                    case_value: Some(Box::new(Value::Record(vec![details.into_value()]))),
                },
                GolemError::InvalidShardId {
                    shard_id,
                    shard_ids,
                } => Value::Variant {
                    case_idx: 17,
                    case_value: Some(Box::new(Value::Record(vec![
                        shard_id.into_value(),
                        shard_ids.into_value(),
                    ]))),
                },
                GolemError::InvalidAccount => Value::Variant {
                    case_idx: 18,
                    case_value: None,
                },
                GolemError::PreviousInvocationFailed { details } => Value::Variant {
                    case_idx: 19,
                    case_value: Some(Box::new(Value::Record(vec![details.into_value()]))),
                },
                GolemError::PreviousInvocationExited => Value::Variant {
                    case_idx: 20,
                    case_value: None,
                },
                GolemError::Unknown { details } => Value::Variant {
                    case_idx: 21,
                    case_value: Some(Box::new(Value::Record(vec![details.into_value()]))),
                },
                GolemError::ShardingNotReady => Value::Variant {
                    case_idx: 22,
                    case_value: None,
                },
                GolemError::InitialComponentFileDownloadFailed { path, reason } => Value::Variant {
                    case_idx: 23,
                    case_value: Some(Box::new(Value::Record(vec![
                        path.into_value(),
                        reason.into_value(),
                    ]))),
                },
                GolemError::FileSystemError { path, reason } => Value::Variant {
                    case_idx: 24,
                    case_value: Some(Box::new(Value::Record(vec![
                        path.into_value(),
                        reason.into_value(),
                    ]))),
                },
            }
        }
        into_value(self, true)
    }

    fn get_type() -> AnalysedType {
        fn get_type(top_level: bool) -> AnalysedType {
            variant(vec![
                case("InvalidRequest", record(vec![field("details", str())])),
                case(
                    "WorkerAlreadyExists",
                    record(vec![field("worker_id", WorkerId::get_type())]),
                ),
                case(
                    "WorkerNotFound",
                    record(vec![field("worker_id", WorkerId::get_type())]),
                ),
                case(
                    "WorkerCreationFailed",
                    record(vec![
                        field("worker_id", WorkerId::get_type()),
                        field("details", str()),
                    ]),
                ),
                case(
                    "FailedToResumeWorker",
                    record(vec![
                        field("worker_id", WorkerId::get_type()),
                        field("reason", if top_level { get_type(false) } else { str() }),
                    ]),
                ),
                case(
                    "ComponentDownloadFailed",
                    record(vec![
                        field("component_id", ComponentId::get_type()),
                        field("component_version", u64()),
                        field("reason", str()),
                    ]),
                ),
                case(
                    "ComponentParseFailed",
                    record(vec![
                        field("component_id", ComponentId::get_type()),
                        field("component_version", u64()),
                        field("reason", str()),
                    ]),
                ),
                case(
                    "GetLatestVersionOfComponentFailed",
                    record(vec![
                        field("component_id", ComponentId::get_type()),
                        field("reason", str()),
                    ]),
                ),
                case(
                    "PromiseNotFound",
                    record(vec![field("promise_id", PromiseId::get_type())]),
                ),
                case(
                    "PromiseDropped",
                    record(vec![field("promise_id", PromiseId::get_type())]),
                ),
                case(
                    "PromiseAlreadyCompleted",
                    record(vec![field("promise_id", PromiseId::get_type())]),
                ),
                case(
                    "Interrupted",
                    record(vec![field("kind", InterruptKind::get_type())]),
                ),
                case("ParamTypeMismatch", record(vec![field("details", str())])),
                unit_case("NoValueInMessage"),
                case("ValueMismatch", record(vec![field("details", str())])),
                case(
                    "UnexpectedOplogEntry",
                    record(vec![field("expected", str()), field("got", str())]),
                ),
                case("Runtime", record(vec![field("details", str())])),
                case(
                    "InvalidShardId",
                    record(vec![
                        field("shard_id", ShardId::get_type()),
                        field("shard_ids", list(ShardId::get_type())),
                    ]),
                ),
                unit_case("InvalidAccount"),
                case(
                    "PreviousInvocationFailed",
                    record(vec![field("details", str())]),
                ),
                unit_case("PreviousInvocationExited"),
                case("Unknown", record(vec![field("details", str())])),
                unit_case("ShardingNotReady"),
                case(
                    "InitialComponentFileDownloadFailed",
                    record(vec![field("path", str()), field("reason", str())]),
                ),
            ])
        }
        get_type(true)
    }
}

impl IntoValue for InterruptKind {
    fn into_value(self) -> Value {
        match self {
            InterruptKind::Interrupt => Value::Enum(0),
            InterruptKind::Restart => Value::Enum(1),
            InterruptKind::Suspend => Value::Enum(2),
            InterruptKind::Jump => Value::Enum(3),
        }
    }

    fn get_type() -> AnalysedType {
        r#enum(&["Interrupt", "Restart", "Suspend", "Jump"])
    }
}

impl IntoValue for WorkerProxyError {
    fn into_value(self) -> Value {
        match self {
            WorkerProxyError::BadRequest(errors) => Value::Variant {
                case_idx: 0,
                case_value: Some(Box::new(errors.into_value())),
            },
            WorkerProxyError::Unauthorized(error) => Value::Variant {
                case_idx: 1,
                case_value: Some(Box::new(error.into_value())),
            },
            WorkerProxyError::LimitExceeded(error) => Value::Variant {
                case_idx: 2,
                case_value: Some(Box::new(error.into_value())),
            },
            WorkerProxyError::NotFound(error) => Value::Variant {
                case_idx: 3,
                case_value: Some(Box::new(error.into_value())),
            },
            WorkerProxyError::AlreadyExists(error) => Value::Variant {
                case_idx: 4,
                case_value: Some(Box::new(error.into_value())),
            },
            WorkerProxyError::InternalError(error) => Value::Variant {
                case_idx: 5,
                case_value: Some(Box::new(error.into_value())),
            },
        }
    }

    fn get_type() -> AnalysedType {
        variant(vec![
            case("BadRequest", list(str())),
            case("Unauthorized", str()),
            case("LimitExceeded", str()),
            case("NotFound", str()),
            case("AlreadyExists", str()),
            case("InternalError", GolemError::get_type()),
        ])
    }
}

impl IntoValue for crate::services::blob_store::ObjectMetadata {
    fn into_value(self) -> Value {
        Value::Record(vec![
            Value::String(self.name),
            Value::String(self.container),
            Value::U64(self.created_at),
            Value::U64(self.size),
        ])
    }

    fn get_type() -> AnalysedType {
        record(vec![
            field("name", str()),
            field("container", str()),
            field("created_at", u64()),
            field("size", u64()),
        ])
    }
}

impl IntoValue for SerializableDateTime {
    fn into_value(self) -> Value {
        Value::Record(vec![Value::U64(self.seconds), Value::U32(self.nanoseconds)])
    }

    fn get_type() -> AnalysedType {
        record(vec![field("seconds", u64()), field("nanoseconds", u32())])
    }
}

impl IntoValue for SerializableIpAddresses {
    fn into_value(self) -> Value {
        Value::List(self.0.into_iter().map(|v| v.into_value()).collect())
    }

    fn get_type() -> AnalysedType {
        list(SerializableIpAddress::get_type())
    }
}

impl IntoValue for SerializableIpAddress {
    fn into_value(self) -> Value {
        let addr = match self {
            SerializableIpAddress::IPv4 { address } => IpAddr::V4(address.into()),
            SerializableIpAddress::IPv6 { address } => IpAddr::V6(address.into()),
        };
        Value::String(addr.to_string())
    }

    fn get_type() -> AnalysedType {
        str()
    }
}

impl IntoValue for SerializableFileTimes {
    fn into_value(self) -> Value {
        Value::Record(vec![
            self.data_access_timestamp.into_value(),
            self.data_modification_timestamp.into_value(),
        ])
    }

    fn get_type() -> AnalysedType {
        record(vec![
            field(
                "data_access_timestamp",
                option(SerializableDateTime::get_type()),
            ),
            field(
                "data_modification_timestamp",
                option(SerializableDateTime::get_type()),
            ),
        ])
    }
}

impl IntoValue for SerializableHttpRequest {
    fn into_value(self) -> Value {
        Value::Record(vec![
            Value::String(self.uri),
            self.method.into_value(),
            self.headers.into_value(),
        ])
    }

    fn get_type() -> AnalysedType {
        record(vec![
            field("uri", str()),
            field("method", SerializableHttpMethod::get_type()),
            field("headers", HashMap::<String, String>::get_type()),
        ])
    }
}

impl IntoValue for SerializableHttpMethod {
    fn into_value(self) -> Value {
        match self {
            SerializableHttpMethod::Get => Value::Variant {
                case_idx: 0,
                case_value: None,
            },
            SerializableHttpMethod::Post => Value::Variant {
                case_idx: 1,
                case_value: None,
            },
            SerializableHttpMethod::Put => Value::Variant {
                case_idx: 2,
                case_value: None,
            },
            SerializableHttpMethod::Delete => Value::Variant {
                case_idx: 3,
                case_value: None,
            },
            SerializableHttpMethod::Head => Value::Variant {
                case_idx: 4,
                case_value: None,
            },
            SerializableHttpMethod::Connect => Value::Variant {
                case_idx: 5,
                case_value: None,
            },
            SerializableHttpMethod::Options => Value::Variant {
                case_idx: 6,
                case_value: None,
            },
            SerializableHttpMethod::Trace => Value::Variant {
                case_idx: 7,
                case_value: None,
            },
            SerializableHttpMethod::Patch => Value::Variant {
                case_idx: 8,
                case_value: None,
            },
            SerializableHttpMethod::Other(other) => Value::Variant {
                case_idx: 9,
                case_value: Some(Box::new(Value::String(other))),
            },
        }
    }

    fn get_type() -> AnalysedType {
        variant(vec![
            unit_case("Get"),
            unit_case("Post"),
            unit_case("Put"),
            unit_case("Delete"),
            unit_case("Head"),
            unit_case("Connect"),
            unit_case("Options"),
            unit_case("Trace"),
            unit_case("Patch"),
            case("Other", str()),
        ])
    }
}

impl IntoValueAndType for SerializableInvokeRequest {
    fn into_value_and_type(self) -> ValueAndType {
        ValueAndType::new(
            Value::Record(vec![
                self.remote_worker_id.into_value(),
                self.idempotency_key.into_value(),
                Value::String(self.function_name),
                Value::Tuple(
                    self.function_params
                        .iter()
                        .map(|v| v.value.clone())
                        .collect(),
                ),
            ]),
            record(vec![
                field("remote_worker_id", WorkerId::get_type()),
                field("idempotency_key", IdempotencyKey::get_type()),
                field("function_name", str()),
                field(
                    "function_params",
                    tuple(self.function_params.into_iter().map(|v| v.typ).collect()),
                ),
            ]),
        )
    }
}

fn container(container: String) -> ValueAndType {
    ValueAndType::new(
        Value::Record(vec![Value::String(container)]),
        record(vec![field("container", str())]),
    )
}

fn container_and_object(container: String, object: String) -> ValueAndType {
    ValueAndType::new(
        Value::Record(vec![Value::String(container), Value::String(object)]),
        record(vec![field("container", str()), field("object", str())]),
    )
}

fn container_and_objects(container: String, objects: Vec<String>) -> ValueAndType {
    ValueAndType::new(
        Value::Record(vec![
            Value::String(container),
            Value::List(objects.into_iter().map(Value::String).collect()),
        ]),
        record(vec![
            field("container", str()),
            field("objects", list(str())),
        ]),
    )
}

fn bucket(bucket: String) -> ValueAndType {
    ValueAndType::new(
        Value::Record(vec![Value::String(bucket)]),
        record(vec![field("bucket", str())]),
    )
}

fn bucket_and_key(bucket: String, key: String) -> ValueAndType {
    ValueAndType::new(
        Value::Record(vec![Value::String(bucket), Value::String(key)]),
        record(vec![field("bucket", str()), field("key", str())]),
    )
}

fn bucket_and_keys(bucket: String, keys: Vec<String>) -> ValueAndType {
    ValueAndType::new(
        Value::Record(vec![
            Value::String(bucket),
            Value::List(keys.into_iter().map(Value::String).collect()),
        ]),
        record(vec![field("bucket", str()), field("keys", list(str()))]),
    )
}<|MERGE_RESOLUTION|>--- conflicted
+++ resolved
@@ -1044,7 +1044,10 @@
         "golem::rpc::wasm-rpc::invoke idempotency key" => no_payload(),
         "golem::rpc::wasm-rpc::invoke-and-await idempotency key" => no_payload(),
         "golem::rpc::wasm-rpc::async-invoke-and-await idempotency key" => no_payload(),
-<<<<<<< HEAD
+        "golem::api::poll_promise" => {
+            let payload: PromiseId = try_deserialize(bytes)?;
+            Ok(payload.into_value_and_type())
+        }
         "rdbms::mysql::db-connection::query"
         | "rdbms::mysql::db-connection::execute"
         | "rdbms::mysql::db-transaction::query"
@@ -1071,12 +1074,6 @@
         | "rdbms::postgres::db-transaction::query-stream"
         | "rdbms::postgres::db-result-stream::get-columns"
         | "rdbms::postgres::db-result-stream::get-next" => no_payload(),
-=======
-        "golem::api::poll_promise" => {
-            let payload: PromiseId = try_deserialize(bytes)?;
-            Ok(payload.into_value_and_type())
-        }
->>>>>>> 8b08cd3e
         _ => Err(format!("Unsupported host function name: {}", function_name)),
     }
 }
@@ -1402,7 +1399,10 @@
                 .map(|pair| Uuid::from_u64_pair(pair.0, pair.1));
             Ok(payload.into_value_and_type())
         }
-<<<<<<< HEAD
+        "golem::api::poll_promise" => {
+            let payload: Result<Option<Vec<u8>>, SerializableError> = try_deserialize(bytes)?;
+            Ok(payload.into_value_and_type())
+        }
         "rdbms::mysql::db-connection::execute" | "rdbms::mysql::db-transaction::execute" => {
             let payload: Result<u64, SerializableError> = try_deserialize(bytes)?;
             Ok(payload.into_value_and_type())
@@ -1467,10 +1467,6 @@
                 Option<Vec<crate::services::rdbms::DbRow<postgres_types::DbValue>>>,
                 SerializableError,
             > = try_deserialize(bytes)?;
-=======
-        "golem::api::poll_promise" => {
-            let payload: Result<Option<Vec<u8>>, SerializableError> = try_deserialize(bytes)?;
->>>>>>> 8b08cd3e
             Ok(payload.into_value_and_type())
         }
         _ => Err(format!("Unsupported host function name: {}", function_name)),
