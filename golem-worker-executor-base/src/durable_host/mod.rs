// Copyright 2024-2025 Golem Cloud
//
// Licensed under the Apache License, Version 2.0 (the "License");
// you may not use this file except in compliance with the License.
// You may obtain a copy of the License at
//
//     http://www.apache.org/licenses/LICENSE-2.0
//
// Unless required by applicable law or agreed to in writing, software
// distributed under the License is distributed on an "AS IS" BASIS,
// WITHOUT WARRANTIES OR CONDITIONS OF ANY KIND, either express or implied.
// See the License for the specific language governing permissions and
// limitations under the License.

// WASI Host implementation for Golem, delegating to the core WASI implementation (wasmtime_wasi)
// implementing the Golem specific instrumentation on top of it.

use crate::durable_host::http::serialized::SerializableHttpRequest;
use crate::durable_host::io::{ManagedStdErr, ManagedStdIn, ManagedStdOut};
use crate::durable_host::replay_state::ReplayState;
use crate::durable_host::serialized::SerializableError;
use crate::durable_host::wasm_rpc::UrnExtensions;
use crate::error::GolemError;
use crate::metrics::wasm::{record_number_of_replayed_functions, record_resume_worker};
use crate::model::{
    CurrentResourceLimits, ExecutionStatus, InterruptKind, LastError, ListDirectoryResult,
    PersistenceLevel, ReadFileResult, TrapType, WorkerConfig,
};
use crate::services::blob_store::BlobStoreService;
use crate::services::component::{ComponentMetadata, ComponentService};
use crate::services::file_loader::{FileLoader, FileUseToken};
use crate::services::golem_config::GolemConfig;
use crate::services::key_value::KeyValueService;
use crate::services::oplog::{CommitLevel, Oplog, OplogOps, OplogService};
use crate::services::plugins::Plugins;
use crate::services::promise::PromiseService;
use crate::services::rdbms::RdbmsService;
use crate::services::rpc::Rpc;
use crate::services::scheduler::SchedulerService;
use crate::services::worker::WorkerService;
use crate::services::worker_event::WorkerEventService;
use crate::services::worker_proxy::WorkerProxy;
use crate::services::{worker_enumeration, HasAll, HasConfig, HasOplog, HasWorker};
use crate::services::{HasOplogService, HasPlugins};
use crate::wasi_host;
use crate::worker::function_result_interpreter::interpret_function_results;
use crate::worker::invocation::{find_first_available_function, invoke_worker, InvokeResult};
use crate::worker::status::calculate_last_known_status;
use crate::worker::{is_worker_error_retriable, RetryDecision, Worker};
use crate::workerctx::{
    ExternalOperations, FileSystemReading, IndexedResourceStore, InvocationHooks,
    InvocationManagement, PublicWorkerIo, StatusManagement, UpdateManagement, WorkerCtx,
};
use anyhow::anyhow;
use async_trait::async_trait;
use bytes::BytesMut;
use chrono::{DateTime, Utc};
pub use durability::*;
use futures::future::try_join_all;
use futures_util::TryFutureExt;
use futures_util::TryStreamExt;
use golem_common::model::oplog::{
    DurableFunctionType, IndexedResourceKey, LogLevel, OplogEntry, OplogIndex, UpdateDescription,
    WorkerError, WorkerResourceId,
};
use golem_common::model::regions::{DeletedRegions, OplogRegion};
use golem_common::model::{exports, PluginInstallationId};
use golem_common::model::{
    AccountId, ComponentFilePath, ComponentFilePermissions, ComponentFileSystemNode,
    ComponentFileSystemNodeDetails, ComponentId, ComponentType, ComponentVersion,
    FailedUpdateRecord, IdempotencyKey, InitialComponentFile, OwnedWorkerId, ScanCursor,
    ScheduledAction, SuccessfulUpdateRecord, Timestamp, WorkerEvent, WorkerFilter, WorkerId,
    WorkerMetadata, WorkerResourceDescription, WorkerStatus, WorkerStatusRecord,
};
use golem_common::model::{RetryConfig, TargetWorkerId};
use golem_common::retries::get_delay;
use golem_wasm_rpc::protobuf::type_annotated_value::TypeAnnotatedValue;
use golem_wasm_rpc::wasmtime::ResourceStore;
use golem_wasm_rpc::{Uri, Value};
use std::collections::{HashMap, HashSet};
use std::error::Error;
use std::fmt::{Debug, Display, Formatter};
use std::ops::Add;
use std::path::{Path, PathBuf};
use std::sync::{Arc, Mutex, RwLock, Weak};
use std::time::{Duration, Instant, SystemTime};
use std::vec;
use tempfile::TempDir;
use tokio_util::codec::{BytesCodec, FramedRead};
use tracing::{debug, info, span, warn, Instrument, Level};
use wasmtime::component::{Instance, Resource, ResourceAny};
use wasmtime::{AsContext, AsContextMut};
use wasmtime_wasi::bindings::filesystem::preopens::Descriptor;
use wasmtime_wasi::{
    FsResult, I32Exit, ResourceTable, ResourceTableError, Stderr, Stdout, WasiCtx, WasiImpl,
    WasiView,
};
use wasmtime_wasi_http::body::HyperOutgoingBody;
use wasmtime_wasi_http::types::{
    default_send_request, HostFutureIncomingResponse, OutgoingRequestConfig,
};
use wasmtime_wasi_http::{HttpResult, WasiHttpCtx, WasiHttpImpl, WasiHttpView};

pub mod blobstore;
mod cli;
mod clocks;
mod filesystem;
pub mod golem;
pub mod http;
pub mod io;
pub mod keyvalue;
mod logging;
mod random;
pub mod serialized;
mod sockets;
pub mod wasm_rpc;

mod durability;
mod dynamic_linking;
pub mod rdbms;
mod replay_state;

/// Partial implementation of the WorkerCtx interfaces for adding durable execution to workers.
pub struct DurableWorkerCtx<Ctx: WorkerCtx> {
    table: Arc<Mutex<ResourceTable>>, // Required because of the dropped Sync constraints in https://github.com/bytecodealliance/wasmtime/pull/7802
    wasi: Arc<Mutex<WasiCtx>>, // Required because of the dropped Sync constraints in https://github.com/bytecodealliance/wasmtime/pull/7802
    wasi_http: WasiHttpCtx,
    pub owned_worker_id: OwnedWorkerId,
    pub public_state: PublicDurableWorkerState<Ctx>,
    state: PrivateDurableWorkerState<Ctx>,
    _temp_dir: Arc<TempDir>,
    _used_files: Vec<FileUseToken>,
    read_only_paths: Arc<RwLock<HashSet<PathBuf>>>,
    execution_status: Arc<RwLock<ExecutionStatus>>,
}

impl<Ctx: WorkerCtx> DurableWorkerCtx<Ctx> {
    #[allow(clippy::too_many_arguments)]
    pub async fn create(
        owned_worker_id: OwnedWorkerId,
        component_metadata: ComponentMetadata<Ctx::Types>,
        promise_service: Arc<dyn PromiseService + Send + Sync>,
        worker_service: Arc<dyn WorkerService + Send + Sync>,
        worker_enumeration_service: Arc<
            dyn worker_enumeration::WorkerEnumerationService + Send + Sync,
        >,
        key_value_service: Arc<dyn KeyValueService + Send + Sync>,
        blob_store_service: Arc<dyn BlobStoreService + Send + Sync>,
        rdbms_service: Arc<dyn crate::services::rdbms::RdbmsService + Send + Sync>,
        event_service: Arc<dyn WorkerEventService + Send + Sync>,
        oplog_service: Arc<dyn OplogService + Send + Sync>,
        oplog: Arc<dyn Oplog + Send + Sync>,
        invocation_queue: Weak<Worker<Ctx>>,
        scheduler_service: Arc<dyn SchedulerService + Send + Sync>,
        rpc: Arc<dyn Rpc + Send + Sync>,
        worker_proxy: Arc<dyn WorkerProxy + Send + Sync>,
        component_service: Arc<dyn ComponentService<Ctx::Types>>,
        config: Arc<GolemConfig>,
        worker_config: WorkerConfig,
        execution_status: Arc<RwLock<ExecutionStatus>>,
        file_loader: Arc<FileLoader>,
        plugins: Arc<dyn Plugins<Ctx::Types>>,
    ) -> Result<Self, GolemError> {
        let temp_dir = Arc::new(tempfile::Builder::new().prefix("golem").tempdir().map_err(
            |e| GolemError::runtime(format!("Failed to create temporary directory: {e}")),
        )?);
        debug!(
            "Created temporary file system root at {:?}",
            temp_dir.path()
        );

        debug!(
            "Worker {} initialized with deleted regions {}",
            owned_worker_id.worker_id, worker_config.deleted_regions
        );

        let (file_use_tokens, read_only_paths) = prepare_filesystem(
            file_loader,
            &owned_worker_id.account_id,
            temp_dir.path(),
            &component_metadata.files,
        )
        .await?;

        let stdin = ManagedStdIn::disabled();
        let stdout = ManagedStdOut::from_stdout(Stdout);
        let stderr = ManagedStdErr::from_stderr(Stderr);

        let last_oplog_index = oplog.current_oplog_index().await;

        let (wasi, table) = wasi_host::create_context(
            &worker_config.args,
            &worker_config.env,
            temp_dir.path().to_path_buf(),
            stdin,
            stdout,
            stderr,
            |duration| anyhow!(SuspendForSleep(duration)),
            config.suspend.suspend_after,
        )
        .map_err(|e| GolemError::runtime(format!("Could not create WASI context: {e}")))?;
        let wasi_http = WasiHttpCtx::new();
        Ok(DurableWorkerCtx {
            table: Arc::new(Mutex::new(table)),
            wasi: Arc::new(Mutex::new(wasi)),
            wasi_http,
            owned_worker_id: owned_worker_id.clone(),
            public_state: PublicDurableWorkerState {
                promise_service: promise_service.clone(),
                event_service,
                invocation_queue,
                oplog: oplog.clone(),
            },
            state: PrivateDurableWorkerState::new(
                oplog_service,
                oplog,
                promise_service,
                scheduler_service,
                worker_service,
                worker_enumeration_service,
                key_value_service,
                blob_store_service,
                rdbms_service,
                component_service,
                plugins,
                config.clone(),
                owned_worker_id.clone(),
                rpc,
                worker_proxy,
                worker_config.deleted_regions.clone(),
                last_oplog_index,
                component_metadata,
                worker_config.total_linear_memory_size,
            )
            .await,
            _temp_dir: temp_dir,
            _used_files: file_use_tokens,
            read_only_paths: Arc::new(RwLock::new(read_only_paths)),
            execution_status,
        })
    }

    fn table(&mut self) -> &mut ResourceTable {
        Arc::get_mut(&mut self.table)
            .expect("ResourceTable is shared and cannot be borrowed mutably")
            .get_mut()
            .expect("ResourceTable mutex must never fail")
    }

    fn is_read_only(&mut self, fd: &Resource<Descriptor>) -> Result<bool, ResourceTableError> {
        let table = Arc::get_mut(&mut self.table)
            .expect("ResourceTable is shared and cannot be borrowed mutably")
            .get_mut()
            .expect("ResourceTable mutex must never fail");

        match table.get(fd)? {
            Descriptor::File(f) => {
                let read_only = self
                    .read_only_paths
                    .read()
                    .expect("There should be no writers to read_only_paths")
                    .contains(&f.path);
                Ok(read_only)
            }
            Descriptor::Dir(_) => Ok(false),
        }
    }

    fn fail_if_read_only(&mut self, fd: &Resource<Descriptor>) -> FsResult<()> {
        if self.is_read_only(fd)? {
            Err(wasmtime_wasi::bindings::filesystem::types::ErrorCode::NotPermitted.into())
        } else {
            Ok(())
        }
    }

    fn ctx(&mut self) -> &mut WasiCtx {
        Arc::get_mut(&mut self.wasi)
            .expect("WasiCtx is shared and cannot be borrowed mutably")
            .get_mut()
            .expect("WasiCtx mutex must never fail")
    }

    pub fn worker_id(&self) -> &WorkerId {
        &self.owned_worker_id.worker_id
    }

    pub fn owned_worker_id(&self) -> &OwnedWorkerId {
        &self.owned_worker_id
    }

    pub fn component_metadata(&self) -> &ComponentMetadata<Ctx::Types> {
        &self.state.component_metadata
    }

    pub fn is_exit(error: &anyhow::Error) -> Option<i32> {
        error
            .root_cause()
            .downcast_ref::<I32Exit>()
            .map(|exit| exit.0)
    }

    pub fn as_wasi_view(&mut self) -> WasiImpl<DurableWorkerCtxWasiView<Ctx>> {
        WasiImpl(DurableWorkerCtxWasiView(self))
    }

    pub fn as_wasi_http_view(&mut self) -> WasiHttpImpl<DurableWorkerCtxWasiHttpView<Ctx>> {
        WasiHttpImpl(DurableWorkerCtxWasiHttpView(self))
    }

    pub fn get_worker_status_record(&self) -> WorkerStatusRecord {
        self.execution_status
            .read()
            .unwrap()
            .last_known_status()
            .clone()
    }

    pub async fn update_worker_status(&self, f: impl FnOnce(&mut WorkerStatusRecord)) {
        let mut status = self.get_worker_status_record();

        let mut skipped_regions = self.state.replay_state.skipped_regions().await;
        let (pending_updates, extra_skipped_regions) =
            self.public_state.worker().pending_updates().await;
        skipped_regions.set_override(extra_skipped_regions);

        status.skipped_regions = skipped_regions;
        status
            .overridden_retry_config
            .clone_from(&self.state.overridden_retry_policy);
        status.pending_invocations = self.public_state.worker().pending_invocations().await;
        status.invocation_results = self.public_state.worker().invocation_results().await;
        status.pending_updates = pending_updates;
        status
            .current_idempotency_key
            .clone_from(&self.state.current_idempotency_key);
        status.total_linear_memory_size = self.state.total_linear_memory_size;
        status.oplog_idx = self.state.oplog.current_oplog_index().await;
        f(&mut status);
        self.public_state.worker().update_status(status).await;
    }

    pub fn rpc(&self) -> Arc<dyn Rpc + Send + Sync> {
        self.state.rpc.clone()
    }

    pub fn worker_proxy(&self) -> Arc<dyn WorkerProxy + Send + Sync> {
        self.state.worker_proxy.clone()
    }

    pub fn scheduler_service(&self) -> Arc<dyn SchedulerService + Send + Sync> {
        self.state.scheduler_service.clone()
    }

    pub fn total_linear_memory_size(&self) -> u64 {
        self.state.total_linear_memory_size
    }

    pub async fn increase_memory(&mut self, delta: u64) -> anyhow::Result<bool> {
        if self.state.is_replay() {
            // The increased amount was already recorded in live mode, so our worker
            // was initialized with the correct amount of memory.
            Ok(true)
        } else {
            // In live mode we need to try to get more memory permits and if we can't,
            // we fail the worker, unload it from memory and schedule a retry.
            // let current_size = self.update_worker_status();
            self.state
                .oplog
                .add_and_commit(OplogEntry::grow_memory(delta))
                .await;
            self.update_worker_status(|_| {}).await;

            self.public_state.worker().increase_memory(delta).await?;
            self.state.total_linear_memory_size += delta;
            Ok(true)
        }
    }

    fn get_recovery_decision_on_trap(
        retry_config: &RetryConfig,
        previous_tries: u64,
        trap_type: &TrapType,
    ) -> RetryDecision {
        match trap_type {
            TrapType::Interrupt(InterruptKind::Interrupt) => RetryDecision::None,
            TrapType::Interrupt(InterruptKind::Suspend) => RetryDecision::None,
            TrapType::Interrupt(InterruptKind::Restart) => RetryDecision::Immediate,
            TrapType::Interrupt(InterruptKind::Jump) => RetryDecision::Immediate,
            TrapType::Exit => RetryDecision::None,
            TrapType::Error(error) => {
                if is_worker_error_retriable(retry_config, error, previous_tries) {
                    if error == &WorkerError::OutOfMemory {
                        RetryDecision::ReacquirePermits
                    } else {
                        match get_delay(retry_config, previous_tries) {
                            Some(delay) => RetryDecision::Delayed(delay),
                            None => RetryDecision::None,
                        }
                    }
                } else {
                    RetryDecision::None
                }
            }
        }
    }

    fn get_recovery_decision_on_startup(
        retry_config: &RetryConfig,
        last_error: &Option<LastError>,
    ) -> RetryDecision {
        match last_error {
            Some(last_error) => {
                if is_worker_error_retriable(
                    retry_config,
                    &last_error.error,
                    last_error.retry_count,
                ) {
                    RetryDecision::Immediate
                } else {
                    RetryDecision::None
                }
            }
            None => RetryDecision::Immediate,
        }
    }

    async fn emit_log_event(&self, event: WorkerEvent) {
        if let Some(entry) = event.as_oplog_entry() {
            if let OplogEntry::Log {
                level,
                context,
                message,
                ..
            } = &entry
            {
                // Stdout and stderr writes are persistent and overwritten by sending the data to the event
                // service instead of the real output stream

                if self.state.is_live()
                // If the worker is still in replay mode we never emit events.
                {
                    if self.state.persistence_level == PersistenceLevel::PersistNothing
                    // If persistence is off, we always emit events
                    {
                        // Emit the event and write a special oplog entry
                        self.public_state
                            .event_service
                            .emit_event(event.clone(), true);
                        self.state.oplog.add(entry).await;
                    } else if !self
                        .state
                        .replay_state
                        .seen_log(*level, context, message)
                        .await
                    {
                        // haven't seen this log before
                        self.public_state
                            .event_service
                            .emit_event(event.clone(), true);
                        self.state.oplog.add(entry).await;
                    } else {
                        // we have persisted emitting this log before, so we mark it as non-live and
                        // remove the entry from the seen log set.
                        // note that we still call emit_event because we need replayed log events for
                        // improved error reporting in case of invocation failures
                        self.public_state
                            .event_service
                            .emit_event(event.clone(), false);
                        self.state
                            .replay_state
                            .remove_seen_log(*level, context, message)
                            .await;
                    }
                }
            }
        }
    }

    pub async fn generate_unique_local_worker_id(
        &mut self,
        remote_worker_id: TargetWorkerId,
    ) -> Result<WorkerId, GolemError> {
        match remote_worker_id.clone().try_into_worker_id() {
            Some(worker_id) => Ok(worker_id),
            None => {
                let durability = Durability::<WorkerId, SerializableError>::new(
                    self,
                    "golem::rpc::wasm-rpc",
                    "generate_unique_local_worker_id",
                    DurableFunctionType::ReadLocal,
                )
                .await?;
                let worker_id = if durability.is_live() {
                    let result = self
                        .rpc()
                        .generate_unique_local_worker_id(remote_worker_id)
                        .await;
                    durability.persist(self, (), result).await
                } else {
                    durability.replay(self).await
                }?;

                Ok(worker_id)
            }
        }
    }

    /// Counts the number of Error entries that are at the end of the oplog. This equals to the number of retries that have been attempted.
    /// It also returns the last error stored in these entries.
    pub async fn trailing_error_count(&self) -> u64 {
        let status = self.get_worker_status_record();
        last_error_and_retry_count(&self.state, &self.owned_worker_id, &status)
            .await
            .map(|last_error| last_error.retry_count)
            .unwrap_or_default()
    }
}

impl<Ctx: WorkerCtx + DurableWorkerCtxView<Ctx>> DurableWorkerCtx<Ctx> {
    /// Records the result of an automatic update, if any was active, and returns whether the worker
    /// should be restarted to retry recovering without the pending update.
    pub async fn finalize_pending_update(
        result: &Result<RetryDecision, GolemError>,
        instance: &Instance,
        store: &mut (impl AsContextMut<Data = Ctx> + Send),
    ) -> RetryDecision {
        let worker_id = store.as_context().data().worker_id().clone();
        let pending_update = store
            .as_context()
            .data()
            .durable_ctx()
            .public_state
            .worker()
            .pop_pending_update()
            .await;
        match pending_update {
            Some(pending_update) => match result {
                Ok(RetryDecision::None) => {
                    if let UpdateDescription::SnapshotBased { .. } = &pending_update.description {
                        let target_version = *pending_update.description.target_version();

                        match store
                            .as_context_mut()
                            .data_mut()
                            .get_public_state()
                            .oplog()
                            .get_upload_description_payload(&pending_update.description)
                            .await
                        {
                            Ok(Some(data)) => {
                                let failed = if let Some(load_snapshot) =
                                    find_first_available_function(
                                        store,
                                        instance,
                                        vec![
                                            "golem:api/load-snapshot@1.1.0.{load}".to_string(),
                                            "golem:api/load-snapshot@0.2.0.{load}".to_string(),
                                        ],
                                    ) {
                                    let idempotency_key = IdempotencyKey::fresh();
                                    store
                                        .as_context_mut()
                                        .data_mut()
                                        .durable_ctx_mut()
                                        .set_current_idempotency_key(idempotency_key.clone())
                                        .await;

                                    store
                                        .as_context_mut()
                                        .data_mut()
                                        .begin_call_snapshotting_function();
                                    let load_result = invoke_worker(
                                        load_snapshot,
                                        vec![Value::List(
                                            data.iter().map(|b| Value::U8(*b)).collect(),
                                        )],
                                        store,
                                        instance,
                                    )
                                    .await;
                                    store
                                        .as_context_mut()
                                        .data_mut()
                                        .end_call_snapshotting_function();

                                    match load_result {
                                        Err(error) => Some(format!(
                                            "Manual update failed to load snapshot: {error}"
                                        )),
                                        Ok(InvokeResult::Failed { error, .. }) => {
                                            let stderr = store
                                                .as_context()
                                                .data()
                                                .get_public_state()
                                                .event_service()
                                                .get_last_invocation_errors();
                                            let error = error.to_string(&stderr);
                                            Some(format!(
                                                "Manual update failed to load snapshot: {error}"
                                            ))
                                        }
                                        Ok(InvokeResult::Succeeded { output, .. }) => {
                                            if output.len() == 1 {
                                                match &output[0] {
                                                        Value::Result(Err(Some(boxed_error_value))) => {
                                                            match &**boxed_error_value {
                                                                Value::String(error) =>
                                                                    Some(format!("Manual update failed to load snapshot: {error}")),
                                                                _ =>
                                                                    Some("Unexpected result value from the snapshot load function".to_string())
                                                            }
                                                        }
                                                        _ => None
                                                    }
                                            } else {
                                                Some("Unexpected result value from the snapshot load function".to_string())
                                            }
                                        }
                                        _ => None,
                                    }
                                } else {
                                    Some(
                                        "Failed to find exported load-snapshot function"
                                            .to_string(),
                                    )
                                };

                                if let Some(error) = failed {
                                    store
                                        .as_context_mut()
                                        .data_mut()
                                        .on_worker_update_failed(target_version, Some(error))
                                        .await;
                                    RetryDecision::Immediate
                                } else {
                                    let component_metadata =
                                        store.as_context().data().component_metadata().clone();
                                    store
                                        .as_context_mut()
                                        .data_mut()
                                        .on_worker_update_succeeded(
                                            target_version,
                                            component_metadata.size,
                                            HashSet::from_iter(
                                                component_metadata
                                                    .plugin_installations
                                                    .into_iter()
                                                    .map(|installation| installation.id),
                                            ),
                                        )
                                        .await;
                                    RetryDecision::None
                                }
                            }
                            Ok(None) => {
                                store
                                    .as_context_mut()
                                    .data_mut()
                                    .on_worker_update_failed(
                                        target_version,
                                        Some("Failed to find snapshot data for update".to_string()),
                                    )
                                    .await;
                                RetryDecision::Immediate
                            }
                            Err(error) => {
                                store
                                    .as_context_mut()
                                    .data_mut()
                                    .on_worker_update_failed(target_version, Some(error))
                                    .await;
                                RetryDecision::Immediate
                            }
                        }
                    } else {
                        // Automatic update succeeded
                        let target_version = *pending_update.description.target_version();
                        let component_metadata =
                            store.as_context().data().component_metadata().clone();
                        store
                            .as_context_mut()
                            .data_mut()
                            .on_worker_update_succeeded(
                                target_version,
                                component_metadata.size,
                                HashSet::from_iter(
                                    component_metadata
                                        .plugin_installations
                                        .into_iter()
                                        .map(|installation| installation.id),
                                ),
                            )
                            .await;
                        RetryDecision::None
                    }
                }
                Ok(_) => {
                    // TODO: we loose knowledge of the error here
                    // Failure that triggered a retry
                    let target_version = *pending_update.description.target_version();

                    store
                        .as_context_mut()
                        .data_mut()
                        .on_worker_update_failed(
                            target_version,
                            Some("Automatic update failed".to_string()),
                        )
                        .await;
                    RetryDecision::Immediate
                }
                Err(error) => {
                    let target_version = *pending_update.description.target_version();

                    store
                        .as_context_mut()
                        .data_mut()
                        .on_worker_update_failed(
                            target_version,
                            Some(format!("Automatic update failed: {error}")),
                        )
                        .await;
                    RetryDecision::Immediate
                }
            },
            None => {
                debug!("No pending updates to finalize for {}", worker_id);
                RetryDecision::None
            }
        }
    }
}

#[async_trait]
impl<Ctx: WorkerCtx> InvocationManagement for DurableWorkerCtx<Ctx> {
    async fn set_current_idempotency_key(&mut self, key: IdempotencyKey) {
        self.state.set_current_idempotency_key(key)
    }

    async fn get_current_idempotency_key(&self) -> Option<IdempotencyKey> {
        self.state.get_current_idempotency_key()
    }

    fn is_live(&self) -> bool {
        self.state.is_live()
    }

    fn is_replay(&self) -> bool {
        self.state.is_replay()
    }
}

#[async_trait]
impl<Ctx: WorkerCtx> StatusManagement for DurableWorkerCtx<Ctx> {
    fn check_interrupt(&self) -> Option<InterruptKind> {
        let execution_status = self.execution_status.read().unwrap().clone();
        match execution_status {
            ExecutionStatus::Interrupting { interrupt_kind, .. } => Some(interrupt_kind),
            _ => None,
        }
    }

    async fn set_suspended(&self) -> Result<(), GolemError> {
        let mut execution_status = self.execution_status.write().unwrap();
        let current_execution_status = execution_status.clone();
        match current_execution_status {
            ExecutionStatus::Running {
                last_known_status, ..
            } => {
                *execution_status = ExecutionStatus::Suspended {
                    last_known_status,
                    component_type: self.component_metadata().component_type,
                    timestamp: Timestamp::now_utc(),
                };
            }
            ExecutionStatus::Suspended { .. } => {}
            ExecutionStatus::Interrupting {
                await_interruption,
                last_known_status,
                ..
            } => {
                *execution_status = ExecutionStatus::Suspended {
                    last_known_status,
                    component_type: self.component_metadata().component_type,
                    timestamp: Timestamp::now_utc(),
                };
                await_interruption.send(()).ok();
            }
            ExecutionStatus::Loading {
                last_known_status, ..
            } => {
                *execution_status = ExecutionStatus::Suspended {
                    last_known_status,
                    component_type: self.component_metadata().component_type,
                    timestamp: Timestamp::now_utc(),
                };
            }
        };

        Ok(())
    }

    fn set_running(&self) {
        let mut execution_status = self.execution_status.write().unwrap();
        let current_execution_status = execution_status.clone();
        match current_execution_status {
            ExecutionStatus::Running { .. } => {}
            ExecutionStatus::Suspended {
                last_known_status, ..
            } => {
                *execution_status = ExecutionStatus::Running {
                    last_known_status,
                    component_type: self.component_metadata().component_type,
                    timestamp: Timestamp::now_utc(),
                };
            }
            ExecutionStatus::Interrupting { .. } => {}
            ExecutionStatus::Loading {
                last_known_status, ..
            } => {
                *execution_status = ExecutionStatus::Running {
                    last_known_status,
                    component_type: self.component_metadata().component_type,
                    timestamp: Timestamp::now_utc(),
                };
            }
        }
    }

    async fn get_worker_status(&self) -> WorkerStatus {
        match self.state.worker_service.get(&self.owned_worker_id).await {
            Some(metadata) => {
                if metadata.last_known_status.oplog_idx
                    == self.state.oplog.current_oplog_index().await
                {
                    metadata.last_known_status.status
                } else {
                    WorkerStatus::Running
                }
            }
            None => WorkerStatus::Idle,
        }
    }

    async fn store_worker_status(&self, status: WorkerStatus) {
        self.update_worker_status(|s| s.status = status.clone())
            .await;
        if (status == WorkerStatus::Idle
            || status == WorkerStatus::Failed
            || status == WorkerStatus::Exited)
            && self.component_metadata().component_type == ComponentType::Durable
        {
            debug!("Scheduling oplog archive");
            let at = Utc::now().add(self.state.config.oplog.archive_interval);
            self.state
                .scheduler_service
                .schedule(
                    at,
                    ScheduledAction::ArchiveOplog {
                        owned_worker_id: self.owned_worker_id.clone(),
                        last_oplog_index: self.public_state.oplog.current_oplog_index().await,
                        next_after: self.state.config.oplog.archive_interval,
                    },
                )
                .await;
        }
    }

    async fn update_pending_invocations(&self) {
        self.update_worker_status(|_| {}).await;
    }

    async fn update_pending_updates(&self) {
        self.update_worker_status(|_| {}).await;
    }
}

#[async_trait]
impl<Ctx: WorkerCtx> InvocationHooks for DurableWorkerCtx<Ctx> {
    async fn on_exported_function_invoked(
        &mut self,
        full_function_name: &str,
        function_input: &Vec<Value>,
    ) -> Result<(), GolemError> {
        if self.state.snapshotting_mode.is_none() {
            let proto_function_input: Vec<golem_wasm_rpc::protobuf::Val> = function_input
                .iter()
                .map(|value| value.clone().into())
                .collect();

            self.state
                .oplog
                .add_exported_function_invoked(
                    full_function_name.to_string(),
                    &proto_function_input,
                    self.get_current_idempotency_key().await.ok_or(anyhow!(
                        "No active invocation key is associated with the worker"
                    ))?,
                )
                .await
                .unwrap_or_else(|err| {
                    panic!(
                        "could not encode function input for {full_function_name} on {}: {err}",
                        self.worker_id()
                    )
                });
            self.state.oplog.commit(CommitLevel::Always).await;
        }
        Ok(())
    }

    async fn on_invocation_failure(&mut self, trap_type: &TrapType) -> RetryDecision {
        let previous_tries = self.trailing_error_count().await;
        let default_retry_config = &self.state.config.retry;
        let retry_config = self
            .state
            .overridden_retry_policy
            .as_ref()
            .unwrap_or(default_retry_config)
            .clone();
        let decision =
            Self::get_recovery_decision_on_trap(&retry_config, previous_tries, trap_type);

        debug!(
            "Recovery decision after {} tries: {:?}",
            previous_tries, decision
        );
        let (updated_worker_status, oplog_entry, store_result) = match trap_type {
            TrapType::Interrupt(InterruptKind::Interrupt) => (
                WorkerStatus::Interrupted,
                Some(OplogEntry::interrupted()),
                true,
            ),
            TrapType::Interrupt(InterruptKind::Suspend) => {
                (WorkerStatus::Suspended, Some(OplogEntry::suspend()), false)
            }
            TrapType::Interrupt(InterruptKind::Jump) => (WorkerStatus::Running, None, false),
            TrapType::Interrupt(InterruptKind::Restart) => (WorkerStatus::Running, None, false),
            TrapType::Exit => (WorkerStatus::Exited, Some(OplogEntry::exited()), true),
            TrapType::Error(WorkerError::InvalidRequest(_)) => (WorkerStatus::Running, None, true),
            TrapType::Error(error) => {
                let status = if is_worker_error_retriable(&retry_config, error, previous_tries) {
                    WorkerStatus::Retrying
                } else {
                    WorkerStatus::Failed
                };
                let store_error = status == WorkerStatus::Failed;
                (status, Some(OplogEntry::error(error.clone())), store_error)
            }
        };

        let oplog_idx = if let Some(entry) = oplog_entry {
            let oplog_idx = self.state.oplog.add_and_commit(entry).await;
            Some(oplog_idx)
        } else {
            None
        };

        self.store_worker_status(updated_worker_status.clone())
            .await;

        if store_result {
            // Giving up, associating the stored result with the current and upcoming invocations
            if let Some(idempotency_key) = self.state.get_current_idempotency_key() {
                self.public_state
                    .worker()
                    .store_invocation_failure(
                        &idempotency_key,
                        trap_type,
                        oplog_idx.unwrap_or(OplogIndex::NONE),
                    )
                    .await;
            }
        }

        decision
    }

    async fn on_invocation_success(
        &mut self,
        full_function_name: &str,
        function_input: &Vec<Value>,
        consumed_fuel: i64,
        output: TypeAnnotatedValue,
    ) -> Result<(), GolemError> {
        let is_live_after = self.state.is_live();

        if is_live_after {
            if self.state.snapshotting_mode.is_none() {
                self.state
                    .oplog
                    .add_exported_function_completed(&output, consumed_fuel)
                    .await
                    .unwrap_or_else(|err| {
                        panic!("could not encode function result for {full_function_name}: {err}")
                    });
                self.state.oplog.commit(CommitLevel::Always).await;
                let oplog_idx = self.state.oplog.current_oplog_index().await;

                if let Some(idempotency_key) = self.state.get_current_idempotency_key() {
                    self.public_state
                        .worker()
                        .store_invocation_success(&idempotency_key, output.clone(), oplog_idx)
                        .await;
                }
            }
        } else {
            let response = self
                .state
                .replay_state
                .get_oplog_entry_exported_function_completed()
                .await?;

            if let Some(function_output) = response {
                let is_diverged = function_output != output;
                if is_diverged {
                    return Err(GolemError::unexpected_oplog_entry(
                        format!("{full_function_name}({function_input:?}) => {function_output:?}"),
                        format!("{full_function_name}({function_input:?}) => {output:?}"),
                    ));
                }
            }
        }

        self.store_worker_status(WorkerStatus::Idle).await;

        debug!("Function {full_function_name} finished with {output:?}");

        // Return indicating that it is done
        Ok(())
    }
}

#[async_trait]
impl<Ctx: WorkerCtx> ResourceStore for DurableWorkerCtx<Ctx> {
    fn self_uri(&self) -> Uri {
        self.state.self_uri()
    }

    async fn add(&mut self, resource: ResourceAny) -> u64 {
        let id = self.state.add(resource).await;
        let resource_id = WorkerResourceId(id);
        if self.state.is_live() {
            let entry = OplogEntry::create_resource(resource_id);
            self.state.oplog.add(entry.clone()).await;
            self.update_worker_status(move |status| {
                status.owned_resources.insert(
                    resource_id,
                    WorkerResourceDescription {
                        created_at: entry.timestamp(),
                        indexed_resource_key: None,
                    },
                );
            })
            .await;
        }
        id
    }

    async fn get(&mut self, resource_id: u64) -> Option<ResourceAny> {
        let result = self.state.borrow(resource_id).await;
        if result.is_some() {
            let id = WorkerResourceId(resource_id);
            if self.state.is_live() {
                self.state.oplog.add(OplogEntry::drop_resource(id)).await;
                self.update_worker_status(move |status| {
                    status.owned_resources.remove(&id);
                })
                .await;
            }
        }
        result
    }

    async fn borrow(&self, resource_id: u64) -> Option<ResourceAny> {
        self.state.borrow(resource_id).await
    }
}

#[async_trait]
impl<Ctx: WorkerCtx> UpdateManagement for DurableWorkerCtx<Ctx> {
    fn begin_call_snapshotting_function(&mut self) {
        // While calling a snapshotting function (load/save), we completely turn off persistence
        // In addition to the user-controllable persistence level we also skip writing the
        // oplog entries marking the exported function call.
        let previous_level = self.state.persistence_level;
        self.state.snapshotting_mode = Some(previous_level);
        self.state.persistence_level = PersistenceLevel::PersistNothing;
    }

    fn end_call_snapshotting_function(&mut self) {
        // Restoring the state of persistence after calling a snapshotting function
        self.state.persistence_level = self
            .state
            .snapshotting_mode
            .take()
            .expect("Not in snapshotting mode");
    }

    async fn on_worker_update_failed(
        &self,
        target_version: ComponentVersion,
        details: Option<String>,
    ) {
        let entry = OplogEntry::failed_update(target_version, details.clone());
        let timestamp = entry.timestamp();
        self.public_state.oplog.add_and_commit(entry).await;
        self.update_worker_status(|status| {
            status.failed_updates.push(FailedUpdateRecord {
                timestamp,
                target_version,
                details: details.clone(),
            });

            // As part of performing a manual update, after the executor called the save-snapshot function
            // it marks the whole history of the worker as "skipped" and reloads the worker with the new
            // version. As the history is skipped it immediately can start with calling load-snapshot on the
            // saved binary. However, if this fails, we have to revert the worker to the original version. As part
            // of this we restore the original set of skipped regions by dropping the override.
            //
            // Note that we can always recalculate the old set of skipped regions from the oplog - the "override layer"
            // is just an optimization so we don't have to.
            if status.skipped_regions.is_overridden() {
                status.skipped_regions.drop_override()
            }
        })
        .await;

        warn!(
            "Worker failed to update to {}: {}, update attempt aborted",
            target_version,
            details.unwrap_or_else(|| "?".to_string())
        );
    }

    async fn on_worker_update_succeeded(
        &self,
        target_version: ComponentVersion,
        new_component_size: u64,
        new_active_plugins: HashSet<PluginInstallationId>,
    ) {
        info!("Worker update to {} finished successfully", target_version);

        let entry = OplogEntry::successful_update(
            target_version,
            new_component_size,
            new_active_plugins.clone(),
        );
        let timestamp = entry.timestamp();
        self.public_state.oplog.add_and_commit(entry).await;
        self.update_worker_status(|status| {
            status.component_version = target_version;
            status.successful_updates.push(SuccessfulUpdateRecord {
                timestamp,
                target_version,
            });
            *status.active_plugins_mut() = new_active_plugins;

            // As part of performing a manual update, after the executor called the save-snapshot function
            // it marks the whole history of the worker as "skipped" and reloads the worker with the new
            // version. As the history is skipped it immediately can start with calling load-snapshot on the
            // saved binary. Once that succeeds, the update is considered done and we make this skipped region
            // "final" by merging it into the set of skipped regions.
            if status.skipped_regions.is_overridden() {
                status.skipped_regions.merge_override()
            }
        })
        .await;
    }
}

#[async_trait]
impl<Ctx: WorkerCtx> IndexedResourceStore for DurableWorkerCtx<Ctx> {
    fn get_indexed_resource(
        &self,
        resource_name: &str,
        resource_params: &[String],
    ) -> Option<WorkerResourceId> {
        let key = IndexedResourceKey {
            resource_name: resource_name.to_string(),
            resource_params: resource_params.to_vec(),
        };
        self.state.indexed_resources.get(&key).copied()
    }

    async fn store_indexed_resource(
        &mut self,
        resource_name: &str,
        resource_params: &[String],
        resource: WorkerResourceId,
    ) {
        let key = IndexedResourceKey {
            resource_name: resource_name.to_string(),
            resource_params: resource_params.to_vec(),
        };
        self.state.indexed_resources.insert(key.clone(), resource);
        if self.state.is_live() {
            self.state
                .oplog
                .add(OplogEntry::describe_resource(resource, key.clone()))
                .await;
            self.update_worker_status(|status| {
                if let Some(description) = status.owned_resources.get_mut(&resource) {
                    description.indexed_resource_key = Some(key);
                }
            })
            .await;
        }
    }

    fn drop_indexed_resource(&mut self, resource_name: &str, resource_params: &[String]) {
        let key = IndexedResourceKey {
            resource_name: resource_name.to_string(),
            resource_params: resource_params.to_vec(),
        };
        self.state.indexed_resources.remove(&key);
    }
}

pub trait DurableWorkerCtxView<Ctx: WorkerCtx> {
    fn durable_ctx(&self) -> &DurableWorkerCtx<Ctx>;
    fn durable_ctx_mut(&mut self) -> &mut DurableWorkerCtx<Ctx>;
}

#[async_trait]
impl<Ctx: WorkerCtx + DurableWorkerCtxView<Ctx>> ExternalOperations<Ctx> for DurableWorkerCtx<Ctx> {
    type ExtraDeps = Ctx::ExtraDeps;

    async fn get_last_error_and_retry_count<T: HasAll<Ctx> + Send + Sync>(
        this: &T,
        owned_worker_id: &OwnedWorkerId,
        latest_worker_status: &WorkerStatusRecord,
    ) -> Option<LastError> {
        last_error_and_retry_count(this, owned_worker_id, latest_worker_status).await
    }

    async fn compute_latest_worker_status<T: HasOplogService + HasConfig + Send + Sync>(
        this: &T,
        owned_worker_id: &OwnedWorkerId,
        metadata: &Option<WorkerMetadata>,
    ) -> Result<WorkerStatusRecord, GolemError> {
        calculate_last_known_status(this, owned_worker_id, metadata).await
    }

    async fn resume_replay(
        store: &mut (impl AsContextMut<Data = Ctx> + Send),
        instance: &Instance,
    ) -> Result<RetryDecision, GolemError> {
        let mut number_of_replayed_functions = 0;

        let resume_result = loop {
            let cont = store.as_context().data().durable_ctx().state.is_replay();

            if cont {
                let oplog_entry = store
                    .as_context_mut()
                    .data_mut()
                    .durable_ctx_mut()
                    .state
                    .replay_state
                    .get_oplog_entry_exported_function_invoked()
                    .await;
                match oplog_entry {
                    Err(error) => break Err(error),
                    Ok(None) => break Ok(RetryDecision::None),
                    Ok(Some((function_name, function_input, idempotency_key))) => {
                        debug!("Replaying function {function_name}");
                        let span = span!(Level::INFO, "replaying", function = function_name);
                        store
                            .as_context_mut()
                            .data_mut()
                            .set_current_idempotency_key(idempotency_key)
                            .await;

                        let full_function_name = function_name.to_string();
                        let invoke_result = invoke_worker(
                            full_function_name.clone(),
                            function_input.clone(),
                            store,
                            instance,
                        )
                        .instrument(span)
                        .await;

                        match invoke_result {
                            Ok(InvokeResult::Succeeded {
                                output,
                                consumed_fuel,
                            }) => {
                                let component_metadata =
                                    store.as_context().data().component_metadata();

                                match exports::function_by_name(
                                    &component_metadata.exports,
                                    &full_function_name,
                                ) {
                                    Ok(value) => {
                                        if let Some(value) = value {
                                            let result =
                                                interpret_function_results(output, value.results)
                                                    .map_err(|e| GolemError::ValueMismatch {
                                                    details: e.join(", "),
                                                })?;
                                            if let Err(err) = store
                                                .as_context_mut()
                                                .data_mut()
                                                .on_invocation_success(
                                                    &full_function_name,
                                                    &function_input,
                                                    consumed_fuel,
                                                    result,
                                                )
                                                .await
                                            {
                                                break Err(err);
                                            }
                                        } else {
                                            let trap_type = TrapType::Error(
                                                WorkerError::InvalidRequest(format!(
                                                    "Function {full_function_name} not found"
                                                )),
                                            );

                                            let _ = store
                                                .as_context_mut()
                                                .data_mut()
                                                .on_invocation_failure(&trap_type)
                                                .await;

                                            break Err(GolemError::invalid_request(format!(
                                                "Function {full_function_name} not found"
                                            )));
                                        }
                                    }
                                    Err(err) => {
                                        let trap_type =
                                            TrapType::Error(WorkerError::InvalidRequest(format!(
                                                "Function {full_function_name} not found: {err}"
                                            )));

                                        let _ = store
                                            .as_context_mut()
                                            .data_mut()
                                            .on_invocation_failure(&trap_type)
                                            .await;

                                        break Err(GolemError::invalid_request(format!(
                                            "Function {full_function_name} not found: {err}"
                                        )));
                                    }
                                }
                                number_of_replayed_functions += 1;
                                continue;
                            }
                            _ => {
                                let trap_type = match invoke_result {
                                    Ok(invoke_result) => invoke_result.as_trap_type::<Ctx>(),
                                    Err(error) => {
                                        Some(TrapType::from_error::<Ctx>(&anyhow!(error)))
                                    }
                                };
                                let decision = match trap_type {
                                    Some(trap_type) => {
                                        let decision = store
                                            .as_context_mut()
                                            .data_mut()
                                            .on_invocation_failure(&trap_type)
                                            .await;

                                        if decision == RetryDecision::None {
                                            // Cannot retry so we need to fail
                                            match trap_type {
                                                TrapType::Interrupt(interrupt_kind) => {
                                                    if interrupt_kind == InterruptKind::Interrupt {
                                                        break Err(GolemError::runtime(
                                                            "Interrupted via the Golem API",
                                                        ));
                                                    } else {
                                                        break Err(GolemError::runtime("The worker could not finish replaying a function {function_name}"));
                                                    }
                                                }
                                                TrapType::Exit => {
                                                    break Err(GolemError::runtime(
                                                        "Process exited",
                                                    ))
                                                }
                                                TrapType::Error(error) => {
                                                    let stderr = store
                                                        .as_context()
                                                        .data()
                                                        .get_public_state()
                                                        .event_service()
                                                        .get_last_invocation_errors();
                                                    break Err(GolemError::runtime(
                                                        error.to_string(&stderr),
                                                    ));
                                                }
                                            }
                                        }

                                        decision
                                    }
                                    None => RetryDecision::None,
                                };

                                break Ok(decision);
                            }
                        }
                    }
                }
            } else {
                break Ok(RetryDecision::None);
            }
        };

        record_number_of_replayed_functions(number_of_replayed_functions);

        resume_result
    }

    async fn prepare_instance(
        worker_id: &WorkerId,
        instance: &Instance,
        store: &mut (impl AsContextMut<Data = Ctx> + Send),
    ) -> Result<RetryDecision, GolemError> {
        debug!("Starting prepare_instance");
        let start = Instant::now();
        store.as_context_mut().data_mut().set_running();

        if store
            .as_context()
            .data()
            .component_metadata()
            .component_type
            == ComponentType::Ephemeral
        {
            // Ephemeral workers cannot be recovered

            // Moving to the end of the oplog
            store
                .as_context_mut()
                .data_mut()
                .durable_ctx_mut()
                .state
                .replay_state
                .switch_to_live();

            // Appending a Restart marker
            store
                .as_context_mut()
                .data_mut()
                .get_public_state()
                .oplog()
                .add(OplogEntry::restart())
                .await;

            Ok(RetryDecision::None)
        } else {
            // Handle the case when recovery immediately starts in a deleted region
            // (for example due to a manual update)
            store
                .as_context_mut()
                .data_mut()
                .durable_ctx_mut()
                .state
                .replay_state
                .get_out_of_skipped_region()
                .await;

            let result = Self::resume_replay(store, instance).await;

            record_resume_worker(start.elapsed());

            let final_decision = Self::finalize_pending_update(&result, instance, store).await;

            // The update finalization has the right to override the Err result with an explicit retry request
            if final_decision != RetryDecision::None {
                debug!("Retrying prepare_instance after failed update attempt");
                Ok(final_decision)
            } else {
                store.as_context_mut().data_mut().set_suspended().await?;
                debug!("Finished prepare_instance");
                result.map_err(|err| GolemError::failed_to_resume_worker(worker_id.clone(), err))
            }
        }
    }

    async fn record_last_known_limits<T: HasAll<Ctx> + Send + Sync>(
        _this: &T,
        _account_id: &AccountId,
        _last_known_limits: &CurrentResourceLimits,
    ) -> Result<(), GolemError> {
        Ok(())
    }

    async fn on_worker_deleted<T: HasAll<Ctx> + Send + Sync>(
        _this: &T,
        _worker_id: &WorkerId,
    ) -> Result<(), GolemError> {
        Ok(())
    }

    async fn on_shard_assignment_changed<T: HasAll<Ctx> + Send + Sync + 'static>(
        this: &T,
    ) -> Result<(), anyhow::Error> {
        this.oplog_processor_plugin()
            .on_shard_assignment_changed()
            .await?;

        info!("Recovering workers");

        let workers = this.worker_service().get_running_workers_in_shards().await;

        debug!("Recovering running workers: {:?}", workers);

        let default_retry_config = &this.config().retry;
        for worker in workers {
            let owned_worker_id = worker.owned_worker_id();
            let latest_worker_status =
                calculate_last_known_status(this, &owned_worker_id, &Some(worker)).await?;
            let last_error =
                Self::get_last_error_and_retry_count(this, &owned_worker_id, &latest_worker_status)
                    .await;
            let decision = Self::get_recovery_decision_on_startup(
                latest_worker_status
                    .overridden_retry_config
                    .as_ref()
                    .unwrap_or(default_retry_config),
                &last_error,
            );

            if let Some(last_error) = last_error {
                debug!("Recovery decision after {last_error}: {decision:?}");
            }

            match decision {
                RetryDecision::Immediate | RetryDecision::ReacquirePermits => {
                    let _ = Worker::get_or_create_running(
                        this,
                        &owned_worker_id,
                        None,
                        None,
                        None,
                        None,
                    )
                    .await?;
                }
                RetryDecision::Delayed(_) => {
                    panic!("Delayed recovery on startup is not supported currently")
                }
                RetryDecision::None => {}
            }
        }

        info!("Finished recovering workers");
        Ok(())
    }
}

#[async_trait]
impl<Ctx: WorkerCtx + DurableWorkerCtxView<Ctx>> FileSystemReading for DurableWorkerCtx<Ctx> {
    async fn list_directory(
        &self,
        path: &ComponentFilePath,
    ) -> Result<ListDirectoryResult, GolemError> {
        let root = self._temp_dir.path();
        let target = root.join(PathBuf::from(path.to_rel_string()));

        {
            let exists =
                tokio::fs::try_exists(&target)
                    .await
                    .map_err(|e| GolemError::FileSystemError {
                        path: path.to_string(),
                        reason: format!("Failed to check whether file exists: {e}"),
                    })?;
            if !exists {
                return Ok(ListDirectoryResult::NotFound);
            };
        }

        {
            let metadata =
                tokio::fs::metadata(&target)
                    .await
                    .map_err(|e| GolemError::FileSystemError {
                        path: path.to_string(),
                        reason: format!("Failed to get metadata: {e}"),
                    })?;
            if !metadata.is_dir() {
                return Ok(ListDirectoryResult::NotADirectory);
            };
        }

        let mut entries =
            tokio::fs::read_dir(target)
                .await
                .map_err(|e| GolemError::FileSystemError {
                    path: path.to_string(),
                    reason: format!("Failed to list directory: {e}"),
                })?;

        let mut result = Vec::new();
        while let Some(entry) = entries.next_entry().await? {
            let metadata = entry
                .metadata()
                .await
                .map_err(|e| GolemError::FileSystemError {
                    path: path.to_string(),
                    reason: format!("Failed to get file metadata {e}"),
                })?;

            let entry_name = entry.file_name().to_string_lossy().to_string();

            let last_modified = metadata.modified().ok().unwrap_or(SystemTime::UNIX_EPOCH);

            if metadata.is_file() {
                let is_readonly_by_host = metadata.permissions().readonly();
                // additionally consider permissions we maintain ourselves
                let is_readonly_by_us = self
                    .read_only_paths
                    .read()
                    .expect("There should be no writers to read_only_paths")
                    .contains(&entry.path());

                let permissions = if is_readonly_by_host || is_readonly_by_us {
                    ComponentFilePermissions::ReadOnly
                } else {
                    ComponentFilePermissions::ReadWrite
                };

                result.push(ComponentFileSystemNode {
                    name: entry_name,
                    last_modified,
                    details: ComponentFileSystemNodeDetails::File {
                        size: metadata.len(),
                        permissions,
                    },
                });
            } else {
                result.push(ComponentFileSystemNode {
                    name: entry_name,
                    last_modified,
                    details: ComponentFileSystemNodeDetails::Directory,
                });
            };
        }
        Ok(ListDirectoryResult::Ok(result))
    }

    async fn read_file(&self, path: &ComponentFilePath) -> Result<ReadFileResult, GolemError> {
        let root = self._temp_dir.path();
        let target = root.join(PathBuf::from(path.to_rel_string()));

        {
            let exists =
                tokio::fs::try_exists(&target)
                    .await
                    .map_err(|e| GolemError::FileSystemError {
                        path: path.to_string(),
                        reason: format!("Failed to check whether file exists: {e}"),
                    })?;
            if !exists {
                return Ok(ReadFileResult::NotFound);
            };
        }

        {
            let metadata =
                tokio::fs::metadata(&target)
                    .await
                    .map_err(|e| GolemError::FileSystemError {
                        path: path.to_string(),
                        reason: format!("Failed to get metadata: {e}"),
                    })?;
            if !metadata.is_file() {
                return Ok(ReadFileResult::NotAFile);
            };
        }

        let path_clone = path.clone();

        let stream = tokio::fs::File::open(target)
            .map_ok(|file| FramedRead::new(file, BytesCodec::new()).map_ok(BytesMut::freeze))
            .try_flatten_stream()
            .map_err(move |e| GolemError::FileSystemError {
                path: path_clone.to_string(),
                reason: format!("Failed to open file: {e}"),
            });

        Ok(ReadFileResult::Ok(Box::pin(stream)))
    }
}

async fn last_error_and_retry_count<T: HasOplogService + HasConfig>(
    this: &T,
    owned_worker_id: &OwnedWorkerId,
    latest_worker_status: &WorkerStatusRecord,
) -> Option<LastError> {
    let mut idx = this.oplog_service().get_last_index(owned_worker_id).await;
    let mut retry_count = 0;
    if idx == OplogIndex::NONE {
        None
    } else {
        let mut first_error = None;
        let mut last_error_index = idx;
        loop {
            if latest_worker_status
                .deleted_regions()
                .is_in_deleted_region(idx)
            {
                if idx > OplogIndex::INITIAL {
                    idx = idx.previous();
                    continue;
                } else {
                    break;
                }
            } else {
                let oplog_entry = this.oplog_service().read(owned_worker_id, idx, 1).await;
                match oplog_entry.first_key_value() {
                    Some((_, OplogEntry::Error { error, .. })) => {
                        retry_count += 1;
                        last_error_index = idx;
                        if first_error.is_none() {
                            first_error = Some(error.clone());
                        }
                        if idx > OplogIndex::INITIAL {
                            idx = idx.previous();
                            continue;
                        } else {
                            break;
                        }
                    }
                    Some((_, entry)) if entry.is_hint() => {
                        // Skipping hint entries as they can randomly interleave the error entries (such as incoming invocation requests, etc)
                        if idx > OplogIndex::INITIAL {
                            idx = idx.previous();
                            continue;
                        } else {
                            break;
                        }
                    }
                    Some((_, _)) => break,
                    None => {
                        // This is possible if the oplog has been deleted between the get_last_index and the read call
                        break;
                    }
                }
            }
        }
        match first_error {
            Some(error) => Some(LastError {
                error,
                retry_count,
                stderr: recover_stderr_logs(this, owned_worker_id, last_error_index).await,
            }),
            None => None,
        }
    }
}

/// Reads back oplog entries starting from `last_oplog_idx` and collects stderr logs, with a maximum
/// number of entries, and at most until the first invocation start entry.
pub(crate) async fn recover_stderr_logs<T: HasOplogService + HasConfig>(
    this: &T,
    owned_worker_id: &OwnedWorkerId,
    last_oplog_idx: OplogIndex,
) -> String {
    let max_count = this.config().limits.event_history_size;
    let mut idx = last_oplog_idx;
    let mut stderr_entries = Vec::new();
    loop {
        // TODO: this could be read in batches to speed up the process
        let oplog_entry = this.oplog_service().read(owned_worker_id, idx, 1).await;
        match oplog_entry.first_key_value() {
            Some((
                _,
                OplogEntry::Log {
                    level: LogLevel::Stderr,
                    message,
                    ..
                },
            )) => {
                stderr_entries.push(message.clone());
                if stderr_entries.len() >= max_count {
                    break;
                }
            }
            Some((_, OplogEntry::ExportedFunctionInvoked { .. })) => break,
            _ => {}
        }
        if idx > OplogIndex::INITIAL {
            idx = idx.previous();
        } else {
            break;
        }
    }
    stderr_entries.reverse();
    stderr_entries.join("")
}

/// Indicates which step of the http request handling is responsible for closing an open
/// http request (by calling end_function)
#[derive(Debug, Clone, PartialEq, Eq)]
pub(crate) enum HttpRequestCloseOwner {
    FutureIncomingResponseDrop,
    IncomingResponseDrop,
    IncomingBodyDropOrFinish,
    InputStreamClosed,
}

/// State associated with ongoing http requests, on top of the underlying wasi-http implementation
#[derive(Debug, Clone)]
struct HttpRequestState {
    /// Who is responsible for calling end_function and removing entries from the table
    pub close_owner: HttpRequestCloseOwner,
    /// The handle of the FutureIncomingResponse that is registered into the open_function_table
    pub root_handle: u32,
    /// Information about the request to be included in the oplog
    pub request: SerializableHttpRequest,
}

struct PrivateDurableWorkerState<Ctx: WorkerCtx> {
    oplog_service: Arc<dyn OplogService + Send + Sync>,
    oplog: Arc<dyn Oplog + Send + Sync>,
    promise_service: Arc<dyn PromiseService + Send + Sync>,
    scheduler_service: Arc<dyn SchedulerService + Send + Sync>,
    worker_service: Arc<dyn WorkerService + Send + Sync>,
    worker_enumeration_service: Arc<dyn worker_enumeration::WorkerEnumerationService + Send + Sync>,
    key_value_service: Arc<dyn KeyValueService + Send + Sync>,
    blob_store_service: Arc<dyn BlobStoreService + Send + Sync>,
<<<<<<< HEAD
    rdbms_service: Arc<dyn RdbmsService + Send + Sync>,
    component_service: Arc<dyn ComponentService + Send + Sync>,
    plugins: Arc<dyn Plugins<Owner, Scope> + Send + Sync>,
=======
    component_service: Arc<dyn ComponentService<Ctx::Types> + Send + Sync>,
    plugins: Arc<dyn Plugins<Ctx::Types>>,
>>>>>>> 6012e672
    config: Arc<GolemConfig>,
    owned_worker_id: OwnedWorkerId,
    current_idempotency_key: Option<IdempotencyKey>,
    rpc: Arc<dyn Rpc + Send + Sync>,
    worker_proxy: Arc<dyn WorkerProxy + Send + Sync>,
    resources: HashMap<WorkerResourceId, ResourceAny>,
    last_resource_id: WorkerResourceId,
    replay_state: ReplayState,
    overridden_retry_policy: Option<RetryConfig>,
    persistence_level: PersistenceLevel,
    assume_idempotence: bool,
    open_function_table: HashMap<u32, OplogIndex>,

    /// State of ongoing http requests, key is the resource id it is most recently associated with (one state object can belong to multiple resources, but just one at once)
    open_http_requests: HashMap<u32, HttpRequestState>,

    snapshotting_mode: Option<PersistenceLevel>,

    indexed_resources: HashMap<IndexedResourceKey, WorkerResourceId>,
    component_metadata: ComponentMetadata<Ctx::Types>,

    total_linear_memory_size: u64,
}

impl<Ctx: WorkerCtx> PrivateDurableWorkerState<Ctx> {
    pub async fn new(
        oplog_service: Arc<dyn OplogService + Send + Sync>,
        oplog: Arc<dyn Oplog + Send + Sync>,
        promise_service: Arc<dyn PromiseService + Send + Sync>,
        scheduler_service: Arc<dyn SchedulerService + Send + Sync>,
        worker_service: Arc<dyn WorkerService + Send + Sync>,
        worker_enumeration_service: Arc<
            dyn worker_enumeration::WorkerEnumerationService + Send + Sync,
        >,
        key_value_service: Arc<dyn KeyValueService + Send + Sync>,
        blob_store_service: Arc<dyn BlobStoreService + Send + Sync>,
<<<<<<< HEAD
        rdbms_service: Arc<dyn RdbmsService + Send + Sync>,
        component_service: Arc<dyn ComponentService + Send + Sync>,
        plugins: Arc<dyn Plugins<Owner, Scope> + Send + Sync>,
=======
        component_service: Arc<dyn ComponentService<Ctx::Types> + Send + Sync>,
        plugins: Arc<dyn Plugins<Ctx::Types>>,
>>>>>>> 6012e672
        config: Arc<GolemConfig>,
        owned_worker_id: OwnedWorkerId,
        rpc: Arc<dyn Rpc + Send + Sync>,
        worker_proxy: Arc<dyn WorkerProxy + Send + Sync>,
        deleted_regions: DeletedRegions,
        last_oplog_index: OplogIndex,
        component_metadata: ComponentMetadata<Ctx::Types>,
        total_linear_memory_size: u64,
    ) -> Self {
        let replay_state = ReplayState::new(
            owned_worker_id.clone(),
            oplog_service.clone(),
            oplog.clone(),
            deleted_regions,
            last_oplog_index,
        )
        .await;
        Self {
            oplog_service,
            oplog: oplog.clone(),
            promise_service,
            scheduler_service,
            worker_service,
            worker_enumeration_service,
            key_value_service,
            blob_store_service,
            rdbms_service,
            component_service,
            plugins,
            config,
            owned_worker_id,
            current_idempotency_key: None,
            rpc,
            worker_proxy,
            resources: HashMap::new(),
            last_resource_id: WorkerResourceId::INITIAL,
            overridden_retry_policy: None,
            persistence_level: PersistenceLevel::Smart,
            assume_idempotence: true,
            open_function_table: HashMap::new(),
            open_http_requests: HashMap::new(),
            snapshotting_mode: None,
            indexed_resources: HashMap::new(),
            component_metadata,
            total_linear_memory_size,
            replay_state,
        }
    }

    pub async fn begin_function(
        &mut self,
        function_type: &DurableFunctionType,
    ) -> Result<OplogIndex, GolemError> {
        if self.persistence_level != PersistenceLevel::PersistNothing
            && ((*function_type == DurableFunctionType::WriteRemote && !self.assume_idempotence)
                || matches!(
                    *function_type,
                    DurableFunctionType::WriteRemoteBatched(None)
                ))
        {
            if self.is_live() {
                self.oplog
                    .add_and_commit(OplogEntry::begin_remote_write())
                    .await;
                let begin_index = self.oplog.current_oplog_index().await;
                Ok(begin_index)
            } else {
                let (begin_index, _) =
                    crate::get_oplog_entry!(self.replay_state, OplogEntry::BeginRemoteWrite)?;
                if !self.assume_idempotence {
                    let end_index = self
                        .replay_state
                        .lookup_oplog_entry(begin_index, OplogEntry::is_end_remote_write)
                        .await;
                    if end_index.is_none() {
                        // Must switch to live mode before failing to be able to commit an Error entry
                        self.replay_state.switch_to_live();
                        Err(GolemError::runtime(
                            "Non-idempotent remote write operation was not completed, cannot retry",
                        ))
                    } else {
                        Ok(begin_index)
                    }
                } else if matches!(
                    *function_type,
                    DurableFunctionType::WriteRemoteBatched(None)
                ) {
                    let end_index = self
                        .replay_state
                        .lookup_oplog_entry_with_condition(
                            begin_index,
                            OplogEntry::is_end_remote_write,
                            OplogEntry::no_concurrent_side_effect,
                        )
                        .await;
                    if end_index.is_none() {
                        // We need to jump to the end of the oplog
                        self.replay_state.switch_to_live();

                        // But this is not enough, because if the retried batched write operation succeeds,
                        // and later we replay it, we need to skip the first attempt and only replay the second.
                        // Se we add a Jump entry to the oplog that registers a deleted region.
                        let deleted_region = OplogRegion {
                            start: begin_index.next(), // need to keep the BeginAtomicRegion entry
                            end: self.replay_state.replay_target().next(), // skipping the Jump entry too
                        };
                        self.replay_state
                            .add_skipped_region(deleted_region.clone())
                            .await;
                        self.oplog
                            .add_and_commit(OplogEntry::jump(deleted_region))
                            .await;
                    }

                    Ok(begin_index)
                } else {
                    Ok(begin_index)
                }
            }
        } else {
            let begin_index = self.oplog.current_oplog_index().await;
            Ok(begin_index)
        }
    }

    pub async fn end_function(
        &mut self,
        function_type: &DurableFunctionType,
        begin_index: OplogIndex,
    ) -> Result<(), GolemError> {
        if self.persistence_level != PersistenceLevel::PersistNothing
            && ((*function_type == DurableFunctionType::WriteRemote && !self.assume_idempotence)
                || matches!(
                    *function_type,
                    DurableFunctionType::WriteRemoteBatched(None)
                ))
        {
            if self.is_live() {
                self.oplog
                    .add(OplogEntry::end_remote_write(begin_index))
                    .await;
                Ok(())
            } else {
                let (_, _) =
                    crate::get_oplog_entry!(self.replay_state, OplogEntry::EndRemoteWrite)?;
                Ok(())
            }
        } else {
            Ok(())
        }
    }

    /// In live mode it returns the last oplog index (index of the entry last added).
    /// In replay mode it returns the current replay index (index of the entry last read).
    pub async fn current_oplog_index(&self) -> OplogIndex {
        if self.is_live() {
            self.oplog.current_oplog_index().await
        } else {
            self.replay_state.last_replayed_index()
        }
    }

    /// Returns whether we are in live mode where we are executing new calls.
    pub fn is_live(&self) -> bool {
        self.replay_state.is_live()
    }

    /// Returns whether we are in replay mode where we are replaying old calls.
    pub fn is_replay(&self) -> bool {
        !self.is_live()
    }

    pub async fn sleep_until(&self, when: DateTime<Utc>) -> Result<(), GolemError> {
        let promise_id = self
            .promise_service
            .create(
                &self.owned_worker_id.worker_id,
                self.current_oplog_index().await,
            )
            .await;

        let schedule_id = self
            .scheduler_service
            .schedule(
                when,
                ScheduledAction::CompletePromise {
                    account_id: self.owned_worker_id.account_id(),
                    promise_id,
                },
            )
            .await;
        debug!(
            "Schedule added to awake suspended worker at {} with id {}",
            when.to_rfc3339(),
            schedule_id
        );

        Ok(())
    }

    pub fn get_current_idempotency_key(&self) -> Option<IdempotencyKey> {
        self.current_idempotency_key.clone()
    }

    pub fn set_current_idempotency_key(&mut self, invocation_key: IdempotencyKey) {
        self.current_idempotency_key = Some(invocation_key);
    }

    pub async fn get_workers(
        &self,
        component_id: &ComponentId,
        filter: Option<WorkerFilter>,
        cursor: ScanCursor,
        count: u64,
        precise: bool,
    ) -> Result<(Option<ScanCursor>, Vec<WorkerMetadata>), GolemError> {
        self.worker_enumeration_service
            .get(
                &self.owned_worker_id.account_id,
                component_id,
                filter,
                cursor,
                count,
                precise,
            )
            .await
    }
}

#[async_trait]
impl<Ctx: WorkerCtx> ResourceStore for PrivateDurableWorkerState<Ctx> {
    fn self_uri(&self) -> Uri {
        Uri::golem_urn(&self.owned_worker_id.worker_id, None)
    }

    async fn add(&mut self, resource: ResourceAny) -> u64 {
        let id = self.last_resource_id;
        self.last_resource_id = self.last_resource_id.next();
        self.resources.insert(id, resource);
        id.0
    }

    async fn get(&mut self, resource_id: u64) -> Option<ResourceAny> {
        let resource_id = WorkerResourceId(resource_id);
        self.resources.remove(&resource_id)
    }

    async fn borrow(&self, resource_id: u64) -> Option<ResourceAny> {
        self.resources.get(&WorkerResourceId(resource_id)).cloned()
    }
}

impl<Ctx: WorkerCtx> HasOplogService for PrivateDurableWorkerState<Ctx> {
    fn oplog_service(&self) -> Arc<dyn OplogService + Send + Sync> {
        self.oplog_service.clone()
    }
}

impl<Ctx: WorkerCtx> HasOplog for PrivateDurableWorkerState<Ctx> {
    fn oplog(&self) -> Arc<dyn Oplog + Send + Sync> {
        self.oplog.clone()
    }
}

impl<Ctx: WorkerCtx> HasConfig for PrivateDurableWorkerState<Ctx> {
    fn config(&self) -> Arc<GolemConfig> {
        self.config.clone()
    }
}

impl<Ctx: WorkerCtx> HasPlugins<Ctx::Types> for PrivateDurableWorkerState<Ctx> {
    fn plugins(&self) -> Arc<dyn Plugins<Ctx::Types>> {
        self.plugins.clone()
    }
}

pub struct PublicDurableWorkerState<Ctx: WorkerCtx> {
    promise_service: Arc<dyn PromiseService + Send + Sync>,
    event_service: Arc<dyn WorkerEventService + Send + Sync>,
    invocation_queue: Weak<Worker<Ctx>>,
    oplog: Arc<dyn Oplog + Send + Sync>,
}

impl<Ctx: WorkerCtx> Clone for PublicDurableWorkerState<Ctx> {
    fn clone(&self) -> Self {
        Self {
            promise_service: self.promise_service.clone(),
            event_service: self.event_service.clone(),
            invocation_queue: self.invocation_queue.clone(),
            oplog: self.oplog.clone(),
        }
    }
}

#[async_trait]
impl<Ctx: WorkerCtx> PublicWorkerIo for PublicDurableWorkerState<Ctx> {
    fn event_service(&self) -> Arc<dyn WorkerEventService + Send + Sync> {
        self.event_service.clone()
    }
}

impl<Ctx: WorkerCtx> HasWorker<Ctx> for PublicDurableWorkerState<Ctx> {
    fn worker(&self) -> Arc<Worker<Ctx>> {
        // NOTE: We store the back-reference as a weak reference here to avoid a reference cycle,
        // but this should always work as the wasmtime store holding the DurableWorkerCtx is owned
        // by the InvocationQueue's run loop.
        self.invocation_queue
            .upgrade()
            .expect("InvocationQueue dropped")
    }
}

impl<Ctx: WorkerCtx> HasOplog for PublicDurableWorkerState<Ctx> {
    fn oplog(&self) -> Arc<dyn Oplog + Send + Sync> {
        self.oplog.clone()
    }
}

pub struct DurableWorkerCtxWasiView<'a, Ctx: WorkerCtx>(&'a mut DurableWorkerCtx<Ctx>);

pub struct DurableWorkerCtxWasiHttpView<'a, Ctx: WorkerCtx>(&'a mut DurableWorkerCtx<Ctx>);

#[derive(Debug, Clone, PartialOrd, PartialEq, Eq, Hash)]
pub struct SuspendForSleep(Duration);

impl Display for SuspendForSleep {
    fn fmt(&self, f: &mut Formatter<'_>) -> std::fmt::Result {
        write!(f, "Suspended for sleep {} ms", self.0.as_millis())
    }
}

impl Error for SuspendForSleep {}

// This wrapper forces the compiler to choose the wasmtime_wasi implementations for T: WasiView
impl<Ctx: WorkerCtx> WasiView for DurableWorkerCtxWasiView<'_, Ctx> {
    fn table(&mut self) -> &mut ResourceTable {
        self.0.table()
    }

    fn ctx(&mut self) -> &mut WasiCtx {
        self.0.ctx()
    }
}

impl<Ctx: WorkerCtx> WasiHttpView for DurableWorkerCtxWasiHttpView<'_, Ctx> {
    fn ctx(&mut self) -> &mut WasiHttpCtx {
        &mut self.0.wasi_http
    }

    fn table(&mut self) -> &mut ResourceTable {
        Arc::get_mut(&mut self.0.table)
            .expect("ResourceTable is shared and cannot be borrowed mutably")
            .get_mut()
            .expect("ResourceTable mutex must never fail")
    }

    fn send_request(
        &mut self,
        request: hyper::Request<HyperOutgoingBody>,
        config: OutgoingRequestConfig,
    ) -> HttpResult<HostFutureIncomingResponse>
    where
        Self: Sized,
    {
        if self.0.state.is_replay() {
            // If this is a replay, we must not actually send the request, but we have to store it in the
            // FutureIncomingResponse because it is possible that there wasn't any response recorded in the oplog.
            // If that is the case, the request has to be sent as soon as we get into live mode and trying to await
            // or poll the response future.
            Ok(HostFutureIncomingResponse::deferred(request, config))
        } else {
            Ok(default_send_request(request, config))
        }
    }
}

async fn prepare_filesystem(
    file_loader: Arc<FileLoader>,
    account_id: &AccountId,
    root: &Path,
    files: &[InitialComponentFile],
) -> Result<(Vec<FileUseToken>, HashSet<PathBuf>), GolemError> {
    let futures = files.iter().map(|file| {
        let path = root.join(PathBuf::from(file.path.to_rel_string()));
        let key = file.key.clone();
        let permissions = file.permissions;
        let file_loader = file_loader.clone();
        async move {
            match permissions {
                ComponentFilePermissions::ReadOnly => {
                    debug!("Loading read-only file {}", path.display());
                    let token = file_loader
                        .get_read_only_to(account_id, &key, &path)
                        .await?;
                    Ok::<_, GolemError>(Some((token, path)))
                }
                ComponentFilePermissions::ReadWrite => {
                    debug!("Loading read-write file {}", path.display());
                    file_loader
                        .get_read_write_to(account_id, &key, &path)
                        .await?;
                    Ok(None)
                }
            }
        }
    });

    let results = try_join_all(futures).await?;

    let mut read_only_files = HashSet::with_capacity(files.len());
    let mut file_use_tokens = Vec::new();

    for (token, path) in results.into_iter().flatten() {
        read_only_files.insert(path);
        file_use_tokens.push(token);
    }
    Ok((file_use_tokens, read_only_files))
}

/// Helper macro for expecting a given type of OplogEntry as the next entry in the oplog during
/// replay, while skipping hint entries.
/// The macro expression's type is `Result<OplogEntry, GolemError>` and it fails if the next non-hint
/// entry was not the expected one.
#[macro_export]
macro_rules! get_oplog_entry {
    ($private_state:expr, $($cases:path),+) => {
        loop {
            let (oplog_index, oplog_entry) = $private_state.get_oplog_entry().await;
            match oplog_entry {
                $($cases { .. } => {
                    break Ok((oplog_index, oplog_entry));
                })+
                entry if entry.is_hint() => {}
                _ => {
                    break Err($crate::error::GolemError::unexpected_oplog_entry(
                        stringify!($($cases |)+),
                        format!("{:?}", oplog_entry),
                    ));
                }
            }
        }
    };
}<|MERGE_RESOLUTION|>--- conflicted
+++ resolved
@@ -1830,14 +1830,9 @@
     worker_enumeration_service: Arc<dyn worker_enumeration::WorkerEnumerationService + Send + Sync>,
     key_value_service: Arc<dyn KeyValueService + Send + Sync>,
     blob_store_service: Arc<dyn BlobStoreService + Send + Sync>,
-<<<<<<< HEAD
     rdbms_service: Arc<dyn RdbmsService + Send + Sync>,
-    component_service: Arc<dyn ComponentService + Send + Sync>,
-    plugins: Arc<dyn Plugins<Owner, Scope> + Send + Sync>,
-=======
     component_service: Arc<dyn ComponentService<Ctx::Types> + Send + Sync>,
     plugins: Arc<dyn Plugins<Ctx::Types>>,
->>>>>>> 6012e672
     config: Arc<GolemConfig>,
     owned_worker_id: OwnedWorkerId,
     current_idempotency_key: Option<IdempotencyKey>,
@@ -1874,14 +1869,9 @@
         >,
         key_value_service: Arc<dyn KeyValueService + Send + Sync>,
         blob_store_service: Arc<dyn BlobStoreService + Send + Sync>,
-<<<<<<< HEAD
         rdbms_service: Arc<dyn RdbmsService + Send + Sync>,
-        component_service: Arc<dyn ComponentService + Send + Sync>,
-        plugins: Arc<dyn Plugins<Owner, Scope> + Send + Sync>,
-=======
         component_service: Arc<dyn ComponentService<Ctx::Types> + Send + Sync>,
         plugins: Arc<dyn Plugins<Ctx::Types>>,
->>>>>>> 6012e672
         config: Arc<GolemConfig>,
         owned_worker_id: OwnedWorkerId,
         rpc: Arc<dyn Rpc + Send + Sync>,
