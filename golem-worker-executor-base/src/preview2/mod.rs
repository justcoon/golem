--- conflicted
+++ resolved
@@ -32,7 +32,9 @@
         "golem:api/host/get-workers": super::durable_host::golem::GetWorkersEntry,
         "golem:api/oplog/get-oplog": super::durable_host::golem::v1x::GetOplogEntry,
         "golem:api/oplog/search-oplog": super::durable_host::golem::v1x::SearchOplogEntry,
-<<<<<<< HEAD
+        "golem:rpc": golem_wasm_rpc::golem_rpc_0_1_x,
+        // shared wasi dependencies of golem:rpc/wasm-rpc and golem:api/golem
+        "wasi:io/poll/pollable": golem_wasm_rpc::wasi::io::poll::Pollable,
         "wasi:rdbms/mysql/db-connection": super::durable_host::rdbms::mysql::MysqlDbConnection,
         "wasi:rdbms/mysql/db-result-stream": super::durable_host::rdbms::mysql::DbResultStreamEntry,
         "wasi:rdbms/mysql/db-transaction": super::durable_host::rdbms::mysql::DbTransactionEntry,
@@ -41,11 +43,6 @@
         "wasi:rdbms/postgres/db-transaction": super::durable_host::rdbms::postgres::DbTransactionEntry,
         "wasi:rdbms/postgres/lazy-db-column-type": super::durable_host::rdbms::postgres::LazyDbColumnTypeEntry,
         "wasi:rdbms/postgres/lazy-db-value": super::durable_host::rdbms::postgres::LazyDbValueEntry,
-=======
-        "golem:rpc": golem_wasm_rpc::golem_rpc_0_1_x,
-        // shared wasi dependencies of golem:rpc/wasm-rpc and golem:api/golem
-        "wasi:io/poll/pollable": golem_wasm_rpc::wasi::io::poll::Pollable,
->>>>>>> b464ca8d
     },
 });
 
